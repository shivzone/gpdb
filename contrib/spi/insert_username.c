--- conflicted
+++ resolved
@@ -1,11 +1,7 @@
 /*
  * insert_username.c
  * $Modified: Thu Oct 16 08:13:42 1997 by brook $
-<<<<<<< HEAD
- * $PostgreSQL: pgsql/contrib/spi/insert_username.c,v 1.17 2009/01/07 13:44:36 tgl Exp $
-=======
  * $PostgreSQL: pgsql/contrib/spi/insert_username.c,v 1.16 2008/03/25 22:42:42 tgl Exp $
->>>>>>> f260edb1
  *
  * insert user name in response to a trigger
  * usage:  insert_username (column_name)
