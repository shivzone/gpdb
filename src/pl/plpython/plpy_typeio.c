--- conflicted
+++ resolved
@@ -803,8 +803,6 @@
 	return rv;
 }
 
-<<<<<<< HEAD
-=======
 
 /*
  * Convert a Python object to a composite type. First look up the type's
@@ -812,7 +810,7 @@
  * for obtaining PostgreSQL tuples.
  */
 static Datum
-PLyObject_ToComposite(PLyObToDatum *arg, int32 typmod, PyObject *plrv)
+PLyObject_ToComposite(PLyObToDatum *arg, int32 typmod, PyObject *plrv, bool inarray)
 {
 	Datum		rv;
 	PLyTypeInfo info;
@@ -841,7 +839,7 @@
 	 * that info instead of looking it up every time a tuple is returned from
 	 * the function.
 	 */
-	rv = PLyObject_ToCompositeDatum(&info, desc, plrv);
+	rv = PLyObject_ToCompositeDatum(&info, desc, plrv, inarray);
 
 	ReleaseTupleDesc(desc);
 
@@ -851,7 +849,6 @@
 }
 
 
->>>>>>> b5bce6c1
 /*
  * Convert Python object to C string in server encoding.
  */
@@ -907,45 +904,6 @@
 
 	return plrv_sc;
 }
-
-/*
- * Convert a Python object to a composite type. First look up the type's
- * description, then route the Python object through the conversion function
- * for obtaining PostgreSQL tuples.
- */
-static Datum
-PLyObject_ToComposite(PLyObToDatum *arg, int32 typmod, PyObject *plrv, bool inarray)
-{
-	Datum		rv;
-	PLyTypeInfo info;
-	TupleDesc	desc;
-
-	if (typmod != -1)
-		elog(ERROR, "received unnamed record type as input");
-
-	/* Create a dummy PLyTypeInfo */
-	MemSet(&info, 0, sizeof(PLyTypeInfo));
-	PLy_typeinfo_init(&info);
-	/* Mark it as needing output routines lookup */
-	info.is_rowtype = 2;
-
-	desc = lookup_rowtype_tupdesc(arg->typoid, arg->typmod);
-
-	/*
-	 * This will set up the dummy PLyTypeInfo's output conversion routines,
-	 * since we left is_rowtype as 2. A future optimisation could be caching
-	 * that info instead of looking it up every time a tuple is returned from
-	 * the function.
-	 */
-	rv = PLyObject_ToCompositeDatum(&info, desc, plrv, false);
-
-	ReleaseTupleDesc(desc);
-
-	PLy_typeinfo_dealloc(&info);
-
-	return rv;
-}
-
 
 /*
  * Convert Python object to C string in server encoding.
@@ -1183,10 +1141,6 @@
 	Datum		result;
 	HeapTuple	typeTup;
 	PLyTypeInfo locinfo;
-<<<<<<< HEAD
-
-=======
->>>>>>> b5bce6c1
 	PLyExecutionContext *exec_ctx = PLy_current_execution_context();
 	MemoryContext cxt;
 
@@ -1199,33 +1153,19 @@
 	MemSet(&locinfo, 0, sizeof(PLyTypeInfo));
 	PLy_typeinfo_init(&locinfo, cxt);
 
-	/* Create a dummy PLyTypeInfo */
-	MemSet(&locinfo, 0, sizeof(PLyTypeInfo));
-	PLy_typeinfo_init(&locinfo);
-
 	typeTup = SearchSysCache1(TYPEOID, ObjectIdGetDatum(desc->tdtypeid));
 	if (!HeapTupleIsValid(typeTup))
 		elog(ERROR, "cache lookup failed for type %u", desc->tdtypeid);
 
-<<<<<<< HEAD
-	PLy_output_datum_func2(&locinfo.out.d, typeTup,
-=======
 	PLy_output_datum_func2(&locinfo.out.d, locinfo.mcxt, typeTup,
->>>>>>> b5bce6c1
 						   exec_ctx->curr_proc->langid,
 						   exec_ctx->curr_proc->trftypes);
 
 	ReleaseSysCache(typeTup);
 
-<<<<<<< HEAD
 	result = PLyObject_ToDatum(&locinfo.out.d, desc->tdtypmod, string, inarray);
 
-	PLy_typeinfo_dealloc(&locinfo);
-=======
-	result = PLyObject_ToDatum(&locinfo.out.d, desc->tdtypmod, string);
-
 	MemoryContextDelete(cxt);
->>>>>>> b5bce6c1
 
 	return result;
 }
