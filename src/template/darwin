--- conflicted
+++ resolved
@@ -1,14 +1,9 @@
-<<<<<<< HEAD
-# $PostgreSQL: pgsql/src/template/darwin,v 1.11.16.1 2010/08/02 04:51:25 tgl Exp $
-
-=======
 # $PostgreSQL: pgsql/src/template/darwin,v 1.11 2007/09/26 00:32:46 tgl Exp $
 
 # Apple's cpp-precomp seems a tad broken, so don't use it
 # (Note: on OS X before 10.2, you might need -traditional-cpp instead)
 CC="$CC -no-cpp-precomp"
 
->>>>>>> d13f41d2
 # Select appropriate semaphore support.  Darwin 6.0 (Mac OS X 10.2) and up
 # support System V semaphores; before that we have to use POSIX semaphores,
 # which are less good for our purposes because they eat a file descriptor
