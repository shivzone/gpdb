/*
 * src/bin/pg_archivecleanup/pg_archivecleanup.c
 *
 * pg_archivecleanup.c
 *
 * Production-ready example of an archive_cleanup_command
 * used to clean an archive when using standby_mode = on in 9.0
 * or for standalone use for any version of PostgreSQL 8.0+.
 *
 * Original author:		Simon Riggs  simon@2ndquadrant.com
 * Current maintainer:	Simon Riggs
 */
#include "postgres_fe.h"

#include <ctype.h>
#include <dirent.h>
#include <sys/stat.h>
#include <fcntl.h>
#include <signal.h>
#include <sys/time.h>

#include "pg_getopt.h"

#include "access/xlog_internal.h"

const char *progname;

/* Options and defaults */
bool		debug = false;		/* are we debugging? */
bool		dryrun = false;		/* are we performing a dry-run operation? */
char	   *additional_ext = NULL;		/* Extension to remove from filenames */

char	   *archiveLocation;	/* where to find the archive? */
char	   *restartWALFileName; /* the file from which we can restart restore */
<<<<<<< HEAD
char		WALFilePath[MAXPGPATH * 2];		/* the file path including archive */
char		exclusiveCleanupFileName[MAXPGPATH];		/* the oldest file we
=======
char		WALFilePath[MAXPGPATH];		/* the file path including archive */
char		exclusiveCleanupFileName[MAXFNAMELEN];		/* the oldest file we
>>>>>>> b5bce6c1
														 * want to remain in
														 * archive */


/* =====================================================================
 *
 *		  Customizable section
 *
 * =====================================================================
 *
 *	Currently, this section assumes that the Archive is a locally
 *	accessible directory. If you want to make other assumptions,
 *	such as using a vendor-specific archive and access API, these
 *	routines are the ones you'll need to change. You're
 *	encouraged to submit any changes to pgsql-hackers@postgresql.org
 *	or personally to the current maintainer. Those changes may be
 *	folded in to later versions of this program.
 */

/*
 *	Initialize allows customized commands into the archive cleanup program.
 *
 *	You may wish to add code to check for tape libraries, etc..
 */
static void
Initialize(void)
{
	/*
	 * This code assumes that archiveLocation is a directory, so we use stat
	 * to test if it's accessible.
	 */
	struct stat stat_buf;

	if (stat(archiveLocation, &stat_buf) != 0 ||
		!S_ISDIR(stat_buf.st_mode))
	{
		fprintf(stderr, "%s: archive location \"%s\" does not exist\n",
				progname, archiveLocation);
		exit(2);
	}
}

static void
TrimExtension(char *filename, char *extension)
{
	int			flen;
	int			elen;

	if (extension == NULL)
		return;

	elen = strlen(extension);
	flen = strlen(filename);

	if (flen > elen && strcmp(filename + flen - elen, extension) == 0)
		filename[flen - elen] = '\0';
}

static void
CleanupPriorWALFiles(void)
{
	int			rc;
	DIR		   *xldir;
	struct dirent *xlde;
	char		walfile[MAXPGPATH];

	if ((xldir = opendir(archiveLocation)) != NULL)
	{
		while (errno = 0, (xlde = readdir(xldir)) != NULL)
		{
			/*
			 * Truncation is essentially harmless, because we skip names of
			 * length other than XLOG_FNAME_LEN.  (In principle, one could use
			 * a 1000-character additional_ext and get trouble.)
			 */
			strlcpy(walfile, xlde->d_name, MAXPGPATH);
			TrimExtension(walfile, additional_ext);

			/*
			 * We ignore the timeline part of the XLOG segment identifiers in
			 * deciding whether a segment is still needed.  This ensures that
			 * we won't prematurely remove a segment from a parent timeline.
			 * We could probably be a little more proactive about removing
			 * segments of non-parent timelines, but that would be a whole lot
			 * more complicated.
			 *
			 * We use the alphanumeric sorting property of the filenames to
			 * decide which ones are earlier than the exclusiveCleanupFileName
			 * file. Note that this means files are not removed in the order
			 * they were originally written, in case this worries you.
			 */
			if ((IsXLogFileName(walfile) || IsPartialXLogFileName(walfile)) &&
				strcmp(walfile + 8, exclusiveCleanupFileName + 8) < 0)
			{
				/*
				 * Use the original file name again now, including any
				 * extension that might have been chopped off before testing
				 * the sequence.
				 */
				snprintf(WALFilePath, sizeof(WALFilePath), "%s/%s",
						 archiveLocation, xlde->d_name);

				if (dryrun)
				{
					/*
					 * Prints the name of the file to be removed and skips the
					 * actual removal.  The regular printout is so that the
					 * user can pipe the output into some other program.
					 */
					printf("%s\n", WALFilePath);
					if (debug)
						fprintf(stderr,
								"%s: file \"%s\" would be removed\n",
								progname, WALFilePath);
					continue;
				}

				if (debug)
					fprintf(stderr, "%s: removing file \"%s\"\n",
							progname, WALFilePath);

				rc = unlink(WALFilePath);
				if (rc != 0)
				{
					fprintf(stderr, "%s: ERROR: could not remove file \"%s\": %s\n",
							progname, WALFilePath, strerror(errno));
					break;
				}
			}
		}

		if (errno)
			fprintf(stderr, "%s: could not read archive location \"%s\": %s\n",
					progname, archiveLocation, strerror(errno));
		if (closedir(xldir))
			fprintf(stderr, "%s: could not close archive location \"%s\": %s\n",
					progname, archiveLocation, strerror(errno));
	}
	else
		fprintf(stderr, "%s: could not open archive location \"%s\": %s\n",
				progname, archiveLocation, strerror(errno));
}

/*
 * SetWALFileNameForCleanup()
 *
 *	  Set the earliest WAL filename that we want to keep on the archive
 *	  and decide whether we need cleanup
 */
static void
SetWALFileNameForCleanup(void)
{
	bool		fnameOK = false;

	TrimExtension(restartWALFileName, additional_ext);

	/*
	 * If restartWALFileName is a WAL file name then just use it directly. If
	 * restartWALFileName is a .partial or .backup filename, make sure we use
	 * the prefix of the filename, otherwise we will remove wrong files since
	 * 000000010000000000000010.partial and
	 * 000000010000000000000010.00000020.backup are after
	 * 000000010000000000000010.
	 */
	if (IsXLogFileName(restartWALFileName))
	{
		strcpy(exclusiveCleanupFileName, restartWALFileName);
		fnameOK = true;
	}
	else if (IsPartialXLogFileName(restartWALFileName))
	{
		int			args;
		uint32		tli = 1,
					log = 0,
					seg = 0;

		args = sscanf(restartWALFileName, "%08X%08X%08X.partial",
					  &tli, &log, &seg);
		if (args == 3)
		{
			fnameOK = true;

			/*
			 * Use just the prefix of the filename, ignore everything after
			 * first period
			 */
			XLogFileNameById(exclusiveCleanupFileName, tli, log, seg);
		}
	}
	else if (IsBackupHistoryFileName(restartWALFileName))
	{
		int			args;
		uint32		tli = 1,
					log = 0,
					seg = 0,
					offset = 0;

		args = sscanf(restartWALFileName, "%08X%08X%08X.%08X.backup", &tli, &log, &seg, &offset);
		if (args == 4)
		{
			fnameOK = true;

			/*
			 * Use just the prefix of the filename, ignore everything after
			 * first period
			 */
			XLogFileNameById(exclusiveCleanupFileName, tli, log, seg);
		}
	}

	if (!fnameOK)
	{
		fprintf(stderr, "%s: invalid filename input\n", progname);
		fprintf(stderr, "Try \"%s --help\" for more information.\n", progname);
		exit(2);
	}
}

/* =====================================================================
 *		  End of Customizable section
 * =====================================================================
 */

static void
usage(void)
{
	printf("%s removes older WAL files from PostgreSQL archives.\n\n", progname);
	printf("Usage:\n");
	printf("  %s [OPTION]... ARCHIVELOCATION OLDESTKEPTWALFILE\n", progname);
	printf("\nOptions:\n");
	printf("  -d             generate debug output (verbose mode)\n");
	printf("  -n             dry run, show the names of the files that would be removed\n");
	printf("  -V, --version  output version information, then exit\n");
	printf("  -x EXT         clean up files if they have this extension\n");
	printf("  -?, --help     show this help, then exit\n");
	printf("\n"
		   "For use as archive_cleanup_command in recovery.conf when standby_mode = on:\n"
		   "  archive_cleanup_command = 'pg_archivecleanup [OPTION]... ARCHIVELOCATION %%r'\n"
		   "e.g.\n"
		   "  archive_cleanup_command = 'pg_archivecleanup /mnt/server/archiverdir %%r'\n");
	printf("\n"
		   "Or for use as a standalone archive cleaner:\n"
		   "e.g.\n"
		   "  pg_archivecleanup /mnt/server/archiverdir 000000010000000000000010.00000020.backup\n");
	printf("\nReport bugs to <pgsql-bugs@postgresql.org>.\n");
}

/*------------ MAIN ----------------------------------------*/
int
main(int argc, char **argv)
{
	int			c;

	progname = get_progname(argv[0]);

	if (argc > 1)
	{
		if (strcmp(argv[1], "--help") == 0 || strcmp(argv[1], "-?") == 0)
		{
			usage();
			exit(0);
		}
		if (strcmp(argv[1], "--version") == 0 || strcmp(argv[1], "-V") == 0)
		{
			puts("pg_archivecleanup (PostgreSQL) " PG_VERSION);
			exit(0);
		}
	}

	while ((c = getopt(argc, argv, "x:dn")) != -1)
	{
		switch (c)
		{
			case 'd':			/* Debug mode */
				debug = true;
				break;
			case 'n':			/* Dry-Run mode */
				dryrun = true;
				break;
			case 'x':
				additional_ext = strdup(optarg);		/* Extension to remove
														 * from xlogfile names */
				break;
			default:
				fprintf(stderr, "Try \"%s --help\" for more information.\n", progname);
				exit(2);
				break;
		}
	}

	/*
	 * We will go to the archiveLocation to check restartWALFileName.
	 * restartWALFileName may not exist anymore, which would not be an error,
	 * so we separate the archiveLocation and restartWALFileName so we can
	 * check separately whether archiveLocation exists, if not that is an
	 * error
	 */
	if (optind < argc)
	{
		archiveLocation = argv[optind];
		optind++;
	}
	else
	{
		fprintf(stderr, "%s: must specify archive location\n", progname);
		fprintf(stderr, "Try \"%s --help\" for more information.\n", progname);
		exit(2);
	}

	if (optind < argc)
	{
		restartWALFileName = argv[optind];
		optind++;
	}
	else
	{
		fprintf(stderr, "%s: must specify restartfilename\n", progname);
		fprintf(stderr, "Try \"%s --help\" for more information.\n", progname);
		exit(2);
	}

	if (optind < argc)
	{
		fprintf(stderr, "%s: too many parameters\n", progname);
		fprintf(stderr, "Try \"%s --help\" for more information.\n", progname);
		exit(2);
	}

	/*
	 * Check archive exists and other initialization if required.
	 */
	Initialize();

	/*
	 * Check filename is a valid name, then process to find cut-off
	 */
	SetWALFileNameForCleanup();

	if (debug)
	{
		snprintf(WALFilePath, MAXPGPATH, "%s/%s",
				 archiveLocation, exclusiveCleanupFileName);
		fprintf(stderr, "%s: keep WAL file \"%s\" and later\n",
				progname, WALFilePath);
	}

	/*
	 * Remove WAL files older than cut-off
	 */
	CleanupPriorWALFiles();

	exit(0);
}<|MERGE_RESOLUTION|>--- conflicted
+++ resolved
@@ -32,13 +32,8 @@
 
 char	   *archiveLocation;	/* where to find the archive? */
 char	   *restartWALFileName; /* the file from which we can restart restore */
-<<<<<<< HEAD
 char		WALFilePath[MAXPGPATH * 2];		/* the file path including archive */
-char		exclusiveCleanupFileName[MAXPGPATH];		/* the oldest file we
-=======
-char		WALFilePath[MAXPGPATH];		/* the file path including archive */
 char		exclusiveCleanupFileName[MAXFNAMELEN];		/* the oldest file we
->>>>>>> b5bce6c1
 														 * want to remain in
 														 * archive */
 
