--- conflicted
+++ resolved
@@ -26,6 +26,7 @@
 #include "catalog/catalog.h"
 #include "catalog/indexing.h"
 #include "catalog/namespace.h"
+#include "catalog/oid_dispatch.h"
 #include "catalog/pg_amop.h"
 #include "catalog/pg_amproc.h"
 #include "catalog/pg_auth_members.h"
@@ -57,11 +58,7 @@
 #include "catalog/gp_id.h"
 #include "catalog/gp_version.h"
 #include "catalog/toasting.h"
-<<<<<<< HEAD
-
-=======
 #include "common/relpath.h"
->>>>>>> e472b921
 #include "miscadmin.h"
 #include "storage/fd.h"
 #include "utils/fmgroids.h"
@@ -91,7 +88,6 @@
 }
 
 /*
-<<<<<<< HEAD
  * Return directory name within tablespace location to use, for this server.
  * This is the GPDB replacement for PostgreSQL's TABLESPACE_VERSION_DIRECTORY
  * constant.
@@ -104,138 +100,6 @@
 	if (!path[0])
 		snprintf(path, MAXPGPATH, "%s_db%d", GP_TABLESPACE_VERSION_DIRECTORY, GpIdentity.dbid);
 
-	return path;
-}
-
-/*
- * forkname_chars
- *		We use this to figure out whether a filename could be a relation
- *		fork (as opposed to an oddly named stray file that somehow ended
- *		up in the database directory).	If the passed string begins with
- *		a fork name (other than the main fork name), we return its length,
- *		and set *fork (if not NULL) to the fork number.  If not, we return 0.
- *
- * Note that the present coding assumes that there are no fork names which
- * are prefixes of other fork names.
- */
-int
-forkname_chars(const char *str, ForkNumber *fork)
-{
-	ForkNumber	forkNum;
-
-	for (forkNum = 1; forkNum <= MAX_FORKNUM; forkNum++)
-	{
-		int			len = strlen(forkNames[forkNum]);
-
-		if (strncmp(forkNames[forkNum], str, len) == 0)
-		{
-			if (fork)
-				*fork = forkNum;
-			return len;
-		}
-	}
-	return 0;
-}
-
-/*
- * relpathbackend - construct path to a relation's file
- *
- * Result is a palloc'd string.
- *
- * In PostgreSQL, the 'backendid' is embedded in the filename of temporary
- * relations. In GPDB, however, temporary relations are just prefixed with
- * "t_*", without the backend id. For compatibility with upstream code, this
- * function still takes 'backendid' as argument, but we only care whether
- * it's InvalidBackendId or not. If you need to construct the path of a
- * temporary relation, but don't know the real backend ID, pass
- * TempRelBackendId.
- */
-char *
-relpathbackend(RelFileNode rnode, BackendId backend, ForkNumber forknum)
-{
-	int			pathlen;
-	char	   *path;
-
-	if (rnode.spcNode == GLOBALTABLESPACE_OID)
-	{
-		/* Shared system relations live in {datadir}/global */
-		Assert(rnode.dbNode == 0);
-		Assert(backend == InvalidBackendId);
-		pathlen = 7 + OIDCHARS + 1 + FORKNAMECHARS + 1;
-		path = (char *) palloc(pathlen);
-		if (forknum != MAIN_FORKNUM)
-			snprintf(path, pathlen, "global/%u_%s",
-					 rnode.relNode, forkNames[forknum]);
-		else
-			snprintf(path, pathlen, "global/%u", rnode.relNode);
-	}
-	else if (rnode.spcNode == DEFAULTTABLESPACE_OID)
-	{
-		/* The default tablespace is {datadir}/base */
-		if (backend == InvalidBackendId)
-		{
-			pathlen = 5 + OIDCHARS + 1 + OIDCHARS + 1 + FORKNAMECHARS + 1;
-			path = (char *) palloc(pathlen);
-			if (forknum != MAIN_FORKNUM)
-				snprintf(path, pathlen, "base/%u/%u_%s",
-						 rnode.dbNode, rnode.relNode,
-						 forkNames[forknum]);
-			else
-				snprintf(path, pathlen, "base/%u/%u",
-						 rnode.dbNode, rnode.relNode);
-		}
-		else
-		{
-			/* OIDCHARS will suffice for an integer, too */
-			pathlen = 5 + OIDCHARS + 2 + OIDCHARS + 1 + OIDCHARS + 1
-				+ FORKNAMECHARS + 1;
-			path = (char *) palloc(pathlen);
-			if (forknum != MAIN_FORKNUM)
-				snprintf(path, pathlen, "base/%u/t_%u_%s",
-						 rnode.dbNode, rnode.relNode,
-						 forkNames[forknum]);
-			else
-				snprintf(path, pathlen, "base/%u/t_%u",
-						 rnode.dbNode, rnode.relNode);
-		}
-	}
-	else
-	{
-		/* All other tablespaces are accessed via symlinks */
-		if (backend == InvalidBackendId)
-		{
-			pathlen = 9 + 1 + OIDCHARS + 1
-				+ strlen(tablespace_version_directory()) + 1 + OIDCHARS + 1
-				+ OIDCHARS + 1 + FORKNAMECHARS + 1;
-			path = (char *) palloc(pathlen);
-			if (forknum != MAIN_FORKNUM)
-				snprintf(path, pathlen, "pg_tblspc/%u/%s/%u/%u_%s",
-						 rnode.spcNode, tablespace_version_directory(),
-						 rnode.dbNode, rnode.relNode,
-						 forkNames[forknum]);
-			else
-				snprintf(path, pathlen, "pg_tblspc/%u/%s/%u/%u",
-						 rnode.spcNode, tablespace_version_directory(),
-						 rnode.dbNode, rnode.relNode);
-		}
-		else
-		{
-			/* OIDCHARS will suffice for an integer, too */
-			pathlen = 9 + 1 + OIDCHARS + 1
-				+ strlen(tablespace_version_directory()) + 1 + OIDCHARS + 2
-				+ OIDCHARS + 1 + OIDCHARS + 1 + FORKNAMECHARS + 1;
-			path = (char *) palloc(pathlen);
-			if (forknum != MAIN_FORKNUM)
-				snprintf(path, pathlen, "pg_tblspc/%u/%s/%u/t_%u_%s",
-						 rnode.spcNode, tablespace_version_directory(),
-						 rnode.dbNode, rnode.relNode,
-						 forkNames[forknum]);
-			else
-				snprintf(path, pathlen, "pg_tblspc/%u/%s/%u/t_%u",
-						 rnode.spcNode, tablespace_version_directory(),
-						 rnode.dbNode, rnode.relNode);
-		}
-	}
 	return path;
 }
 
@@ -295,8 +159,6 @@
 }
 
 /*
-=======
->>>>>>> e472b921
  * GetDatabasePath			- construct path to a database dir
  *
  * Result is a palloc'd string.
