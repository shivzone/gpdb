/*-------------------------------------------------------------------------
 *
 * heap.c
 *	  code to create and destroy POSTGRES heap relations
 *
 * Portions Copyright (c) 2005-2010, Greenplum inc
 * Portions Copyright (c) 2012-Present Pivotal Software, Inc.
 * Portions Copyright (c) 1996-2009, PostgreSQL Global Development Group
 * Portions Copyright (c) 1994, Regents of the University of California
 *
 *
 * IDENTIFICATION
<<<<<<< HEAD
 *	  $PostgreSQL: pgsql/src/backend/catalog/heap.c,v 1.338 2008/08/25 22:42:32 tgl Exp $
=======
 *	  $PostgreSQL: pgsql/src/backend/catalog/heap.c,v 1.336 2008/07/30 19:35:13 tgl Exp $
>>>>>>> 49f001d8
 *
 *
 * INTERFACE ROUTINES
 *		heap_create()			- Create an uncataloged heap relation
 *		heap_create_with_catalog() - Create a cataloged relation
 *		heap_drop_with_catalog() - Removes named relation from catalogs
 *
 * NOTES
 *	  this code taken from access/heap/create.c, which contains
 *	  the old heap_create_with_catalog, amcreate, and amdestroy.
 *	  those routines will soon call these routines using the function
 *	  manager,
 *	  just like the poorly named "NewXXX" routines do.	The
 *	  "New" routines are all going to die soon, once and for all!
 *		-cim 1/13/91
 *
 *-------------------------------------------------------------------------
 */
#include "postgres.h"

#include "access/genam.h"
#include "access/heapam.h"
#include "access/sysattr.h"
#include "access/transam.h"
#include "access/reloptions.h"
#include "access/xact.h"
#include "catalog/catalog.h"
#include "catalog/dependency.h"
#include "catalog/gp_policy.h"
#include "catalog/heap.h"
#include "catalog/index.h"
#include "catalog/indexing.h"
#include "catalog/namespace.h"
#include "catalog/pg_appendonly_fn.h"
#include "catalog/pg_attrdef.h"
#include "catalog/pg_attribute_encoding.h"
#include "catalog/pg_authid.h"
#include "catalog/pg_auth_members.h"
#include "catalog/pg_constraint.h"
#include "catalog/pg_database.h"
#include "catalog/pg_exttable.h"
#include "catalog/pg_inherits.h"
#include "catalog/pg_namespace.h"
#include "catalog/pg_partition.h"
#include "catalog/pg_partition_rule.h"
#include "catalog/pg_statistic.h"
#include "catalog/pg_tablespace.h"
#include "catalog/pg_type.h"
#include "catalog/pg_type_fn.h"
#include "commands/tablecmds.h"
#include "commands/typecmds.h"
#include "miscadmin.h"
#include "nodes/nodeFuncs.h"
#include "optimizer/var.h"
#include "parser/parse_coerce.h"
#include "parser/parse_expr.h"
#include "parser/parse_relation.h"
#include "storage/bufmgr.h"
#include "storage/smgr.h"
#include "utils/builtins.h"
#include "utils/fmgroids.h"
#include "utils/inval.h"
#include "utils/lsyscache.h"
#include "utils/memutils.h"             /* CDB: GetMemoryChunkContext */
#include "utils/relcache.h"
#include "utils/snapmgr.h"
#include "utils/syscache.h"
#include "utils/tqual.h"

#include "catalog/gp_persistent.h"
#include "cdb/cdbmirroredfilesysobj.h"
#include "cdb/cdbpersistentfilesysobj.h"
#include "cdb/cdbpartition.h"
#include "cdb/cdbsreh.h"
#include "cdb/cdbvars.h"

#include "utils/guc.h"

static void MetaTrackAddUpdInternal(Oid			classid,
									Oid			objoid,
									Oid			relowner,
									char*		actionname,
									char*		subtype,
									Relation	rel,
									HeapTuple	old_tuple);



static void AddNewRelationTuple(Relation pg_class_desc,
					Relation new_rel_desc,
					Oid new_rel_oid, Oid new_type_oid,
					Oid relowner,
					char relkind,
					char relstorage,
					Datum reloptions);
static Oid AddNewRelationType(const char *typeName,
				   Oid typeNamespace,
				   Oid new_rel_oid,
				   char new_rel_kind,
				   Oid ownerid,
				   Oid new_array_type);
static void RelationRemoveInheritance(Oid relid);
<<<<<<< HEAD
static void StoreRelCheck(Relation rel, char *ccname, char *ccbin);
static Node* cookConstraint (ParseState *pstate,
							 Node 		*raw_constraint,
							 char		*relname);
=======
static void StoreRelCheck(Relation rel, char *ccname, Node *expr,
						  bool is_local, int inhcount);
static void StoreConstraints(Relation rel, List *cooked_constraints);
static bool MergeWithExistingConstraint(Relation rel, char *ccname, Node *expr,
										bool allow_merge, bool is_local);
static void SetRelationNumChecks(Relation rel, int numchecks);
static Node *cookConstraint(ParseState *pstate,
			   Node *raw_constraint,
			   char *relname);
>>>>>>> 49f001d8
static List *insert_ordered_unique_oid(List *list, Oid datum);

/* ----------------------------------------------------------------
 *				XXX UGLY HARD CODED BADNESS FOLLOWS XXX
 *
 *		these should all be moved to someplace in the lib/catalog
 *		module, if not obliterated first.
 * ----------------------------------------------------------------
 */


/*
 * Note:
 *		Should the system special case these attributes in the future?
 *		Advantage:	consume much less space in the ATTRIBUTE relation.
 *		Disadvantage:  special cases will be all over the place.
 */

static FormData_pg_attribute a1 = {
	0, {"ctid"}, TIDOID, 0, sizeof(ItemPointerData),
	SelfItemPointerAttributeNumber, 0, -1, -1,
	false, 'p', 's', true, false, false, true, 0
};

static FormData_pg_attribute a2 = {
	0, {"oid"}, OIDOID, 0, sizeof(Oid),
	ObjectIdAttributeNumber, 0, -1, -1,
	true, 'p', 'i', true, false, false, true, 0
};

static FormData_pg_attribute a3 = {
	0, {"xmin"}, XIDOID, 0, sizeof(TransactionId),
	MinTransactionIdAttributeNumber, 0, -1, -1,
	true, 'p', 'i', true, false, false, true, 0
};

static FormData_pg_attribute a4 = {
	0, {"cmin"}, CIDOID, 0, sizeof(CommandId),
	MinCommandIdAttributeNumber, 0, -1, -1,
	true, 'p', 'i', true, false, false, true, 0
};

static FormData_pg_attribute a5 = {
	0, {"xmax"}, XIDOID, 0, sizeof(TransactionId),
	MaxTransactionIdAttributeNumber, 0, -1, -1,
	true, 'p', 'i', true, false, false, true, 0
};

static FormData_pg_attribute a6 = {
	0, {"cmax"}, CIDOID, 0, sizeof(CommandId),
	MaxCommandIdAttributeNumber, 0, -1, -1,
	true, 'p', 'i', true, false, false, true, 0
};

/*
 * We decided to call this attribute "tableoid" rather than say
 * "classoid" on the basis that in the future there may be more than one
 * table of a particular class/type. In any case table is still the word
 * used in SQL.
 */
static FormData_pg_attribute a7 = {
	0, {"tableoid"}, OIDOID, 0, sizeof(Oid),
	TableOidAttributeNumber, 0, -1, -1,
	true, 'p', 'i', true, false, false, true, 0
};

/*CDB*/
static FormData_pg_attribute a8 = {
	0, {"gp_segment_id"}, INT4OID, 0, sizeof(gpsegmentId),
	GpSegmentIdAttributeNumber, 0, -1, -1,
	true, 'p', 'i', true, false, false, true, 0
};

static const Form_pg_attribute SysAtt[] = {&a1, &a2, &a3, &a4, &a5, &a6, &a7, &a8};

/*
 * This function returns a Form_pg_attribute pointer for a system attribute.
 * Note that we elog if the presented attno is invalid, which would only
 * happen if there's a problem upstream.
 */
Form_pg_attribute
SystemAttributeDefinition(AttrNumber attno, bool relhasoids)
{
	if (attno >= 0 || attno < -(int) lengthof(SysAtt))
		elog(ERROR, "invalid system attribute number %d", attno);
	if (attno == ObjectIdAttributeNumber && !relhasoids)
		elog(ERROR, "invalid system attribute number %d", attno);
	return SysAtt[-attno - 1];
}

/*
 * If the given name is a system attribute name, return a Form_pg_attribute
 * pointer for a prototype definition.	If not, return NULL.
 */
Form_pg_attribute
SystemAttributeByName(const char *attname, bool relhasoids)
{
	int			j;

	for (j = 0; j < (int) lengthof(SysAtt); j++)
	{
		Form_pg_attribute att = SysAtt[j];

		if (relhasoids || att->attnum != ObjectIdAttributeNumber)
		{
			if (strcmp(NameStr(att->attname), attname) == 0)
				return att;
		}
	}

	return NULL;
}


/* ----------------------------------------------------------------
 *				XXX END OF UGLY HARD CODED BADNESS XXX
 * ---------------------------------------------------------------- */


/* ----------------------------------------------------------------
 *		heap_create		- Create an uncataloged heap relation
 *
 *		Note API change: the caller must now always provide the OID
 *		to use for the relation.
 *
 *		rel->rd_rel is initialized by RelationBuildLocalRelation,
 *		and is mostly zeroes at return.
 * ----------------------------------------------------------------
 */
Relation
heap_create(const char *relname,
			Oid relnamespace,
			Oid reltablespace,
			Oid relid,
			TupleDesc tupDesc,
			Oid relam,
			char relkind,
			char relstorage,
			bool shared_relation,
			bool allow_system_table_mods,
			bool bufferPoolBulkLoad)
{
	bool		create_storage;
	Relation	rel;

	/* The caller must have provided an OID for the relation. */
	Assert(OidIsValid(relid));

	/*
	 * sanity checks
	 */
	if (!allow_system_table_mods &&
		(IsSystemNamespace(relnamespace) || IsToastNamespace(relnamespace) ||
		 IsAoSegmentNamespace(relnamespace)) && IsNormalProcessingMode())
		ereport(ERROR,
				(errcode(ERRCODE_INSUFFICIENT_PRIVILEGE),
				 errmsg("permission denied to create \"%s.%s\"",
						get_namespace_name(relnamespace), relname),
		errdetail("System catalog modifications are currently disallowed.")));

	/*
	 * Decide if we need storage or not, and handle a couple other special
	 * cases for particular relkinds.
	 */
	switch (relkind)
	{
		case RELKIND_VIEW:
		case RELKIND_COMPOSITE_TYPE:
			create_storage = false;

			/*
			 * Force reltablespace to zero if the relation has no physical
			 * storage.  This is mainly just for cleanliness' sake.
			 */
			reltablespace = InvalidOid;
			break;
		case RELKIND_SEQUENCE:
			create_storage = true;

			/*
			 * Force reltablespace to zero for sequences, since we don't
			 * support moving them around into different tablespaces.
			 */
			reltablespace = InvalidOid;
			break;
		default:
			if(relstorage_is_external(relstorage))
				create_storage = false;
			else
				create_storage = true;
			break;
	}

	/*
	 * Never allow a pg_class entry to explicitly specify the database's
	 * default tablespace in reltablespace; force it to zero instead. This
	 * ensures that if the database is cloned with a different default
	 * tablespace, the pg_class entry will still match where CREATE DATABASE
	 * will put the physically copied relation.
	 *
	 * Yes, this is a bit of a hack.
	 */
	if (reltablespace == MyDatabaseTableSpace)
		reltablespace = InvalidOid;

	/*
	 * build the relcache entry.
	 */
	rel = RelationBuildLocalRelation(relname,
									 relnamespace,
									 tupDesc,
									 relid,
									 reltablespace,
                                     relkind,           /*CDB*/
									 shared_relation);

	/*
	 * have the storage manager create the relation's disk file, if needed.
	 */
	if (create_storage)
	{
		bool isAppendOnly;
		bool skipCreatingSharedTable = false;

		/*
		 * We save the persistent TID and serial number in pg_class so we
		 * can supply them to the Storage Manager if the object is subsequently
		 * dropped.
		 *
		 * For shared table (that we created during upgrade), we create it once in every
		 * database, but they will all point to the same file. So, the file might have already
		 * been created.
		 *
		 * Note that we have not tried creating shared AO table.
		 *
		 * For non-shared table, we should always need to create a file.
		 */
		// WARNING: Do not use the rel structure -- it doesn't have relstorage set...
		isAppendOnly = (relstorage == RELSTORAGE_AOROWS || relstorage == RELSTORAGE_AOCOLS);

		if (!skipCreatingSharedTable)
		{
			if (!isAppendOnly)
			{
				PersistentFileSysRelStorageMgr localRelStorageMgr;
				PersistentFileSysRelBufpoolKind relBufpoolKind;

				GpPersistentRelationNode_GetRelationInfo(
													relkind,
													relstorage,
													relam,
													&localRelStorageMgr,
													&relBufpoolKind);
				Assert(localRelStorageMgr == PersistentFileSysRelStorageMgr_BufferPool);

				Assert(rel->rd_smgr == NULL);
				RelationOpenSmgr(rel);

				MirroredFileSysObj_TransactionCreateBufferPoolFile(
													rel->rd_smgr,
													relBufpoolKind,
													rel->rd_isLocalBuf,
													rel->rd_rel->relname.data,
													/* doJustInTimeDirCreate */ true,
													bufferPoolBulkLoad,
													&rel->rd_segfile0_relationnodeinfo.persistentTid,
													&rel->rd_segfile0_relationnodeinfo.persistentSerialNum);
			}
			else
			{
				MirroredFileSysObj_TransactionCreateAppendOnlyFile(
													&rel->rd_node,
													/* segmentFileNum */ 0,
													rel->rd_rel->relname.data,
													/* doJustInTimeDirCreate */ true,
													&rel->rd_segfile0_relationnodeinfo.persistentTid,
													&rel->rd_segfile0_relationnodeinfo.persistentSerialNum);
			}
		}
		

		if (!Persistent_BeforePersistenceWork() &&
			PersistentStore_IsZeroTid(&rel->rd_segfile0_relationnodeinfo.persistentTid))
		{	
			elog(ERROR, 
				 "setNewRelfilenodeCommon has invalid TID (0,0) into relation %u/%u/%u '%s', serial number " INT64_FORMAT,
				 rel->rd_node.spcNode,
				 rel->rd_node.dbNode,
				 rel->rd_node.relNode,
				 NameStr(rel->rd_rel->relname),
				 rel->rd_segfile0_relationnodeinfo.persistentSerialNum);
		}

		rel->rd_segfile0_relationnodeinfo.isPresent = true;

		if (Debug_persistent_print)
			elog(Persistent_DebugPrintLevel(), 
			     "heap_create: '%s', Append-Only '%s', persistent TID %s and serial number " INT64_FORMAT " for CREATE",
				 relpath(rel->rd_node),
				 (isAppendOnly ? "true" : "false"),
				 ItemPointerToString(&rel->rd_segfile0_relationnodeinfo.persistentTid),
				 rel->rd_segfile0_relationnodeinfo.persistentSerialNum);
	}

	return rel;
}

/* ----------------------------------------------------------------
 *		heap_create_with_catalog		- Create a cataloged relation
 *
 *		this is done in multiple steps:
 *
 *		1) CheckAttributeNamesTypes() is used to make certain the tuple
 *		   descriptor contains a valid set of attribute names and types
 *
 *		2) pg_class is opened and get_relname_relid()
 *		   performs a scan to ensure that no relation with the
 *		   same name already exists.
 *
 *		3) heap_create() is called to create the new relation on disk.
 *
 *		4) TypeCreate() is called to define a new type corresponding
 *		   to the new relation.
 *
 *		5) AddNewRelationTuple() is called to register the
 *		   relation in pg_class.
 *
 *		6) AddNewAttributeTuples() is called to register the
 *		   new relation's schema in pg_attribute.
 *
 *		7) StoreConstraints is called ()		- vadim 08/22/97
 *
 *		8) the relations are closed and the new relation's oid
 *		   is returned.
 *
 * ----------------------------------------------------------------
 */

/* --------------------------------
 *		CheckAttributeNamesTypes
 *
 *		this is used to make certain the tuple descriptor contains a
 *		valid set of attribute names and datatypes.  a problem simply
 *		generates ereport(ERROR) which aborts the current transaction.
 * --------------------------------
 */
void
CheckAttributeNamesTypes(TupleDesc tupdesc, char relkind)
{
	int			i;
	int			j;
	int			natts = tupdesc->natts;

	/* Sanity check on column count */
	if (natts < 0 || natts > MaxHeapAttributeNumber)
		ereport(ERROR,
				(errcode(ERRCODE_TOO_MANY_COLUMNS),
				 errmsg("tables can have at most %d columns",
						MaxHeapAttributeNumber)));

	/*
	 * first check for collision with system attribute names
	 *
	 * Skip this for a view or type relation, since those don't have system
	 * attributes.
	 */
	if (relkind != RELKIND_VIEW && relkind != RELKIND_COMPOSITE_TYPE)
	{
		for (i = 0; i < natts; i++)
		{
			if (SystemAttributeByName(NameStr(tupdesc->attrs[i]->attname),
									  tupdesc->tdhasoid) != NULL)
				ereport(ERROR,
						(errcode(ERRCODE_DUPLICATE_COLUMN),
						 errmsg("column name \"%s\" conflicts with a system column name",
								NameStr(tupdesc->attrs[i]->attname))));
		}
	}

	/*
	 * next check for repeated attribute names
	 */
	for (i = 1; i < natts; i++)
	{
		for (j = 0; j < i; j++)
		{
			if (strcmp(NameStr(tupdesc->attrs[j]->attname),
					   NameStr(tupdesc->attrs[i]->attname)) == 0)
				ereport(ERROR,
						(errcode(ERRCODE_DUPLICATE_COLUMN),
						 errmsg("column name \"%s\" specified more than once",
								NameStr(tupdesc->attrs[j]->attname))));
		}
	}

	/*
	 * next check the attribute types
	 */
	for (i = 0; i < natts; i++)
	{
		CheckAttributeType(NameStr(tupdesc->attrs[i]->attname),
						   tupdesc->attrs[i]->atttypid,
						   NIL /* assume we're creating a new rowtype */);
	}
}

/* --------------------------------
 *		CheckAttributeType
 *
 *		Verify that the proposed datatype of an attribute is legal.
 *		This is needed mainly because there are types (and pseudo-types)
 *		in the catalogs that we do not support as elements of real tuples.
 *		We also check some other properties required of a table column.
 *
 * If the attribute is being proposed for addition to an existing table or
 * composite type, pass a one-element list of the rowtype OID as
 * containing_rowtypes.  When checking a to-be-created rowtype, it's
 * sufficient to pass NIL, because there could not be any recursive reference
 * to a not-yet-existing rowtype.
 * --------------------------------
 */
void
CheckAttributeType(const char *attname, Oid atttypid,
				   List *containing_rowtypes)
{
	char		att_typtype = get_typtype(atttypid);
	Oid			att_typelem;

	if (Gp_role == GP_ROLE_EXECUTE)
	{
		/*
		 * In executor nodes, don't bother checking, as the dispatcher should've
		 * checked this already.
		 */
		return;
	}

	if (atttypid == UNKNOWNOID)
	{
		/*
		 * Warn user, but don't fail, if column to be created has UNKNOWN type
		 * (usually as a result of a 'retrieve into' - jolly)
		 */
		ereport(WARNING,
				(errcode(ERRCODE_INVALID_TABLE_DEFINITION),
				 errmsg("column \"%s\" has type \"unknown\"", attname),
				 errdetail("Proceeding with relation creation anyway.")));
	}
	else if (att_typtype == TYPTYPE_PSEUDO)
	{
		/*
		 * Refuse any attempt to create a pseudo-type column, except for a
		 * special hack for pg_statistic: allow ANYARRAY during initdb
		 */
		if (atttypid != ANYARRAYOID || IsUnderPostmaster)
			ereport(ERROR,
					(errcode(ERRCODE_INVALID_TABLE_DEFINITION),
					 errmsg("column \"%s\" has pseudo-type %s",
							attname, format_type_be(atttypid))));
	}
	else if (att_typtype == TYPTYPE_COMPOSITE)
	{
		/*
		 * For a composite type, recurse into its attributes.  You might think
		 * this isn't necessary, but since we allow system catalogs to break
		 * the rule, we have to guard against the case.
		 */
		Relation	relation;
		TupleDesc	tupdesc;
		int			i;

		/*
		 * Check for self-containment.  Eventually we might be able to allow
		 * this (just return without complaint, if so) but it's not clear how
		 * many other places would require anti-recursion defenses before it
		 * would be safe to allow tables to contain their own rowtype.
		 */
		if (list_member_oid(containing_rowtypes, atttypid))
			ereport(ERROR,
					(errcode(ERRCODE_INVALID_TABLE_DEFINITION),
					 errmsg("composite type %s cannot be made a member of itself",
							format_type_be(atttypid))));

		containing_rowtypes = lcons_oid(atttypid, containing_rowtypes);

		relation = relation_open(get_typ_typrelid(atttypid), AccessShareLock);

		tupdesc = RelationGetDescr(relation);

		for (i = 0; i < tupdesc->natts; i++)
		{
			Form_pg_attribute attr = tupdesc->attrs[i];

			if (attr->attisdropped)
				continue;
			CheckAttributeType(NameStr(attr->attname), attr->atttypid,
							   containing_rowtypes);
		}

		relation_close(relation, AccessShareLock);

		containing_rowtypes = list_delete_first(containing_rowtypes);
	}
	else if (OidIsValid((att_typelem = get_element_type(atttypid))))
	{
		/*
		 * Must recurse into array types, too, in case they are composite.
		 */
		CheckAttributeType(attname, att_typelem,
						   containing_rowtypes);
	}
}

/* MPP-6929: metadata tracking */
/* --------------------------------
 *		MetaTrackAddObject
 *
 *		Track creation of object in pg_stat_last_operation. The
 *		arguments are:
 *
 *		classid		- the oid of the table containing the object, eg
 *					  "pg_class" for a relation
 *		objoid		- the oid of the object itself in the specified table
 *		relowner	- role ? user ?
 *		actionname	- generally CREATE for this case
 *		subtype		- some generic descriptive, eg TABLE for a "CREATE TABLE"
 *
 *
 * --------------------------------
 */

static void MetaTrackAddUpdInternal(Oid			classid,
									Oid			objoid,
									Oid			relowner,
									char*		actionname,
									char*		subtype,
									Relation	rel,
									HeapTuple	old_tuple)
{
	HeapTuple	new_tuple;
	Datum		values[Natts_pg_statlastop];
	bool		isnull[Natts_pg_statlastop];
	bool		new_record_repl[Natts_pg_statlastop];
	NameData	uname;
	NameData	aname;
	HeapTuple	roletup;

	MemSet(isnull, 0, sizeof(bool) * Natts_pg_statlastop);
	MemSet(new_record_repl, 0, sizeof(bool) * Natts_pg_statlastop);

	values[Anum_pg_statlastop_classid - 1] = ObjectIdGetDatum(classid);
	values[Anum_pg_statlastop_objid - 1] = ObjectIdGetDatum(objoid);

	aname.data[0] = '\0';
	namestrcpy(&aname, actionname);
	values[Anum_pg_statlastop_staactionname - 1] = NameGetDatum(&aname);

	values[Anum_pg_statlastop_stasysid - 1] = ObjectIdGetDatum(relowner);
	/* set this column to update */
	new_record_repl[Anum_pg_statlastop_stasysid - 1] = true;

	uname.data[0] = '\0';

	roletup = SearchSysCache(AUTHOID,
							 ObjectIdGetDatum(relowner),
							 0, 0, 0);
	if (HeapTupleIsValid(roletup))
	{
		Form_pg_authid authid_tup = (Form_pg_authid) GETSTRUCT(roletup);

		namecpy(&uname, &authid_tup->rolname);
		ReleaseSysCache(roletup);
	}
	else
	{
		/* Generate numeric OID if we don't find an entry */
		sprintf(NameStr(uname), "%u", relowner);
	}

	values[Anum_pg_statlastop_stausename - 1] = NameGetDatum(&uname);
	/* set this column to update */
	new_record_repl[Anum_pg_statlastop_stausename - 1] = true;

	values[Anum_pg_statlastop_stasubtype - 1] = CStringGetTextDatum(subtype);
	/* set this column to update */
	new_record_repl[Anum_pg_statlastop_stasubtype - 1] = true;

	values[Anum_pg_statlastop_statime - 1] = GetCurrentTimestamp();
	/* set this column to update */
	new_record_repl[Anum_pg_statlastop_statime - 1] = true;

	if (HeapTupleIsValid(old_tuple))
	{
		new_tuple = heap_modify_tuple(old_tuple, RelationGetDescr(rel),
									  values,
									  isnull, new_record_repl);
		simple_heap_update(rel, &old_tuple->t_self, new_tuple);
		CatalogUpdateIndexes(rel, new_tuple);
	}
	else
	{
		new_tuple = heap_form_tuple(RelationGetDescr(rel), values, isnull);

		simple_heap_insert(rel, new_tuple);
		CatalogUpdateIndexes(rel, new_tuple);
	}

	if (HeapTupleIsValid(old_tuple))
		heap_freetuple(new_tuple);

} /* end MetaTrackAddUpdInternal */


void MetaTrackAddObject(Oid		classid, 
						Oid		objoid, 
						Oid		relowner,
						char*	actionname,
						char*	subtype)
{
	Relation	rel;

	if (IsBootstrapProcessingMode())
		return;

	if (IsSharedRelation(classid))
	{
		rel = heap_open(StatLastShOpRelationId, RowExclusiveLock);
	}
	else
	{
		rel = heap_open(StatLastOpRelationId, RowExclusiveLock);
	}

	MetaTrackAddUpdInternal(classid, objoid, relowner,
							actionname, subtype,
							rel, NULL);

	heap_close(rel, RowExclusiveLock);

/*	CommandCounterIncrement(); */

} /* end MetaTrackAddObject */

void MetaTrackUpdObject(Oid		classid, 
						Oid		objoid, 
						Oid		relowner,
						char*	actionname,
						char*	subtype)
{
	HeapTuple	tuple;
	ScanKeyData key[3];
	SysScanDesc desc;
	Relation	rel;
	int			ii = 0;

	if (IsBootstrapProcessingMode())
		return;

	if (IsSharedRelation(classid))
	{
		rel = heap_open(StatLastShOpRelationId, RowExclusiveLock);

		ScanKeyInit(&key[0],
					Anum_pg_statlastshop_classid,
					BTEqualStrategyNumber, F_OIDEQ,
					ObjectIdGetDatum(classid));
		ScanKeyInit(&key[1],
					Anum_pg_statlastshop_objid,
					BTEqualStrategyNumber, F_OIDEQ,
					ObjectIdGetDatum(objoid));
		ScanKeyInit(&key[2],
					Anum_pg_statlastshop_staactionname,
					BTEqualStrategyNumber, F_NAMEEQ,
					CStringGetDatum(actionname));

		desc = systable_beginscan(rel,
								  StatLastShOpClassidObjidStaactionnameIndexId,
								  true,
								  SnapshotNow, 3, key);
	}
	else
	{
		rel = heap_open(StatLastOpRelationId, RowExclusiveLock);

		ScanKeyInit(&key[0],
					Anum_pg_statlastop_classid,
					BTEqualStrategyNumber, F_OIDEQ,
					ObjectIdGetDatum(classid));
		ScanKeyInit(&key[1],
					Anum_pg_statlastop_objid,
					BTEqualStrategyNumber, F_OIDEQ,
					ObjectIdGetDatum(objoid));
		ScanKeyInit(&key[2],
					Anum_pg_statlastop_staactionname,
					BTEqualStrategyNumber, F_NAMEEQ,
					CStringGetDatum(actionname));

		desc = systable_beginscan(rel,
								  StatLastOpClassidObjidStaactionnameIndexId,
								  true,
								  SnapshotNow, 3, key);
	}

	/* should be a unique index - only 1 answer... */
	while (HeapTupleIsValid(tuple = systable_getnext(desc)))
	{
		MetaTrackAddUpdInternal(classid, objoid, relowner,
								actionname, subtype,
								rel, tuple);
		ii++;
	}
	systable_endscan(desc);
	heap_close(rel, RowExclusiveLock);

	/* add it if it didn't already exist */
	if (!ii)
		MetaTrackAddObject(classid, 
						   objoid, 
						   relowner,
						   actionname,
						   subtype);

} /* end MetaTrackUpdObject */
void MetaTrackDropObject(Oid		classid, 
						 Oid		objoid)
{
	HeapTuple	tuple;
	ScanKeyData key[3];
	SysScanDesc desc;
	Relation	rel;

	if (IsSharedRelation(classid))
	{
		/* DELETE FROM pg_stat_last_shoperation WHERE classid = :1 AND objid = :2 */

		rel = heap_open(StatLastShOpRelationId, RowExclusiveLock);

		ScanKeyInit(&key[0],
					Anum_pg_statlastshop_classid,
					BTEqualStrategyNumber, F_OIDEQ,
					ObjectIdGetDatum(classid));
		ScanKeyInit(&key[1],
					Anum_pg_statlastshop_objid,
					BTEqualStrategyNumber, F_OIDEQ,
					ObjectIdGetDatum(objoid));

		desc = systable_beginscan(rel,
								  StatLastShOpClassidObjidStaactionnameIndexId,
								  true,
								  SnapshotNow, 2, key);
	}
	else
	{
		/* DELETE FROM pg_stat_last_operation WHERE classid = :1 AND objid = :2 */
		rel = heap_open(StatLastOpRelationId, RowExclusiveLock);

		ScanKeyInit(&key[0],
					Anum_pg_statlastop_classid,
					BTEqualStrategyNumber, F_OIDEQ,
					ObjectIdGetDatum(classid));
		ScanKeyInit(&key[1],
					Anum_pg_statlastop_objid,
					BTEqualStrategyNumber, F_OIDEQ,
					ObjectIdGetDatum(objoid));

		desc = systable_beginscan(rel,
								  StatLastOpClassidObjidStaactionnameIndexId,
								  true,
								  SnapshotNow, 2, key);
	}

	while (HeapTupleIsValid(tuple = systable_getnext(desc)))
		simple_heap_delete(rel, &tuple->t_self);

	systable_endscan(desc);
	heap_close(rel, RowExclusiveLock);

} /* end MetaTrackDropObject */



/* --------------------------------
 *		AddNewAttributeTuples
 *
 *		this registers the new relation's schema by adding
 *		tuples to pg_attribute.
 * --------------------------------
 */
static void
AddNewAttributeTuples(Oid new_rel_oid,
					  TupleDesc tupdesc,
					  char relkind,
					  bool oidislocal,
					  int oidinhcount)
{
	const Form_pg_attribute *dpp;
	int			i;
	HeapTuple	tup;
	Relation	rel;
	CatalogIndexState indstate;
	int			natts = tupdesc->natts;
	ObjectAddress myself,
				referenced;

	/*
	 * open pg_attribute and its indexes.
	 */
	rel = heap_open(AttributeRelationId, RowExclusiveLock);

	indstate = CatalogOpenIndexes(rel);

	/*
	 * First we add the user attributes.  This is also a convenient place to
	 * add dependencies on their datatypes.
	 */
	dpp = tupdesc->attrs;
	for (i = 0; i < natts; i++)
	{
		/* Fill in the correct relation OID */
		(*dpp)->attrelid = new_rel_oid;
		/* Make sure these are OK, too */
		(*dpp)->attstattarget = -1;
		(*dpp)->attcacheoff = -1;

		tup = heap_addheader(Natts_pg_attribute,
							 false,
							 ATTRIBUTE_TUPLE_SIZE,
							 (void *) *dpp);

		simple_heap_insert(rel, tup);

		CatalogIndexInsert(indstate, tup);

		heap_freetuple(tup);

		myself.classId = RelationRelationId;
		myself.objectId = new_rel_oid;
		myself.objectSubId = i + 1;
		referenced.classId = TypeRelationId;
		referenced.objectId = (*dpp)->atttypid;
		referenced.objectSubId = 0;
		recordDependencyOn(&myself, &referenced, DEPENDENCY_NORMAL);

		dpp++;
	}

	/*
	 * Next we add the system attributes.  Skip OID if rel has no OIDs. Skip
	 * all for a view or type relation.  We don't bother with making datatype
	 * dependencies here, since presumably all these types are pinned.
	 */
	if (relkind != RELKIND_VIEW && relkind != RELKIND_COMPOSITE_TYPE)
	{
		dpp = SysAtt;
		for (i = 0; i < -1 - FirstLowInvalidHeapAttributeNumber; i++)
		{
			if (tupdesc->tdhasoid ||
				(*dpp)->attnum != ObjectIdAttributeNumber)
			{
				Form_pg_attribute attStruct;

				tup = heap_addheader(Natts_pg_attribute,
									 false,
									 ATTRIBUTE_TUPLE_SIZE,
									 (void *) *dpp);
				attStruct = (Form_pg_attribute) GETSTRUCT(tup);

				/* Fill in the correct relation OID in the copied tuple */
				attStruct->attrelid = new_rel_oid;

				/* Fill in correct inheritance info for the OID column */
				if (attStruct->attnum == ObjectIdAttributeNumber)
				{
					attStruct->attislocal = oidislocal;
					attStruct->attinhcount = oidinhcount;
				}

				/*
				 * Unneeded since they should be OK in the constant data
				 * anyway
				 */
				/* attStruct->attstattarget = 0; */
				/* attStruct->attcacheoff = -1; */

				simple_heap_insert(rel, tup);

				CatalogIndexInsert(indstate, tup);

				heap_freetuple(tup);
			}
			dpp++;
		}
	}

	/*
	 * clean up
	 */
	CatalogCloseIndexes(indstate);

	heap_close(rel, RowExclusiveLock);
}

/* --------------------------------
 *		InsertPgClassTuple
 *
 *		Construct and insert a new tuple in pg_class.
 *
 * Caller has already opened and locked pg_class.
 * Tuple data is taken from new_rel_desc->rd_rel, except for the
 * variable-width fields which are not present in a cached reldesc.
 * We always initialize relacl to NULL (i.e., default permissions),
 * and reloptions is set to the passed-in text array (if any).
 * --------------------------------
 */
void
InsertPgClassTuple(Relation pg_class_desc,
				   Relation new_rel_desc,
				   Oid new_rel_oid,
				   Datum reloptions)
{
	Form_pg_class rd_rel = new_rel_desc->rd_rel;
	Datum		values[Natts_pg_class];
	bool		nulls[Natts_pg_class];
	HeapTuple	tup;

	Assert(should_have_valid_relfrozenxid(
			   new_rel_oid, rd_rel->relkind, rd_rel->relstorage) ?
		   (rd_rel->relfrozenxid != InvalidTransactionId) :
		   (rd_rel->relfrozenxid == InvalidTransactionId));

	/* This is a tad tedious, but way cleaner than what we used to do... */
	memset(values, 0, sizeof(values));
	memset(nulls, false, sizeof(nulls));

	values[Anum_pg_class_relname - 1] = NameGetDatum(&rd_rel->relname);
	values[Anum_pg_class_relnamespace - 1] = ObjectIdGetDatum(rd_rel->relnamespace);
	values[Anum_pg_class_reltype - 1] = ObjectIdGetDatum(rd_rel->reltype);
	values[Anum_pg_class_relowner - 1] = ObjectIdGetDatum(rd_rel->relowner);
	values[Anum_pg_class_relam - 1] = ObjectIdGetDatum(rd_rel->relam);
	values[Anum_pg_class_relfilenode - 1] = ObjectIdGetDatum(rd_rel->relfilenode);
	values[Anum_pg_class_reltablespace - 1] = ObjectIdGetDatum(rd_rel->reltablespace);
	values[Anum_pg_class_relpages - 1] = Int32GetDatum(rd_rel->relpages);
	values[Anum_pg_class_reltuples - 1] = Float4GetDatum(rd_rel->reltuples);
	values[Anum_pg_class_reltoastrelid - 1] = ObjectIdGetDatum(rd_rel->reltoastrelid);
	values[Anum_pg_class_reltoastidxid - 1] = ObjectIdGetDatum(rd_rel->reltoastidxid);
	values[Anum_pg_class_relhasindex - 1] = BoolGetDatum(rd_rel->relhasindex);
	values[Anum_pg_class_relisshared - 1] = BoolGetDatum(rd_rel->relisshared);
	values[Anum_pg_class_relkind - 1] = CharGetDatum(rd_rel->relkind);
	values[Anum_pg_class_relstorage - 1] = CharGetDatum(rd_rel->relstorage);
	values[Anum_pg_class_relnatts - 1] = Int16GetDatum(rd_rel->relnatts);
	values[Anum_pg_class_relchecks - 1] = Int16GetDatum(rd_rel->relchecks);
	values[Anum_pg_class_reltriggers - 1] = Int16GetDatum(rd_rel->reltriggers);
	values[Anum_pg_class_relukeys - 1] = Int16GetDatum(rd_rel->relukeys);
	values[Anum_pg_class_relfkeys - 1] = Int16GetDatum(rd_rel->relfkeys);
	values[Anum_pg_class_relrefs - 1] = Int16GetDatum(rd_rel->relrefs);
	values[Anum_pg_class_relhasoids - 1] = BoolGetDatum(rd_rel->relhasoids);
	values[Anum_pg_class_relhaspkey - 1] = BoolGetDatum(rd_rel->relhaspkey);
	values[Anum_pg_class_relhasrules - 1] = BoolGetDatum(rd_rel->relhasrules);
	values[Anum_pg_class_relhassubclass - 1] = BoolGetDatum(rd_rel->relhassubclass);
	values[Anum_pg_class_relfrozenxid - 1] = TransactionIdGetDatum(rd_rel->relfrozenxid);
	/* start out with empty permissions */
	nulls[Anum_pg_class_relacl - 1] = true;
	if (reloptions != (Datum) 0)
		values[Anum_pg_class_reloptions - 1] = reloptions;
	else
		nulls[Anum_pg_class_reloptions - 1] = true;

	tup = heap_form_tuple(RelationGetDescr(pg_class_desc), values, nulls);

	/*
	 * The new tuple must have the oid already chosen for the rel.	Sure would
	 * be embarrassing to do this sort of thing in polite company.
	 */
	HeapTupleSetOid(tup, new_rel_oid);

	/* finally insert the new tuple, update the indexes, and clean up */
	simple_heap_insert(pg_class_desc, tup);

	CatalogUpdateIndexes(pg_class_desc, tup);

	heap_freetuple(tup);
}

/* --------------------------------
 *		AddNewRelationTuple
 *
 *		this registers the new relation in the catalogs by
 *		adding a tuple to pg_class.
 * --------------------------------
 */
static void
AddNewRelationTuple(Relation pg_class_desc,
					Relation new_rel_desc,
					Oid new_rel_oid,
					Oid new_type_oid,
					Oid relowner,
					char relkind,
					char relstorage,
					Datum reloptions)
{
	Form_pg_class new_rel_reltup;

	/*
	 * first we update some of the information in our uncataloged relation's
	 * relation descriptor.
	 */
	new_rel_reltup = new_rel_desc->rd_rel;

	switch (relkind)
	{
		case RELKIND_RELATION:
		case RELKIND_INDEX:
		case RELKIND_TOASTVALUE:
		case RELKIND_AOSEGMENTS:
		case RELKIND_AOBLOCKDIR:
		case RELKIND_AOVISIMAP:
			/* The relation is real, but as yet empty */
			new_rel_reltup->relpages = 0;
			new_rel_reltup->reltuples = 0;

			/* estimated stats for external tables */
			/* NOTE: look at cdb_estimate_rel_size() if changing these values */
			if(relstorage_is_external(relstorage))
			{
				new_rel_reltup->relpages = 1000;
				new_rel_reltup->reltuples = 1000000;
			}
			break;
		case RELKIND_SEQUENCE:
			/* Sequences always have a known size */
			new_rel_reltup->relpages = 1;
			new_rel_reltup->reltuples = 1;
			break;
		default:
			/* Views, etc, have no disk storage */
			new_rel_reltup->relpages = 0;
			new_rel_reltup->reltuples = 0;
			break;
	}

	/* Initialize relfrozenxid */
	if (should_have_valid_relfrozenxid(new_rel_oid, relkind, relstorage))
	{
		/*
		 * Initialize to the minimum XID that could put tuples in the table.
		 * We know that no xacts older than RecentXmin are still running, so
		 * that will do.
		 */
		new_rel_reltup->relfrozenxid = RecentXmin;
	}
	else
	{
		/*
		 * Other relation types will not contain XIDs, so set relfrozenxid to
		 * InvalidTransactionId.  (Note: a sequence does contain a tuple, but
		 * we force its xmin to be FrozenTransactionId always; see
		 * commands/sequence.c.)
		 */
		new_rel_reltup->relfrozenxid = InvalidTransactionId;
	}

	new_rel_reltup->relowner = relowner;
	new_rel_reltup->reltype = new_type_oid;
	new_rel_reltup->relkind = relkind;
	new_rel_reltup->relstorage = relstorage;

	new_rel_desc->rd_att->tdtypeid = new_type_oid;

	/* Now build and insert the tuple */
	InsertPgClassTuple(pg_class_desc, new_rel_desc, new_rel_oid, reloptions);
}


/* --------------------------------
 *		AddNewRelationType -
 *
 *		define a composite type corresponding to the new relation
 * --------------------------------
 */
static Oid
AddNewRelationType(const char *typeName,
				   Oid typeNamespace,
				   Oid new_rel_oid,
				   char new_rel_kind,
				   Oid ownerid,
				   Oid new_array_type)
{
	return
		TypeCreate(InvalidOid,	/* no predetermined OID */
				   typeName,	/* type name */
				   typeNamespace,		/* type namespace */
				   new_rel_oid, /* relation oid */
				   new_rel_kind,	/* relation kind */
				   ownerid,		/* owner's ID */
				   -1,			/* internal size (varlena) */
<<<<<<< HEAD
				   'c',			/* type-type (complex) */
=======
				   TYPTYPE_COMPOSITE,	/* type-type (composite) */
				   TYPCATEGORY_COMPOSITE, /* type-category (ditto) */
				   false,		/* composite types are never preferred */
>>>>>>> 49f001d8
				   DEFAULT_TYPDELIM,	/* default array delimiter */
				   F_RECORD_IN, /* input procedure */
				   F_RECORD_OUT,	/* output procedure */
				   F_RECORD_RECV,		/* receive procedure */
				   F_RECORD_SEND,		/* send procedure */
				   InvalidOid,	/* typmodin procedure - none */
				   InvalidOid,	/* typmodout procedure - none */
				   InvalidOid,	/* analyze procedure - default */
				   InvalidOid,	/* array element type - irrelevant */
				   false,		/* this is not an array type */
				   new_array_type,		/* array type if any */
				   InvalidOid,	/* domain base type - irrelevant */
				   NULL,		/* default value - none */
				   NULL,		/* default binary representation */
				   false,		/* passed by reference */
				   'd',			/* alignment - must be the largest! */
				   'x',			/* fully TOASTable */
				   -1,			/* typmod */
				   0,			/* array dimensions for typBaseType */
				   false);		/* Type NOT NULL */
}

void
InsertGpRelationNodeTuple(
	Relation 		gp_relation_node,
	Oid				relationId,
	char			*relname,
	Oid				tablespaceOid,
	Oid				relfilenode,
	int32			segmentFileNum,
	bool			updateIndex,
	ItemPointer		persistentTid,
	int64			persistentSerialNum)
{
	Datum		values[Natts_gp_relation_node];
	bool		nulls[Natts_gp_relation_node];
	HeapTuple	tuple;

	if (!Persistent_BeforePersistenceWork() &&
		PersistentStore_IsZeroTid(persistentTid))
	{	
		elog(ERROR, 
			 "Inserting with invalid TID (0,0) into relation id %u '%s', relfilenode %u, segment file #%d, serial number " INT64_FORMAT,
			 relationId,
			 relname,
			 relfilenode,
			 segmentFileNum,
			 persistentSerialNum);
	}

	memset(values, 0, sizeof(values));
	memset(nulls, false, sizeof(nulls));

	if (Debug_persistent_print)
		elog(Persistent_DebugPrintLevel(), 
			 "InsertGpRelationNodeTuple: Inserting into relation id %u '%s', relfilenode %u, segment file #%d, serial number " INT64_FORMAT ", TID %s",
			 relationId,
			 relname,
			 relfilenode,
			 segmentFileNum,
			 persistentSerialNum,
			 ItemPointerToString(persistentTid));

	/*
	 * gp_relation_node stores tablespaceOId in pg_class fashion, which means
	 * defaultTablespace is represented as "0".
	 */
	Assert (tablespaceOid != MyDatabaseTableSpace);
	
	GpRelationNode_SetDatumValues(
								values,
								tablespaceOid,
								relfilenode,
								segmentFileNum,
								/* createMirrorDataLossTrackingSessionNum */ 0,
								persistentTid,
								persistentSerialNum);

	/* XXX XXX: note optional index update */
	tuple = heap_form_tuple(RelationGetDescr(gp_relation_node), values, nulls);

	/* finally insert the new tuple, update the indexes, and clean up */
	simple_heap_insert(gp_relation_node, tuple);

	if (updateIndex)
	{
		CatalogUpdateIndexes(gp_relation_node, tuple);
	}

	heap_freetuple(tuple);
}

void
UpdateGpRelationNodeTuple(
	Relation 	gp_relation_node,
	HeapTuple 	tuple,
	Oid         tablespaceOid,
	Oid			relfilenode,
	int32		segmentFileNum,
	ItemPointer persistentTid,
	int64 		persistentSerialNum)
{
	Datum		repl_val[Natts_gp_relation_node];
	bool		repl_null[Natts_gp_relation_node];
	bool		repl_repl[Natts_gp_relation_node];
	HeapTuple	newtuple;

	if (!Persistent_BeforePersistenceWork() &&
		PersistentStore_IsZeroTid(persistentTid))
	{	
		elog(ERROR, 
			 "Updating with invalid TID (0,0) in relfilenode %u, segment file #%d, serial number " INT64_FORMAT,
			 relfilenode,
			 segmentFileNum,
			 persistentSerialNum);
	}

	if (Debug_persistent_print)
		elog(Persistent_DebugPrintLevel(), 
			 "UpdateGpRelationNodeTuple: Updating relfilenode %u, segment file #%d, serial number " INT64_FORMAT " at TID %s",
			 relfilenode,
			 segmentFileNum,
			 persistentSerialNum,
			 ItemPointerToString(persistentTid));

	memset(repl_val, 0, sizeof(repl_val));
	memset(repl_null, false, sizeof(repl_null));
	memset(repl_repl, false, sizeof(repl_null));

	repl_repl[Anum_gp_relation_node_tablespace_oid - 1] = true;
	repl_val[Anum_gp_relation_node_tablespace_oid - 1] = ObjectIdGetDatum(tablespaceOid);

	repl_repl[Anum_gp_relation_node_relfilenode_oid - 1] = true;
	repl_val[Anum_gp_relation_node_relfilenode_oid - 1] = ObjectIdGetDatum(relfilenode);
	
	repl_repl[Anum_gp_relation_node_segment_file_num - 1] = true;
	repl_val[Anum_gp_relation_node_segment_file_num - 1] = Int32GetDatum(segmentFileNum);

	// UNDONE: createMirrorDataLossTrackingSessionNum

	repl_repl[Anum_gp_relation_node_persistent_tid- 1] = true;
	repl_val[Anum_gp_relation_node_persistent_tid- 1] = PointerGetDatum(persistentTid);
	
	repl_repl[Anum_gp_relation_node_persistent_serial_num - 1] = true;
	repl_val[Anum_gp_relation_node_persistent_serial_num - 1] = Int64GetDatum(persistentSerialNum);

	newtuple = heap_modify_tuple(tuple, RelationGetDescr(gp_relation_node), repl_val, repl_null, repl_repl);
	
	simple_heap_update(gp_relation_node, &newtuple->t_self, newtuple);

	CatalogUpdateIndexes(gp_relation_node, newtuple);

	heap_freetuple(newtuple);
}


static void
AddNewRelationNodeTuple(
						Relation gp_relation_node,
						Relation new_rel)
{
	if (new_rel->rd_segfile0_relationnodeinfo.isPresent)
	{
		InsertGpRelationNodeTuple(
							gp_relation_node,
							new_rel->rd_id,
							new_rel->rd_rel->relname.data,
							new_rel->rd_rel->reltablespace,
							new_rel->rd_rel->relfilenode,
							/* segmentFileNum */ 0,
							/* updateIndex */ true,
							&new_rel->rd_segfile0_relationnodeinfo.persistentTid,
							new_rel->rd_segfile0_relationnodeinfo.persistentSerialNum);
							
	}
}

/* --------------------------------
 *		heap_create_with_catalog
 *
 *		creates a new cataloged relation.  see comments above.
 * --------------------------------
 */
Oid
heap_create_with_catalog(const char *relname,
						 Oid relnamespace,
						 Oid reltablespace,
						 Oid relid,
						 Oid ownerid,
						 TupleDesc tupdesc,
<<<<<<< HEAD
						 Oid relam,
=======
						 List *cooked_constraints,
>>>>>>> 49f001d8
						 char relkind,
						 char relstorage,
						 bool shared_relation,
						 bool oidislocal,
						 bool bufferPoolBulkLoad,
						 int oidinhcount,
						 OnCommitAction oncommit,
                         const struct GpPolicy *policy,
						 Datum reloptions,
						 bool allow_system_table_mods,
						 bool valid_opts,
						 ItemPointer persistentTid,
						 int64 *persistentSerialNum)
{
	Relation	pg_class_desc;
	Relation	gp_relation_node_desc;
	Relation	new_rel_desc;
	Oid			old_type_oid;
	Oid			new_type_oid;
	Oid			new_array_oid = InvalidOid;
	bool		appendOnlyRel;
	StdRdOptions *stdRdOptions;
	int			safefswritesize = gp_safefswritesize;
	Oid			existing_rowtype_oid = InvalidOid;
	char	   *relarrayname = NULL;

	/*
	 * Don't create the row type if the bootstrapper tells us it already
	 * knows what it is.
	 */
	if (IsBootstrapProcessingMode())
	{
		/*
		 * Some relations need to have a fixed relation type
		 * OID, because it is referenced in code.
		 *
		 * GPDB_90_MERGE_FIXME: In PostgreSQL 9.0, there's a
		 * new BKI directive, BKI_ROWTYPE_OID(<oid>), for
		 * doing the same. Replace this hack with that once
		 * we merge with 9.0.
		 */
		switch (relid)
		{
			case GpPersistentRelationNodeRelationId:
				existing_rowtype_oid = GP_PERSISTENT_RELATION_NODE_OID;
				break;
			case GpPersistentDatabaseNodeRelationId:
				existing_rowtype_oid = GP_PERSISTENT_DATABASE_NODE_OID;
				break;
			case GpPersistentTablespaceNodeRelationId:
				existing_rowtype_oid = GP_PERSISTENT_TABLESPACE_NODE_OID;
				break;
			case GpPersistentFilespaceNodeRelationId:
				existing_rowtype_oid = GP_PERSISTENT_FILESPACE_NODE_OID;
				break;
			case GpRelationNodeRelationId:
				existing_rowtype_oid = GP_RELATION_NODE_OID;
				break;

			case GpGlobalSequenceRelationId:
				existing_rowtype_oid = GP_GLOBAL_SEQUENCE_RELTYPE_OID;
				break;

			case DatabaseRelationId:
				existing_rowtype_oid = PG_DATABASE_RELTYPE_OID;
				break;

			case AuthIdRelationId:
				existing_rowtype_oid = PG_AUTHID_RELTYPE_OID;
				break;

			case AuthMemRelationId:
				existing_rowtype_oid = PG_AUTH_MEMBERS_RELTYPE_OID;
				break;

			default:
				break;
		}
	}

	pg_class_desc = heap_open(RelationRelationId, RowExclusiveLock);

	if (!IsBootstrapProcessingMode())
		gp_relation_node_desc = heap_open(GpRelationNodeRelationId, RowExclusiveLock);
	else
		gp_relation_node_desc = NULL;

	/*
	 * sanity checks
	 */
	Assert(IsNormalProcessingMode() || IsBootstrapProcessingMode());

	/*
	 * Was "appendonly" specified in the relopts? If yes, fix our relstorage.
	 * Also, check for override (debug) GUCs.
	 */
	stdRdOptions = (StdRdOptions*) heap_reloptions(
			relkind, reloptions, !valid_opts);
	appendOnlyRel = stdRdOptions->appendonly;
	validateAppendOnlyRelOptions(appendOnlyRel,
								 stdRdOptions->blocksize,
								 safefswritesize,
								 stdRdOptions->compresslevel,
								 stdRdOptions->compresstype,
								 stdRdOptions->checksum,
								 relkind,
								 stdRdOptions->columnstore);
	if(appendOnlyRel)
	{
		if(stdRdOptions->columnstore)
            relstorage = RELSTORAGE_AOCOLS;
		else
			relstorage = RELSTORAGE_AOROWS;
		reloptions = transformAOStdRdOptions(stdRdOptions, reloptions);
	}

	/* MPP-8058: disallow OIDS on column-oriented tables */
	if (tupdesc->tdhasoid && 
		IsNormalProcessingMode() &&
        (Gp_role == GP_ROLE_DISPATCH))
	{
		if (relstorage == RELSTORAGE_AOCOLS)
			ereport(ERROR,
					(errcode(ERRCODE_INVALID_PARAMETER_VALUE),
					 errmsg(
							 "OIDS=TRUE is not allowed on tables that "
							 "use column-oriented storage. Use OIDS=FALSE"
							 )));
		else
			ereport(NOTICE,
					(errmsg(
							 "OIDS=TRUE is not recommended for user-created "
							 "tables. Use OIDS=FALSE to prevent wrap-around "
							 "of the OID counter"
							 )));
	}

	CheckAttributeNamesTypes(tupdesc, relkind);

	if (get_relname_relid(relname, relnamespace))
		ereport(ERROR,
				(errcode(ERRCODE_DUPLICATE_TABLE),
				 errmsg("relation \"%s\" already exists", relname)));

	/*
	 * Since we are going to create a rowtype as well, also check for
	 * collision with an existing type name.  If there is one and it's an
	 * autogenerated array, we can rename it out of the way; otherwise we can
	 * at least give a good error message.
	 */
	old_type_oid = GetSysCacheOid(TYPENAMENSP,
								  CStringGetDatum(relname),
								  ObjectIdGetDatum(relnamespace),
								  0, 0);
	if (OidIsValid(old_type_oid) && !OidIsValid(existing_rowtype_oid))
	{
		if (!moveArrayTypeName(old_type_oid, relname, relnamespace))
			ereport(ERROR,
					(errcode(ERRCODE_DUPLICATE_OBJECT),
					 errmsg("type \"%s\" already exists", relname),
			   errhint("A relation has an associated type of the same name, "
					   "so you must use a name that doesn't conflict "
					   "with any existing type.")));
	}

	/*
	 * Validate shared/non-shared tablespace (must check this before doing
	 * GetNewRelFileNode, to prevent Assert therein)
	 */
	if (shared_relation)
	{
		if (reltablespace != GLOBALTABLESPACE_OID)
			/* elog since this is not a user-facing error */
			elog(ERROR,
				 "shared relations must be placed in pg_global tablespace");
	}
	else
	{
		if (reltablespace == GLOBALTABLESPACE_OID)
			ereport(ERROR,
					(errcode(ERRCODE_INVALID_PARAMETER_VALUE),
					 errmsg("only shared relations can be placed in pg_global tablespace")));
	}

	/*
	 * Get preassigned OID for GP_ROLE_EXECUTE or binary upgrade
	 */
	if (!OidIsValid(relid) && (Gp_role == GP_ROLE_EXECUTE || IsBinaryUpgrade))
		relid = GetPreassignedOidForRelation(relnamespace, relname);

	/*
	 * GP_ROLE_DISPATCH and GP_ROLE_UTILITY do not have preassigned OIDs.
	 * Allocate new OIDs here.
	 *
	 * For sequence relations, the relfilenode has to be the same as OID.
	 * To accomplish this, we have a special function GetSequenceRelationOid
	 * which locks both the Oid and relfilenode counter, syncs them, and
	 * allocates the synced value to here.
	 */
	if (!OidIsValid(relid) && Gp_role != GP_ROLE_EXECUTE)
	{
		if (relkind == RELKIND_SEQUENCE)
			relid = GetNewSequenceRelationOid(pg_class_desc);
		else
			relid = GetNewOid(pg_class_desc);
	}

	/*
	 * Create the relcache entry (mostly dummy at this point) and the physical
	 * disk file.  (If we fail further down, it's the smgr's responsibility to
	 * remove the disk file again.)
	 */
	new_rel_desc = heap_create(relname,
							   relnamespace,
							   reltablespace,
							   relid,
							   tupdesc,
							   relam,
							   relkind,
							   relstorage,
							   shared_relation,
							   allow_system_table_mods,
							   bufferPoolBulkLoad);

	Assert(relid == RelationGetRelid(new_rel_desc));

	if (persistentTid != NULL)
	{
		*persistentTid = new_rel_desc->rd_segfile0_relationnodeinfo.persistentTid;
		*persistentSerialNum = new_rel_desc->rd_segfile0_relationnodeinfo.persistentSerialNum;
	}

	/*
	 * Decide whether to create an array type over the relation's rowtype. We
	 * do not create any array types for system catalogs (ie, those made
	 * during initdb).	We create array types for regular relations, views,
	 * and composite types ... but not, eg, for toast tables or sequences.
	 *
	 * Also not for the auxiliary heaps created for bitmap indexes or append-
	 * only tables.
	 */
	if (IsUnderPostmaster && ((relkind == RELKIND_RELATION && !appendOnlyRel) ||
							  relkind == RELKIND_VIEW ||
							  relkind == RELKIND_COMPOSITE_TYPE) &&
		relnamespace != PG_BITMAPINDEX_NAMESPACE)
	{
		/* OK, so pre-assign a type OID for the array type */
		Relation	pg_type = heap_open(TypeRelationId, AccessShareLock);

		relarrayname = makeArrayTypeName(relname, relnamespace);

		/*
		 * If we are expected to get a preassigned Oid but receive InvalidOid,
		 * get a new Oid. This can happen during upgrades from GPDB4 to 5 where
		 * array types over relation rowtypes were introduced so there are no
		 * pre-existing array types to dump from the old cluster
		 */
		if (Gp_role == GP_ROLE_EXECUTE || IsBinaryUpgrade)
		{
			new_array_oid = GetPreassignedOidForType(relnamespace, relarrayname);

			if (new_array_oid == InvalidOid && IsBinaryUpgrade)
				new_array_oid = GetNewOid(pg_type);
		}
		else
			new_array_oid = GetNewOid(pg_type);
		heap_close(pg_type, AccessShareLock);
	}

	/*
	 * Since defining a relation also defines a complex type, we add a new
	 * system type corresponding to the new relation.
	 *
	 * NOTE: we could get a unique-index failure here, in case someone else is
	 * creating the same type name in parallel but hadn't committed yet when
	 * we checked for a duplicate name above.
	 */
	if (existing_rowtype_oid != InvalidOid)
		new_type_oid = existing_rowtype_oid;
	else
	{
		new_type_oid = AddNewRelationType(relname,
										  relnamespace,
										  relid,
										  relkind,
										  ownerid,
										  new_array_oid);
	}

	/*
	 * Now make the array type if wanted.
	 */
	if (OidIsValid(new_array_oid))
	{
		if (!relarrayname)
			relarrayname = makeArrayTypeName(relname, relnamespace);

		TypeCreate(new_array_oid,		/* force the type's OID to this */
				   relarrayname,	/* Array type name */
				   relnamespace,	/* Same namespace as parent */
				   InvalidOid,	/* Not composite, no relationOid */
				   0,			/* relkind, also N/A here */
				   ownerid,		/* owner's ID */
				   -1,			/* Internal size (varlena) */
				   TYPTYPE_BASE,	/* Not composite - typelem is */
				   TYPCATEGORY_ARRAY, /* type-category (array) */
				   false,		/* array types are never preferred */
				   DEFAULT_TYPDELIM,	/* default array delimiter */
				   F_ARRAY_IN,	/* array input proc */
				   F_ARRAY_OUT, /* array output proc */
				   F_ARRAY_RECV,	/* array recv (bin) proc */
				   F_ARRAY_SEND,	/* array send (bin) proc */
				   InvalidOid,	/* typmodin procedure - none */
				   InvalidOid,	/* typmodout procedure - none */
				   InvalidOid,	/* analyze procedure - default */
				   new_type_oid,	/* array element type - the rowtype */
				   true,		/* yes, this is an array type */
				   InvalidOid,	/* this has no array type */
				   InvalidOid,	/* domain base type - irrelevant */
				   NULL,		/* default value - none */
				   NULL,		/* default binary representation */
				   false,		/* passed by reference */
				   'd',			/* alignment - must be the largest! */
				   'x',			/* fully TOASTable */
				   -1,			/* typmod */
				   0,			/* array dimensions for typBaseType */
				   false);		/* Type NOT NULL */

		pfree(relarrayname);
	}

	/*
	 * now create an entry in pg_class for the relation.
	 *
	 * NOTE: we could get a unique-index failure here, in case someone else is
	 * creating the same relation name in parallel but hadn't committed yet
	 * when we checked for a duplicate name above.
	 */
	AddNewRelationTuple(pg_class_desc,
						new_rel_desc,
						relid,
						new_type_oid,
						ownerid,
						relkind,
						relstorage,
						reloptions);

	if (gp_relation_node_desc != NULL)
	{
		AddNewRelationNodeTuple(gp_relation_node_desc,
			                    new_rel_desc);

		heap_close(gp_relation_node_desc, RowExclusiveLock);
	}


	/*
	 * if this is an append-only relation, add an entry in pg_appendonly.
	 */
	if(appendOnlyRel)
	{
		InsertAppendOnlyEntry(relid,
							  stdRdOptions->blocksize,
							  safefswritesize,
							  stdRdOptions->compresslevel,
							  stdRdOptions->checksum,
                              stdRdOptions->columnstore,
							  stdRdOptions->compresstype,
							  InvalidOid,
							  InvalidOid,
							  InvalidOid,
							  InvalidOid,
							  InvalidOid);
	}


	/*
	 * now add tuples to pg_attribute for the attributes in our new relation.
	 */
	AddNewAttributeTuples(relid, new_rel_desc->rd_att, relkind,
						  oidislocal, oidinhcount);

	/*
	 * Make a dependency link to force the relation to be deleted if its
	 * namespace is.  Also make a dependency link to its owner.
	 *
	 * For composite types, these dependencies are tracked for the pg_type
	 * entry, so we needn't record them here.  Likewise, TOAST tables don't
	 * need a namespace dependency (they live in a pinned namespace) nor an
	 * owner dependency (they depend indirectly through the parent table).
	 * Also, skip this in bootstrap mode, since we don't make dependencies
	 * while bootstrapping.
	 */
	if (relkind != RELKIND_COMPOSITE_TYPE &&
		relkind != RELKIND_TOASTVALUE &&
		!IsBootstrapProcessingMode())
	{
		ObjectAddress myself,
					referenced;

		myself.classId = RelationRelationId;
		myself.objectId = relid;
		myself.objectSubId = 0;
		referenced.classId = NamespaceRelationId;
		referenced.objectId = relnamespace;
		referenced.objectSubId = 0;
		recordDependencyOn(&myself, &referenced, DEPENDENCY_NORMAL);

		recordDependencyOnOwner(RelationRelationId, relid, ownerid);

		recordDependencyOnCurrentExtension(&myself, false);
	}

	/*
<<<<<<< HEAD
	 * We used to store pre-cooked constraints and defaults here.
	 * We now store them along with raw constraints and defaults to ensure that
	 * 	we have oid of pg_constraint and pg_attrdef consistent across segments
	 */
=======
	 * Store any supplied constraints and defaults.
	 *
	 * NB: this may do a CommandCounterIncrement and rebuild the relcache
	 * entry, so the relation must be valid and self-consistent at this point.
	 * In particular, there are not yet constraints and defaults anywhere.
	 */
	StoreConstraints(new_rel_desc, cooked_constraints);
>>>>>>> 49f001d8

	/*
	 * If there's a special on-commit action, remember it
	 */
	if (oncommit != ONCOMMIT_NOOP)
		register_on_commit_action(relid, oncommit);

	/*
     * CDB: If caller gave us a distribution policy, store the distribution
     * key column list in the gp_distribution_policy catalog and attach a
     * copy to the relcache entry.
     */
    if (policy && (Gp_role == GP_ROLE_DISPATCH || IsBinaryUpgrade))
    {
        Assert(relkind == RELKIND_RELATION);
        new_rel_desc->rd_cdbpolicy = GpPolicyCopy(GetMemoryChunkContext(new_rel_desc), policy);
        GpPolicyStore(relid, policy);
    }

	if (Gp_role == GP_ROLE_DISPATCH) /* MPP-11313: */
	{
		bool doIt = true;
		char *subtyp = "TABLE";

		switch (relkind)
		{
			case RELKIND_RELATION:
				break;
			case RELKIND_INDEX:
				subtyp = "INDEX";
				break;
			case RELKIND_SEQUENCE:
				subtyp = "SEQUENCE";
				break;
			case RELKIND_VIEW:
				subtyp = "VIEW";
				break;
			default:
				doIt = false;
		}

		/* MPP-7576: don't track internal namespace tables */
		switch (relnamespace) 
		{
			case PG_CATALOG_NAMESPACE:
				/* MPP-7773: don't track objects in system namespace
				 * if modifying system tables (eg during upgrade)  
				 */
				if (allowSystemTableModsDDL)
					doIt = false;
				break;

			case PG_TOAST_NAMESPACE:
			case PG_BITMAPINDEX_NAMESPACE:
			case PG_AOSEGMENT_NAMESPACE:
				doIt = false;
				break;
			default:
				break;
		}

		/* MPP-7572: not valid if in any temporary namespace */
		if (doIt)
			doIt = (!(isAnyTempNamespace(relnamespace)));

		/* MPP-6929: metadata tracking */
		if (doIt)
			MetaTrackAddObject(RelationRelationId,
							   relid, GetUserId(), /* not ownerid */
							   "CREATE", subtyp
					);
	}

	/*
	 * ok, the relation has been cataloged, so close our relations and return
	 * the OID of the newly created relation.
	 */
	heap_close(new_rel_desc, NoLock);	/* do not unlock till end of xact */
	heap_close(pg_class_desc, RowExclusiveLock);

	return relid;
}


/*
 *		RelationRemoveInheritance
 *
 * Formerly, this routine checked for child relations and aborted the
 * deletion if any were found.	Now we rely on the dependency mechanism
 * to check for or delete child relations.	By the time we get here,
 * there are no children and we need only remove any pg_inherits rows
 * linking this relation to its parent(s).
 */
static void
RelationRemoveInheritance(Oid relid)
{
	Relation	catalogRelation;
	SysScanDesc scan;
	ScanKeyData key;
	HeapTuple	tuple;

	catalogRelation = heap_open(InheritsRelationId, RowExclusiveLock);

	ScanKeyInit(&key,
				Anum_pg_inherits_inhrelid,
				BTEqualStrategyNumber, F_OIDEQ,
				ObjectIdGetDatum(relid));

	scan = systable_beginscan(catalogRelation, InheritsRelidSeqnoIndexId, true,
							  SnapshotNow, 1, &key);

	while (HeapTupleIsValid(tuple = systable_getnext(scan)))
		simple_heap_delete(catalogRelation, &tuple->t_self);

	systable_endscan(scan);
	heap_close(catalogRelation, RowExclusiveLock);
}

static void
RemovePartitioning(Oid relid)
{
	Relation rel;
	SysScanDesc scan;
	ScanKeyData key;
	HeapTuple tuple;
	Relation pgrule;

	if (Gp_role == GP_ROLE_EXECUTE)
		return;

	RemovePartitionEncodingByRelid(relid);

	/* loop through all matches in pg_partition */
	rel = heap_open(PartitionRelationId, RowExclusiveLock);
	pgrule = heap_open(PartitionRuleRelationId,
					   RowExclusiveLock);

	ScanKeyInit(&key,
				Anum_pg_partition_parrelid,
				BTEqualStrategyNumber, F_OIDEQ,
				ObjectIdGetDatum(relid));

	scan = systable_beginscan(rel, PartitionParrelidIndexId, true,
							  SnapshotNow, 1, &key);
	while (HeapTupleIsValid(tuple = systable_getnext(scan)))
	{
		Oid			paroid = HeapTupleGetOid(tuple);
		SysScanDesc rule_scan;
		ScanKeyData rule_key;
		HeapTuple	rule_tuple;

		/* remove all rows for pg_partition_rule */
		ScanKeyInit(&rule_key,
					Anum_pg_partition_rule_paroid,
					BTEqualStrategyNumber, F_OIDEQ,
					ObjectIdGetDatum(paroid));
		rule_scan = systable_beginscan(pgrule, PartitionRuleParoidParparentruleParruleordIndexId, true,
									   SnapshotNow, 1, &rule_key);
		while (HeapTupleIsValid(rule_tuple = systable_getnext(rule_scan)))
			simple_heap_delete(pgrule, &rule_tuple->t_self);
		systable_endscan(rule_scan);

		/* remove ourself */
		simple_heap_delete(rel, &tuple->t_self);
	}
	systable_endscan(scan);
	heap_close(rel, NoLock);

	/* we might be a leaf partition: delete any records */

	ScanKeyInit(&key,
				Anum_pg_partition_rule_parchildrelid,
				BTEqualStrategyNumber, F_OIDEQ,
				ObjectIdGetDatum(relid));

	scan = systable_beginscan(pgrule, PartitionRuleParchildrelidIndexId, true,
							  SnapshotNow, 1, &key);
	while (HeapTupleIsValid(tuple = systable_getnext(scan)))
		simple_heap_delete(pgrule, &tuple->t_self);
	systable_endscan(scan);
	heap_close(pgrule, NoLock);

	CommandCounterIncrement();
}

/*
 *		DeleteRelationTuple
 *
 * Remove pg_class row for the given relid.
 *
 * Note: this is shared by relation deletion and index deletion.  It's
 * not intended for use anyplace else.
 */
void
DeleteRelationTuple(Oid relid)
{
	Relation	pg_class_desc;
	HeapTuple	tup;

	/* Grab an appropriate lock on the pg_class relation */
	pg_class_desc = heap_open(RelationRelationId, RowExclusiveLock);

	tup = SearchSysCache(RELOID,
						 ObjectIdGetDatum(relid),
						 0, 0, 0);
	if (!HeapTupleIsValid(tup))
		elog(ERROR, "cache lookup failed for relation %u", relid);

	/* delete the relation tuple from pg_class, and finish up */
	simple_heap_delete(pg_class_desc, &tup->t_self);

	ReleaseSysCache(tup);

	heap_close(pg_class_desc, RowExclusiveLock);
}

/*
 *		DeleteAttributeTuples
 *
 * Remove pg_attribute rows for the given relid.
 *
 * Note: this is shared by relation deletion and index deletion.  It's
 * not intended for use anyplace else.
 */
void
DeleteAttributeTuples(Oid relid)
{
	Relation	attrel;
	SysScanDesc scan;
	ScanKeyData key[1];
	HeapTuple	atttup;

	/* Grab an appropriate lock on the pg_attribute relation */
	attrel = heap_open(AttributeRelationId, RowExclusiveLock);

	/* Use the index to scan only attributes of the target relation */
	ScanKeyInit(&key[0],
				Anum_pg_attribute_attrelid,
				BTEqualStrategyNumber, F_OIDEQ,
				ObjectIdGetDatum(relid));

	scan = systable_beginscan(attrel, AttributeRelidNumIndexId, true,
							  SnapshotNow, 1, key);

	/* Delete all the matching tuples */
	while ((atttup = systable_getnext(scan)) != NULL)
		simple_heap_delete(attrel, &atttup->t_self);

	/* Clean up after the scan */
	systable_endscan(scan);
	heap_close(attrel, RowExclusiveLock);
}

/*
 *		RemoveAttributeById
 *
 * This is the guts of ALTER TABLE DROP COLUMN: actually mark the attribute
 * deleted in pg_attribute.  We also remove pg_statistic entries for it.
 * (Everything else needed, such as getting rid of any pg_attrdef entry,
 * is handled by dependency.c.)
 */
void
RemoveAttributeById(Oid relid, AttrNumber attnum)
{
	Relation	rel;
	Relation	attr_rel;
	HeapTuple	tuple;
	Form_pg_attribute attStruct;
	char		newattname[NAMEDATALEN];

	/*
	 * Grab an exclusive lock on the target table, which we will NOT release
	 * until end of transaction.  (In the simple case where we are directly
	 * dropping this column, AlterTableDropColumn already did this ... but
	 * when cascading from a drop of some other object, we may not have any
	 * lock.)
	 */
	rel = relation_open(relid, AccessExclusiveLock);

	attr_rel = heap_open(AttributeRelationId, RowExclusiveLock);

	tuple = SearchSysCacheCopy(ATTNUM,
							   ObjectIdGetDatum(relid),
							   Int16GetDatum(attnum),
							   0, 0);
	if (!HeapTupleIsValid(tuple))		/* shouldn't happen */
		elog(ERROR, "cache lookup failed for attribute %d of relation %u",
			 attnum, relid);
	attStruct = (Form_pg_attribute) GETSTRUCT(tuple);

	if (attnum < 0)
	{
		/* System attribute (probably OID) ... just delete the row */

		simple_heap_delete(attr_rel, &tuple->t_self);
	}
	else
	{
		/* Dropping user attributes is lots harder */

		/* Mark the attribute as dropped */
		attStruct->attisdropped = true;

		/*
		 * Set the type OID to invalid.  A dropped attribute's type link
		 * cannot be relied on (once the attribute is dropped, the type might
		 * be too). Fortunately we do not need the type row --- the only
		 * really essential information is the type's typlen and typalign,
		 * which are preserved in the attribute's attlen and attalign.  We set
		 * atttypid to zero here as a means of catching code that incorrectly
		 * expects it to be valid.
		 */
		attStruct->atttypid = InvalidOid;

		/* Remove any NOT NULL constraint the column may have */
		attStruct->attnotnull = false;

		/* We don't want to keep stats for it anymore */
		attStruct->attstattarget = 0;

		/*
		 * Change the column name to something that isn't likely to conflict
		 */
		snprintf(newattname, sizeof(newattname),
				 "........pg.dropped.%d........", attnum);
		namestrcpy(&(attStruct->attname), newattname);

		simple_heap_update(attr_rel, &tuple->t_self, tuple);

		/* keep the system catalog indexes current */
		CatalogUpdateIndexes(attr_rel, tuple);
	}

	/*
	 * Because updating the pg_attribute row will trigger a relcache flush for
	 * the target relation, we need not do anything else to notify other
	 * backends of the change.
	 */

	heap_close(attr_rel, RowExclusiveLock);

	if (attnum > 0)
		RemoveStatistics(relid, attnum);

	relation_close(rel, NoLock);
}

/*
 *		RemoveAttrDefault
 *
 * If the specified relation/attribute has a default, remove it.
 * (If no default, raise error if complain is true, else return quietly.)
 */
void
RemoveAttrDefault(Oid relid, AttrNumber attnum,
				  DropBehavior behavior, bool complain)
{
	Relation	attrdef_rel;
	ScanKeyData scankeys[2];
	SysScanDesc scan;
	HeapTuple	tuple;
	bool		found = false;

	attrdef_rel = heap_open(AttrDefaultRelationId, RowExclusiveLock);

	ScanKeyInit(&scankeys[0],
				Anum_pg_attrdef_adrelid,
				BTEqualStrategyNumber, F_OIDEQ,
				ObjectIdGetDatum(relid));
	ScanKeyInit(&scankeys[1],
				Anum_pg_attrdef_adnum,
				BTEqualStrategyNumber, F_INT2EQ,
				Int16GetDatum(attnum));

	scan = systable_beginscan(attrdef_rel, AttrDefaultIndexId, true,
							  SnapshotNow, 2, scankeys);

	/* There should be at most one matching tuple, but we loop anyway */
	while (HeapTupleIsValid(tuple = systable_getnext(scan)))
	{
		ObjectAddress object;

		object.classId = AttrDefaultRelationId;
		object.objectId = HeapTupleGetOid(tuple);
		object.objectSubId = 0;

		performDeletion(&object, behavior);

		found = true;
	}

	systable_endscan(scan);
	heap_close(attrdef_rel, RowExclusiveLock);

	if (complain && !found)
		elog(ERROR, "could not find attrdef tuple for relation %u attnum %d",
			 relid, attnum);
}

/*
 *		RemoveAttrDefaultById
 *
 * Remove a pg_attrdef entry specified by OID.	This is the guts of
 * attribute-default removal.  Note it should be called via performDeletion,
 * not directly.
 */
void
RemoveAttrDefaultById(Oid attrdefId)
{
	Relation	attrdef_rel;
	Relation	attr_rel;
	Relation	myrel;
	ScanKeyData scankeys[1];
	SysScanDesc scan;
	HeapTuple	tuple;
	Oid			myrelid;
	AttrNumber	myattnum;

	/* Grab an appropriate lock on the pg_attrdef relation */
	attrdef_rel = heap_open(AttrDefaultRelationId, RowExclusiveLock);

	/* Find the pg_attrdef tuple */
	ScanKeyInit(&scankeys[0],
				ObjectIdAttributeNumber,
				BTEqualStrategyNumber, F_OIDEQ,
				ObjectIdGetDatum(attrdefId));

	scan = systable_beginscan(attrdef_rel, AttrDefaultOidIndexId, true,
							  SnapshotNow, 1, scankeys);

	tuple = systable_getnext(scan);
	if (!HeapTupleIsValid(tuple))
		elog(ERROR, "could not find tuple for attrdef %u", attrdefId);

	myrelid = ((Form_pg_attrdef) GETSTRUCT(tuple))->adrelid;
	myattnum = ((Form_pg_attrdef) GETSTRUCT(tuple))->adnum;

	/* Get an exclusive lock on the relation owning the attribute */
	myrel = relation_open(myrelid, AccessExclusiveLock);

	/* Now we can delete the pg_attrdef row */
	simple_heap_delete(attrdef_rel, &tuple->t_self);

	systable_endscan(scan);
	heap_close(attrdef_rel, RowExclusiveLock);

	/* Fix the pg_attribute row */
	attr_rel = heap_open(AttributeRelationId, RowExclusiveLock);

	tuple = SearchSysCacheCopy(ATTNUM,
							   ObjectIdGetDatum(myrelid),
							   Int16GetDatum(myattnum),
							   0, 0);
	if (!HeapTupleIsValid(tuple))		/* shouldn't happen */
		elog(ERROR, "cache lookup failed for attribute %d of relation %u",
			 myattnum, myrelid);

	((Form_pg_attribute) GETSTRUCT(tuple))->atthasdef = false;

	simple_heap_update(attr_rel, &tuple->t_self, tuple);

	/* keep the system catalog indexes current */
	CatalogUpdateIndexes(attr_rel, tuple);

	/*
	 * Our update of the pg_attribute row will force a relcache rebuild, so
	 * there's nothing else to do here.
	 */
	heap_close(attr_rel, RowExclusiveLock);

	/* Keep lock on attribute's rel until end of xact */
	relation_close(myrel, NoLock);
}

void
remove_gp_relation_node_and_schedule_drop(Relation rel)
{
	PersistentFileSysRelStorageMgr relStorageMgr;
	
	if (Debug_persistent_print)
		elog(Persistent_DebugPrintLevel(), 
			 "remove_gp_relation_node_and_schedule_drop: dropping relation '%s', relation id %u '%s', relfilenode %u",
			 rel->rd_rel->relname.data,
			 rel->rd_id,
			 relpath(rel->rd_node),
			 rel->rd_rel->relfilenode);

	relStorageMgr = ((RelationIsAoRows(rel) || RelationIsAoCols(rel)) ?
													PersistentFileSysRelStorageMgr_AppendOnly:
													PersistentFileSysRelStorageMgr_BufferPool);

	if (relStorageMgr == PersistentFileSysRelStorageMgr_BufferPool)
	{
		MirroredFileSysObj_ScheduleDropBufferPoolRel(rel);

		DeleteGpRelationNodeTuple(
								rel,
								/* segmentFileNum */ 0);
		
		if (Debug_persistent_print)
			elog(Persistent_DebugPrintLevel(), 
				 "remove_gp_relation_node_and_schedule_drop: For Buffer Pool managed relation '%s' persistent TID %s and serial number " INT64_FORMAT " for DROP",
				 relpath(rel->rd_node),
				 ItemPointerToString(&rel->rd_segfile0_relationnodeinfo.persistentTid),
				 rel->rd_segfile0_relationnodeinfo.persistentSerialNum);
	}
	else
	{
		Relation relNodeRelation;

		GpRelationNodeScan	gpRelationNodeScan;
		
		HeapTuple tuple;
		
		int32 segmentFileNum;
		
		ItemPointerData persistentTid;
		int64 persistentSerialNum;
		
		relNodeRelation = heap_open(GpRelationNodeRelationId, RowExclusiveLock);

		GpRelationNodeBeginScan(
						SnapshotNow,
						relNodeRelation,
						rel->rd_id,
						rel->rd_rel->reltablespace,
						rel->rd_rel->relfilenode,
						&gpRelationNodeScan);
		
		while ((tuple = GpRelationNodeGetNext(
								&gpRelationNodeScan,
								&segmentFileNum,
								&persistentTid,
								&persistentSerialNum)))
		{
			if (Debug_persistent_print)
				elog(Persistent_DebugPrintLevel(), 
					 "remove_gp_relation_node_and_schedule_drop: For Append-Only relation %u relfilenode %u scanned segment file #%d, serial number " INT64_FORMAT " at TID %s for DROP",
					 rel->rd_id,
					 rel->rd_rel->relfilenode,
					 segmentFileNum,
					 persistentSerialNum,
					 ItemPointerToString(&persistentTid));
			
			simple_heap_delete(relNodeRelation, &tuple->t_self);
			
			MirroredFileSysObj_ScheduleDropAppendOnlyFile(
											&rel->rd_node,
											segmentFileNum,
											rel->rd_rel->relname.data,
											&persistentTid,
											persistentSerialNum);
		}
		
		GpRelationNodeEndScan(&gpRelationNodeScan);
		
		heap_close(relNodeRelation, RowExclusiveLock);
	}
}

/*
 * heap_drop_with_catalog	- removes specified relation from catalogs
 *
 * Note that this routine is not responsible for dropping objects that are
 * linked to the pg_class entry via dependencies (for example, indexes and
 * constraints).  Those are deleted by the dependency-tracing logic in
 * dependency.c before control gets here.  In general, therefore, this routine
 * should never be called directly; go through performDeletion() instead.
 */
void
heap_drop_with_catalog(Oid relid)
{
	Relation	rel;
	bool		is_part_child = false;
	bool		is_appendonly_rel;
	bool		is_external_rel;
	char		relkind;

	/*
	 * Open and lock the relation.
	 */
	rel = relation_open(relid, AccessExclusiveLock);

	relkind = rel->rd_rel->relkind;

	is_appendonly_rel = (RelationIsAoRows(rel) || RelationIsAoCols(rel));
	is_external_rel = RelationIsExternal(rel);

	/*
	 * There can no longer be anyone *else* touching the relation, but we
	 * might still have open queries or cursors, or pending trigger events,
	 * in our own session.
	 */
	CheckTableNotInUse(rel, "DROP TABLE");

	/*
	 * Schedule unlinking of the relation's physical file at commit.
	 */
	if (relkind != RELKIND_VIEW &&
		relkind != RELKIND_COMPOSITE_TYPE &&
		!RelationIsExternal(rel))
	{
		remove_gp_relation_node_and_schedule_drop(rel);
	}

	/*
	 * Close relcache entry, but *keep* AccessExclusiveLock (unless this is
	 * a child partition) on the relation until transaction commit.  This
	 * ensures no one else will try to do something with the doomed relation.
	 */
	is_part_child = !rel_needs_long_lock(RelationGetRelid(rel));
	if (is_part_child)
		relation_close(rel, AccessExclusiveLock);
	else
		relation_close(rel, NoLock);

	/*
	 * Forget any ON COMMIT action for the rel
	 */
	remove_on_commit_action(relid);

	/*
	 * Flush the relation from the relcache.  We want to do this before
	 * starting to remove catalog entries, just to be certain that no relcache
	 * entry rebuild will happen partway through.  (That should not really
	 * matter, since we don't do CommandCounterIncrement here, but let's be
	 * safe.)
	 */
	RelationForgetRelation(relid);

	/*
	 * remove inheritance information
	 */
	RelationRemoveInheritance(relid);

	/*
	 * remove partitioning configuration
	 */
	RemovePartitioning(relid);

	/*
	 * delete statistics
	 */
	RemoveStatistics(relid, 0);

	/*
	 * delete attribute tuples
	 */
	DeleteAttributeTuples(relid);

	/*
	 * delete relation tuple
	 */
	DeleteRelationTuple(relid);

	/*
	 * delete error log file
	 */
	ErrorLogDelete(MyDatabaseId, relid);

	/*
	 * append-only table? delete the corresponding pg_appendonly tuple
	 */
	if(is_appendonly_rel)
		RemoveAppendonlyEntry(relid);

	/*
	 * External table? If so, delete the pg_exttable tuple.
	 */
	if (is_external_rel)
		RemoveExtTableEntry(relid);

	/*
	 * Remove distribution policy, if any.
 	 */
	if (relkind == RELKIND_RELATION)
		GpPolicyRemove(relid);

	/*
	 * Attribute encoding
	 */
	if (relkind == RELKIND_RELATION)
		RemoveAttributeEncodingsByRelid(relid);

	/* MPP-6929: metadata tracking */
	MetaTrackDropObject(RelationRelationId,
						relid);

}


/*
 * Store a default expression for column attnum of relation rel.
 */
void
StoreAttrDefault(Relation rel, AttrNumber attnum, Node *expr)
{
	char	   *adbin;
	char	   *adsrc;
	Relation	adrel;
	HeapTuple	tuple;
	Datum		values[4];
	static bool nulls[4] = {false, false, false, false};
	Relation	attrrel;
	HeapTuple	atttup;
	Form_pg_attribute attStruct;
	Oid			attrdefOid;
	ObjectAddress colobject,
				defobject;

	/*
	 * Flatten expression to string form for storage.
	 */
	adbin = nodeToString(expr);

	/*
	 * Also deparse it to form the mostly-obsolete adsrc field.
	 */
	adsrc = deparse_expression(expr,
							deparse_context_for(RelationGetRelationName(rel),
												RelationGetRelid(rel)),
							   false, false);

	/*
	 * Make the pg_attrdef entry.
	 */
	values[Anum_pg_attrdef_adrelid - 1] = RelationGetRelid(rel);
	values[Anum_pg_attrdef_adnum - 1] = attnum;
	values[Anum_pg_attrdef_adbin - 1] = CStringGetTextDatum(adbin);
	values[Anum_pg_attrdef_adsrc - 1] = CStringGetTextDatum(adsrc);

	adrel = heap_open(AttrDefaultRelationId, RowExclusiveLock);

	// Fetch gp_persistent_relation_node information that will be added to XLOG record.
	RelationFetchGpRelationNodeForXLog(adrel);

	tuple = heap_form_tuple(adrel->rd_att, values, nulls);

	attrdefOid = simple_heap_insert(adrel, tuple);

	CatalogUpdateIndexes(adrel, tuple);

	defobject.classId = AttrDefaultRelationId;
	defobject.objectId = attrdefOid;
	defobject.objectSubId = 0;

	heap_close(adrel, RowExclusiveLock);

	/* now can free some of the stuff allocated above */
	pfree(DatumGetPointer(values[Anum_pg_attrdef_adbin - 1]));
	pfree(DatumGetPointer(values[Anum_pg_attrdef_adsrc - 1]));
	heap_freetuple(tuple);
	pfree(adbin);
	pfree(adsrc);

	/*
	 * Update the pg_attribute entry for the column to show that a default
	 * exists.
	 */
	attrrel = heap_open(AttributeRelationId, RowExclusiveLock);
	atttup = SearchSysCacheCopy(ATTNUM,
								ObjectIdGetDatum(RelationGetRelid(rel)),
								Int16GetDatum(attnum),
								0, 0);
	if (!HeapTupleIsValid(atttup))
		elog(ERROR, "cache lookup failed for attribute %d of relation %u",
			 attnum, RelationGetRelid(rel));
	attStruct = (Form_pg_attribute) GETSTRUCT(atttup);
	if (!attStruct->atthasdef)
	{
		attStruct->atthasdef = true;
		simple_heap_update(attrrel, &atttup->t_self, atttup);
		/* keep catalog indexes current */
		CatalogUpdateIndexes(attrrel, atttup);
	}
	heap_close(attrrel, RowExclusiveLock);
	heap_freetuple(atttup);

	/*
	 * Make a dependency so that the pg_attrdef entry goes away if the column
	 * (or whole table) is deleted.
	 */
	colobject.classId = RelationRelationId;
	colobject.objectId = RelationGetRelid(rel);
	colobject.objectSubId = attnum;

	recordDependencyOn(&defobject, &colobject, DEPENDENCY_AUTO);

	/*
	 * Record dependencies on objects used in the expression, too.
	 */
	recordDependencyOnExpr(&defobject, expr, NIL, DEPENDENCY_NORMAL);
}

/*
 * Store a check-constraint expression for the given relation.
 *
 * Caller is responsible for updating the count of constraints
 * in the pg_class entry for the relation.
 */
static void
StoreRelCheck(Relation rel, char *ccname, Node *expr,
			  bool is_local, int inhcount)
{
	char	   *ccbin;
	char	   *ccsrc;
	List	   *varList;
	int			keycount;
	int16	   *attNos;

	/*
	 * Flatten expression to string form for storage.
	 */
	ccbin = nodeToString(expr);

	/*
	 * Also deparse it to form the mostly-obsolete consrc field.
	 */
	ccsrc = deparse_expression(expr,
							deparse_context_for(RelationGetRelationName(rel),
												RelationGetRelid(rel)),
							   false, false);

	/*
	 * Find columns of rel that are used in expr
	 *
	 * NB: pull_var_clause is okay here only because we don't allow subselects
	 * in check constraints; it would fail to examine the contents of
	 * subselects.
	 */
	varList = pull_var_clause(expr, false);
	keycount = list_length(varList);

	if (keycount > 0)
	{
		ListCell   *vl;
		int			i = 0;

		attNos = (int16 *) palloc(keycount * sizeof(int16));
		foreach(vl, varList)
		{
			Var		   *var = (Var *) lfirst(vl);
			int			j;

			for (j = 0; j < i; j++)
				if (attNos[j] == var->varattno)
					break;
			if (j == i)
				attNos[i++] = var->varattno;
		}
		keycount = i;
	}
	else
		attNos = NULL;

	/*
	 * Create the Check Constraint
	 */
	CreateConstraintEntry(ccname,		/* Constraint Name */
						  RelationGetNamespace(rel),	/* namespace */
						  CONSTRAINT_CHECK,		/* Constraint Type */
						  false,	/* Is Deferrable */
						  false,	/* Is Deferred */
						  RelationGetRelid(rel),		/* relation */
						  attNos,		/* attrs in the constraint */
						  keycount,		/* # attrs in the constraint */
						  InvalidOid,	/* not a domain constraint */
						  InvalidOid,	/* Foreign key fields */
						  NULL,
						  NULL,
						  NULL,
						  NULL,
						  0,
						  ' ',
						  ' ',
						  ' ',
						  InvalidOid,	/* no associated index */
						  expr, /* Tree form check constraint */
						  ccbin,	/* Binary form check constraint */
						  ccsrc,	/* Source form check constraint */
						  is_local,	/* conislocal */
						  inhcount); /* coninhcount */

	pfree(ccbin);
	pfree(ccsrc);
}

/*
<<<<<<< HEAD
 * AddRelationConstraints
 *
 * Add both raw (not-yet-transformed) and cooked column default expressions and/or
 * constraint check expressions to an existing relation. This is defined to do both
 * for efficiency in DefineRelation, but of course you can do just one or
 * the other by passing empty lists.
 *
 * rel: relation to be modified
 * colDefaults: list of ColumnDef nodes
 * constraints: list of Constraint nodes
 *
 * All entries in colDefaults will be processed.  Entries in constraints
=======
 * Store defaults and constraints (passed as a list of CookedConstraint).
 *
 * NOTE: only pre-cooked expressions will be passed this way, which is to
 * say expressions inherited from an existing relation.  Newly parsed
 * expressions can be added later, by direct calls to StoreAttrDefault
 * and StoreRelCheck (see AddRelationNewConstraints()).
 */
static void
StoreConstraints(Relation rel, List *cooked_constraints)
{
	int			numchecks = 0;
	ListCell   *lc;

	if (!cooked_constraints)
		return;					/* nothing to do */

	/*
	 * Deparsing of constraint expressions will fail unless the just-created
	 * pg_attribute tuples for this relation are made visible.	So, bump the
	 * command counter.  CAUTION: this will cause a relcache entry rebuild.
	 */
	CommandCounterIncrement();

	foreach(lc, cooked_constraints)
	{
		CookedConstraint *con = (CookedConstraint *) lfirst(lc);

		switch (con->contype)
		{
			case CONSTR_DEFAULT:
				StoreAttrDefault(rel, con->attnum, con->expr);
				break;
			case CONSTR_CHECK:
				StoreRelCheck(rel, con->name, con->expr,
							  con->is_local, con->inhcount);
				numchecks++;
				break;
			default:
				elog(ERROR, "unrecognized constraint type: %d",
					 (int) con->contype);
		}
	}

	if (numchecks > 0)
		SetRelationNumChecks(rel, numchecks);
}

/*
 * AddRelationNewConstraints
 *
 * Add new column default expressions and/or constraint check expressions
 * to an existing relation.  This is defined to do both for efficiency in
 * DefineRelation, but of course you can do just one or the other by passing
 * empty lists.
 *
 * rel: relation to be modified
 * newColDefaults: list of RawColumnDefault structures
 * newConstraints: list of Constraint nodes
 * allow_merge: TRUE if check constraints may be merged with existing ones
 * is_local: TRUE if definition is local, FALSE if it's inherited
 *
 * All entries in newColDefaults will be processed.  Entries in newConstraints
>>>>>>> 49f001d8
 * will be processed only if they are CONSTR_CHECK type.
 *
 * Returns a list of CookedConstraint nodes that shows the cooked form of
 * the default and constraint expressions added to the relation.
 *
 * NB: caller should have opened rel with AccessExclusiveLock, and should
 * hold that lock till end of transaction.	Also, we assume the caller has
 * done a CommandCounterIncrement if necessary to make the relation's catalog
 * tuples visible.
 */
List *
<<<<<<< HEAD
AddRelationConstraints(Relation rel,
						  List *colDefaults,
						  List *constraints)
=======
AddRelationNewConstraints(Relation rel,
						  List *newColDefaults,
						  List *newConstraints,
						  bool allow_merge,
						  bool is_local)
>>>>>>> 49f001d8
{
	List	   *cookedConstraints = NIL;
	TupleDesc	tupleDesc;
	TupleConstr *oldconstr;
	int			numoldchecks;
	ParseState *pstate;
	RangeTblEntry *rte;
	int			numchecks;
	List	   *checknames;
	ListCell   *cell;
	Node	   *expr;
	CookedConstraint *cooked;

	/*
	 * Get info about existing constraints.
	 */
	tupleDesc = RelationGetDescr(rel);
	oldconstr = tupleDesc->constr;
	if (oldconstr)
		numoldchecks = oldconstr->num_check;
	else
		numoldchecks = 0;

	/*
	 * Create a dummy ParseState and insert the target relation as its sole
	 * rangetable entry.  We need a ParseState for transformExpr.
	 */
	pstate = make_parsestate(NULL);
	rte = addRangeTableEntryForRelation(pstate,
										rel,
										NULL,
										false,
										true);
	addRTEtoQuery(pstate, rte, true, true, true);

	/*
	 * Process column default expressions.
	 */
<<<<<<< HEAD
	foreach(cell, colDefaults)
=======
	foreach(cell, newColDefaults)
>>>>>>> 49f001d8
	{
		ColumnDef  *colDef = (ColumnDef *) lfirst(cell);

		Form_pg_attribute atp = rel->rd_att->attrs[colDef->attnum - 1];

		if (colDef->raw_default != NULL)
		{
			Insist (colDef->cooked_default == NULL);
			expr = cookDefault(pstate, colDef->raw_default,
							   atp->atttypid, atp->atttypmod,
							   NameStr(atp->attname));
		}
		else
		{
			Insist (colDef->cooked_default != NULL);
			expr = stringToNode(colDef->cooked_default);
		}

		/*
		 * If the expression is just a NULL constant, we do not bother to make
		 * an explicit pg_attrdef entry, since the default behavior is
		 * equivalent.
		 *
		 * Note a nonobvious property of this test: if the column is of a
		 * domain type, what we'll get is not a bare null Const but a
		 * CoerceToDomain expr, so we will not discard the default.  This is
		 * critical because the column default needs to be retained to
		 * override any default that the domain might have.
		 */
		if (expr == NULL ||
			(IsA(expr, Const) &&((Const *) expr)->constisnull))
			continue;

		StoreAttrDefault(rel, colDef->attnum, expr);

		cooked = (CookedConstraint *) palloc(sizeof(CookedConstraint));
		cooked->contype = CONSTR_DEFAULT;
		cooked->name = NULL;
		cooked->attnum = colDef->attnum;
		cooked->expr = expr;
		cooked->is_local = is_local;
		cooked->inhcount = is_local ? 0 : 1;
		cookedConstraints = lappend(cookedConstraints, cooked);
	}

	/*
	 * Process constraint expressions.
	 */
	numchecks = numoldchecks;
	checknames = NIL;
<<<<<<< HEAD
	foreach(cell, constraints)
=======
	foreach(cell, newConstraints)
>>>>>>> 49f001d8
	{
		Constraint *cdef = (Constraint *) lfirst(cell);
		char	   *ccname;

		if (cdef->contype != CONSTR_CHECK)
			continue;

		if (cdef->raw_expr != NULL)
		{
			Assert(cdef->cooked_expr == NULL);

			/*
			 * Transform raw parsetree to executable expression, and verify
			 * it's valid as a CHECK constraint.
			 */
			expr = cookConstraint(pstate, cdef->raw_expr,
								  RelationGetRelationName(rel));
		}
		else
		{
			Assert(cdef->cooked_expr != NULL);

			/*
			 * Here, we assume the parser will only pass us valid CHECK
			 * expressions, so we do no particular checking.
			 */
			expr = stringToNode(cdef->cooked_expr);
		}

		/*
		 * Check name uniqueness, or generate a name if none was given.
		 */
		if (cdef->name != NULL)
		{
			ListCell   *cell2;

			ccname = cdef->name;
			/* Check against other new constraints */
			/* Needed because we don't do CommandCounterIncrement in loop */
			foreach(cell2, checknames)
			{
				if (strcmp((char *) lfirst(cell2), ccname) == 0)
					ereport(ERROR,
							(errcode(ERRCODE_DUPLICATE_OBJECT),
							 errmsg("check constraint \"%s\" already exists",
									ccname)));
			}

			/* save name for future checks */
			checknames = lappend(checknames, ccname);

			/*
			 * Check against pre-existing constraints.  If we are allowed
			 * to merge with an existing constraint, there's no more to
			 * do here.  (We omit the duplicate constraint from the result,
			 * which is what ATAddCheckConstraint wants.)
			 */
			if (MergeWithExistingConstraint(rel, ccname, expr,
											allow_merge, is_local))
				continue;
		}
		else
		{
			/*
			 * When generating a name, we want to create "tab_col_check" for a
			 * column constraint and "tab_check" for a table constraint.  We
			 * no longer have any info about the syntactic positioning of the
			 * constraint phrase, so we approximate this by seeing whether the
			 * expression references more than one column.	(If the user
			 * played by the rules, the result is the same...)
			 *
			 * Note: pull_var_clause() doesn't descend into sublinks, but we
			 * eliminated those above; and anyway this only needs to be an
			 * approximate answer.
			 */
			List	   *vars;
			char	   *colname;

			vars = pull_var_clause(expr, false);

			/* eliminate duplicates */
			vars = list_union(NIL, vars);

			if (list_length(vars) == 1)
				colname = get_attname(RelationGetRelid(rel),
									  ((Var *) linitial(vars))->varattno);
			else
				colname = NULL;

			ccname = ChooseConstraintName(RelationGetRelationName(rel),
										  colname,
										  "check",
										  RelationGetNamespace(rel),
										  checknames);

			/* save name for future checks */
			checknames = lappend(checknames, ccname);
		}

		/*
		 * OK, store it.
		 */
		StoreRelCheck(rel, ccname, expr, is_local, is_local ? 0 : 1);

		numchecks++;

		cooked = (CookedConstraint *) palloc(sizeof(CookedConstraint));
		cooked->contype = CONSTR_CHECK;
		cooked->name = ccname;
		cooked->attnum = 0;
		cooked->expr = expr;
		cooked->is_local = is_local;
		cooked->inhcount = is_local ? 0 : 1;
		cookedConstraints = lappend(cookedConstraints, cooked);
	}

	/* Cleanup the parse state */
	free_parsestate(pstate);

	/*
	 * Update the count of constraints in the relation's pg_class tuple. We do
	 * this even if there was no change, in order to ensure that an SI update
	 * message is sent out for the pg_class tuple, which will force other
	 * backends to rebuild their relcache entries for the rel. (This is
	 * critical if we added defaults but not constraints.)
	 */
	SetRelationNumChecks(rel, numchecks);

	return cookedConstraints;
}

/*
<<<<<<< HEAD
 * Transform raw parsetree to executable expression.
 */
static Node*
cookConstraint (ParseState 	*pstate,
				Node 		*raw_constraint,
				char		*relname)
{
	Node	*expr;

	/* Transform raw parsetree to executable expression. */
	expr = transformExpr(pstate, raw_constraint);

	/* Make sure it yields a boolean result. */
	expr = coerce_to_boolean(pstate, expr, "CHECK");

	/* Make sure no outside relations are referred to. */
	if (list_length(pstate->p_rtable) != 1)
		ereport(ERROR,
				(errcode(ERRCODE_INVALID_COLUMN_REFERENCE),
		errmsg("only table \"%s\" can be referenced in check constraint",
			   relname)));
	/*
	 * No subplans or aggregates, either...
	 */
	if (pstate->p_hasSubLinks)
		ereport(ERROR,
				(errcode(ERRCODE_FEATURE_NOT_SUPPORTED),
				 errmsg("cannot use subquery in check constraint")));
	if (pstate->p_hasAggs)
		ereport(ERROR,
				(errcode(ERRCODE_GROUPING_ERROR),
		   errmsg("cannot use aggregate function in check constraint")));
	if (pstate->p_hasWindowFuncs)
		ereport(ERROR,
				(errcode(ERRCODE_SYNTAX_ERROR),
		   errmsg("cannot use window function in check constraint")));

	return expr;
}

=======
 * Check for a pre-existing check constraint that conflicts with a proposed
 * new one, and either adjust its conislocal/coninhcount settings or throw
 * error as needed.
 *
 * Returns TRUE if merged (constraint is a duplicate), or FALSE if it's
 * got a so-far-unique name, or throws error if conflict.
 */
static bool
MergeWithExistingConstraint(Relation rel, char *ccname, Node *expr,
							bool allow_merge, bool is_local)
{
	bool		found;
	Relation	conDesc;
	SysScanDesc conscan;
	ScanKeyData skey[2];
	HeapTuple	tup;

	/* Search for a pg_constraint entry with same name and relation */
	conDesc = heap_open(ConstraintRelationId, RowExclusiveLock);

	found = false;

	ScanKeyInit(&skey[0],
				Anum_pg_constraint_conname,
				BTEqualStrategyNumber, F_NAMEEQ,
				CStringGetDatum(ccname));

	ScanKeyInit(&skey[1],
				Anum_pg_constraint_connamespace,
				BTEqualStrategyNumber, F_OIDEQ,
				ObjectIdGetDatum(RelationGetNamespace(rel)));

	conscan = systable_beginscan(conDesc, ConstraintNameNspIndexId, true,
								 SnapshotNow, 2, skey);

	while (HeapTupleIsValid(tup = systable_getnext(conscan)))
	{
		Form_pg_constraint con = (Form_pg_constraint) GETSTRUCT(tup);

		if (con->conrelid == RelationGetRelid(rel))
		{
			/* Found it.  Conflicts if not identical check constraint */
			if (con->contype == CONSTRAINT_CHECK)
			{
				Datum	val;
				bool	isnull;

				val = fastgetattr(tup,
								  Anum_pg_constraint_conbin,
								  conDesc->rd_att, &isnull);
				if (isnull)
					elog(ERROR, "null conbin for rel %s",
						 RelationGetRelationName(rel));
				if (equal(expr, stringToNode(TextDatumGetCString(val))))
					found = true;
			}
			if (!found || !allow_merge)
				ereport(ERROR,
						(errcode(ERRCODE_DUPLICATE_OBJECT),
				errmsg("constraint \"%s\" for relation \"%s\" already exists",
					   ccname, RelationGetRelationName(rel))));
			/* OK to update the tuple */
			ereport(NOTICE,
					(errmsg("merging constraint \"%s\" with inherited definition",
							ccname)));
			tup = heap_copytuple(tup);
			con = (Form_pg_constraint) GETSTRUCT(tup);
			if (is_local)
				con->conislocal = true;
			else
				con->coninhcount++;
			simple_heap_update(conDesc, &tup->t_self, tup);
			CatalogUpdateIndexes(conDesc, tup);
			break;
		}
	}

	systable_endscan(conscan);
	heap_close(conDesc, RowExclusiveLock);

	return found;
}
>>>>>>> 49f001d8

/*
 * Update the count of constraints in the relation's pg_class tuple.
 *
 * Caller had better hold exclusive lock on the relation.
 *
 * An important side effect is that a SI update message will be sent out for
 * the pg_class tuple, which will force other backends to rebuild their
 * relcache entries for the rel.  Also, this backend will rebuild its
 * own relcache entry at the next CommandCounterIncrement.
 */
void
SetRelationNumChecks(Relation rel, int numchecks)
{
	Relation	relrel;
	HeapTuple	reltup;
	Form_pg_class relStruct;

	relrel = heap_open(RelationRelationId, RowExclusiveLock);
	reltup = SearchSysCacheCopy(RELOID,
								ObjectIdGetDatum(RelationGetRelid(rel)),
								0, 0, 0);
	if (!HeapTupleIsValid(reltup))
		elog(ERROR, "cache lookup failed for relation %u",
			 RelationGetRelid(rel));
	relStruct = (Form_pg_class) GETSTRUCT(reltup);

	if (relStruct->relchecks != numchecks)
	{
		relStruct->relchecks = numchecks;

		simple_heap_update(relrel, &reltup->t_self, reltup);

		/* keep catalog indexes current */
		CatalogUpdateIndexes(relrel, reltup);
	}
	else
	{
		/* Skip the disk update, but force relcache inval anyway */
		CacheInvalidateRelcache(rel);
	}

	heap_freetuple(reltup);
	heap_close(relrel, RowExclusiveLock);
}

/*
 * Take a raw default and convert it to a cooked format ready for
 * storage.
 *
 * Parse state should be set up to recognize any vars that might appear
 * in the expression.  (Even though we plan to reject vars, it's more
 * user-friendly to give the correct error message than "unknown var".)
 *
 * If atttypid is not InvalidOid, coerce the expression to the specified
 * type (and typmod atttypmod).   attname is only needed in this case:
 * it is used in the error message, if any.
 */
Node *
cookDefault(ParseState *pstate,
			Node *raw_default,
			Oid atttypid,
			int32 atttypmod,
			char *attname)
{
	Node	   *expr;

	Assert(raw_default != NULL);

	/*
	 * Transform raw parsetree to executable expression.
	 */
	expr = transformExpr(pstate, raw_default);

	/*
	 * Make sure default expr does not refer to any vars.
	 */
	if (contain_var_clause(expr))
		ereport(ERROR,
				(errcode(ERRCODE_INVALID_COLUMN_REFERENCE),
			  errmsg("cannot use column references in default expression")));

	/*
	 * It can't return a set either.
	 */
	if (expression_returns_set(expr))
		ereport(ERROR,
				(errcode(ERRCODE_DATATYPE_MISMATCH),
				 errmsg("default expression must not return a set")));

	/*
	 * No subplans or aggregates, either...
	 */
	if (pstate->p_hasSubLinks)
		ereport(ERROR,
				(errcode(ERRCODE_FEATURE_NOT_SUPPORTED),
				 errmsg("cannot use subquery in default expression")));
	if (pstate->p_hasAggs)
		ereport(ERROR,
				(errcode(ERRCODE_GROUPING_ERROR),
			 errmsg("cannot use aggregate function in default expression")));
	if (pstate->p_hasWindowFuncs)
		ereport(ERROR,
				(errcode(ERRCODE_SYNTAX_ERROR),
			 errmsg("cannot use window function in default expression")));

	/*
	 * Coerce the expression to the correct type and typmod, if given. This
	 * should match the parser's processing of non-defaulted expressions ---
	 * see transformAssignedExpr().
	 */
	if (OidIsValid(atttypid))
	{
		Oid			type_id = exprType(expr);

		expr = coerce_to_target_type(pstate, expr, type_id,
									 atttypid, atttypmod,
									 COERCION_ASSIGNMENT,
									 COERCE_IMPLICIT_CAST,
									 -1);
		if (expr == NULL)
			ereport(ERROR,
					(errcode(ERRCODE_DATATYPE_MISMATCH),
					 errmsg("column \"%s\" is of type %s"
							" but default expression is of type %s",
							attname,
							format_type_be(atttypid),
							format_type_be(type_id)),
			   errhint("You will need to rewrite or cast the expression.")));
	}

	return expr;
}

/*
 * Take a raw CHECK constraint expression and convert it to a cooked format
 * ready for storage.
 *
 * Parse state must be set up to recognize any vars that might appear
 * in the expression.
 */
static Node *
cookConstraint(ParseState *pstate,
			   Node *raw_constraint,
			   char *relname)
{
	Node	   *expr;

	/*
	 * Transform raw parsetree to executable expression.
	 */
	expr = transformExpr(pstate, raw_constraint);

	/*
	 * Make sure it yields a boolean result.
	 */
	expr = coerce_to_boolean(pstate, expr, "CHECK");

	/*
	 * Make sure no outside relations are referred to.
	 */
	if (list_length(pstate->p_rtable) != 1)
		ereport(ERROR,
				(errcode(ERRCODE_INVALID_COLUMN_REFERENCE),
				 errmsg("only table \"%s\" can be referenced in check constraint",
						relname)));

	/*
	 * No subplans or aggregates, either...
	 */
	if (pstate->p_hasSubLinks)
		ereport(ERROR,
				(errcode(ERRCODE_FEATURE_NOT_SUPPORTED),
				 errmsg("cannot use subquery in check constraint")));
	if (pstate->p_hasAggs)
		ereport(ERROR,
				(errcode(ERRCODE_GROUPING_ERROR),
				 errmsg("cannot use aggregate function in check constraint")));

	return expr;
}


/*
 * RemoveStatistics --- remove entries in pg_statistic for a rel or column
 *
 * If attnum is zero, remove all entries for rel; else remove only the one
 * for that column.
 */
void
RemoveStatistics(Oid relid, AttrNumber attnum)
{
	Relation	pgstatistic;
	SysScanDesc scan;
	ScanKeyData key[2];
	int			nkeys;
	HeapTuple	tuple;

	pgstatistic = heap_open(StatisticRelationId, RowExclusiveLock);

	ScanKeyInit(&key[0],
				Anum_pg_statistic_starelid,
				BTEqualStrategyNumber, F_OIDEQ,
				ObjectIdGetDatum(relid));

	if (attnum == 0)
		nkeys = 1;
	else
	{
		ScanKeyInit(&key[1],
					Anum_pg_statistic_staattnum,
					BTEqualStrategyNumber, F_INT2EQ,
					Int16GetDatum(attnum));
		nkeys = 2;
	}

	scan = systable_beginscan(pgstatistic, StatisticRelidAttnumIndexId, true,
							  SnapshotNow, nkeys, key);

	while (HeapTupleIsValid(tuple = systable_getnext(scan)))
		simple_heap_delete(pgstatistic, &tuple->t_self);

	systable_endscan(scan);

	heap_close(pgstatistic, RowExclusiveLock);
}


/*
 * RelationTruncateIndexes - truncate all indexes associated
 * with the heap relation to zero tuples.
 *
 * The routine will truncate and then reconstruct the indexes on
 * the specified relation.	Caller must hold exclusive lock on rel.
 */
static void
RelationTruncateIndexes(Relation heapRelation)
{
	ListCell   *indlist;

	/* Ask the relcache to produce a list of the indexes of the rel */
	foreach(indlist, RelationGetIndexList(heapRelation))
	{
		Oid			indexId = lfirst_oid(indlist);
		Relation	currentIndex;
		IndexInfo  *indexInfo;

		/* Open the index relation; use exclusive lock, just to be sure */
		currentIndex = index_open(indexId, AccessExclusiveLock);

		/* Fetch info needed for index_build */
		indexInfo = BuildIndexInfo(currentIndex);

		/* Now truncate the actual file (and discard buffers) */
		RelationTruncate(
					currentIndex, 
					0,
					/* markPersistentAsPhysicallyTruncated */ true);

		/* Initialize the index and rebuild */
		/* Note: we do not need to re-establish pkey setting */
		index_build(heapRelation, currentIndex, indexInfo, false, true);

		/* We're done with this index */
		index_close(currentIndex, NoLock);
	}
}

/*
 *	 heap_truncate
 *
 *	 This routine deletes all data within all the specified relations.
 *
 * This is not transaction-safe!  There is another, transaction-safe
 * implementation in commands/tablecmds.c.	We now use this only for
 * ON COMMIT truncation of temporary tables, where it doesn't matter.
 */
void
heap_truncate(List *relids)
{
	List	   *relations = NIL;
	ListCell   *cell;

	/* Open relations for processing, and grab exclusive access on each */
	foreach(cell, relids)
	{
		Oid			rid = lfirst_oid(cell);
		Relation	rel;
		Oid			toastrelid;

		rel = heap_open(rid, AccessExclusiveLock);
		relations = lappend(relations, rel);

		/* If there is a toast table, add it to the list too */
		toastrelid = rel->rd_rel->reltoastrelid;
		if (OidIsValid(toastrelid))
		{
			Relation trel;

			trel = heap_open(toastrelid, AccessExclusiveLock);
			relations = lappend(relations, trel);
		}
	}

	/* Don't allow truncate on tables that are referenced by foreign keys */
	heap_truncate_check_FKs(relations, true);

	/* OK to do it */
	foreach(cell, relations)
	{
		Relation	rel = lfirst(cell);

		/*
		 * Truncating AO and auxiliary tables' relfiles, like in case
		 * of heap tables, leaves the AO table in an inconsistent
		 * state at the end of commit:
		 *
		 *    - The aoseg table indicates no segfiles on disk.
		 *    - AO segment files are truncated, with EOF = 0.
		 *    - The EOF recorded in persistent tables for the AO
		 *      segment files, however, is greater than 0 if the
		 *      transaction inserted tuples in the AO table.
		 *
		 * One may think of resetting the EOF in persistent tables to
		 * 0.  Beware, EOF of AO segfiles can only increase.  Filerep
		 * incremental recovery relies on this assumption.
		 *
		 * Therefore, ON COMMIT DELETE ROWS action for AO tables is
		 * implemented by creating new segment file and scheduling
		 * existing one for drop at the end of commit.  TRUNCATE TABLE
		 * command works the same way.  At some point, all temporary
		 * tables should be exempt from persistent tables/lifecycle
		 * management.
		 */

		if (RelationIsAoRows(rel) || RelationIsAoCols(rel))
		{
			TruncateRelfiles(rel);
			reindex_relation(RelationGetRelid(rel), true);
		}
		else
		{
			/* Truncate the actual file (and discard buffers) */
			RelationTruncate(
					rel,
					0,
					/* markPersistentAsPhysicallyTruncated */ false);

			/* If this relation has indexes, truncate the indexes too */
			RelationTruncateIndexes(rel);
		}
		/*
		 * Close the relation, but keep exclusive lock on it until commit.
		 */
		heap_close(rel, NoLock);
	}
}

/*
 * heap_truncate_check_FKs
 *		Check for foreign keys referencing a list of relations that
 *		are to be truncated, and raise error if there are any
 *
 * We disallow such FKs (except self-referential ones) since the whole point
 * of TRUNCATE is to not scan the individual rows to be thrown away.
 *
 * This is split out so it can be shared by both implementations of truncate.
 * Caller should already hold a suitable lock on the relations.
 *
 * tempTables is only used to select an appropriate error message.
 */
void
heap_truncate_check_FKs(List *relations, bool tempTables)
{
	List	   *oids = NIL;
	List	   *dependents;
	ListCell   *cell;

	/*
	 * Build a list of OIDs of the interesting relations.
	 *
	 * If a relation has no triggers, then it can neither have FKs nor be
	 * referenced by a FK from another table, so we can ignore it.
	 */
	foreach(cell, relations)
	{
		Relation	rel = lfirst(cell);

		if (rel->rd_rel->reltriggers != 0)
			oids = lappend_oid(oids, RelationGetRelid(rel));
	}

	/*
	 * Fast path: if no relation has triggers, none has FKs either.
	 */
	if (oids == NIL)
		return;

	/*
	 * Otherwise, must scan pg_constraint.	We make one pass with all the
	 * relations considered; if this finds nothing, then all is well.
	 */
	dependents = heap_truncate_find_FKs(oids);
	if (dependents == NIL)
		return;

	/*
	 * Otherwise we repeat the scan once per relation to identify a particular
	 * pair of relations to complain about.  This is pretty slow, but
	 * performance shouldn't matter much in a failure path.  The reason for
	 * doing things this way is to ensure that the message produced is not
	 * dependent on chance row locations within pg_constraint.
	 */
	foreach(cell, oids)
	{
		Oid			relid = lfirst_oid(cell);
		ListCell   *cell2;

		dependents = heap_truncate_find_FKs(list_make1_oid(relid));

		foreach(cell2, dependents)
		{
			Oid			relid2 = lfirst_oid(cell2);

			if (!list_member_oid(oids, relid2))
			{
				char	   *relname = get_rel_name(relid);
				char	   *relname2 = get_rel_name(relid2);

				if (tempTables)
					ereport(ERROR,
							(errcode(ERRCODE_FEATURE_NOT_SUPPORTED),
							 errmsg("unsupported ON COMMIT and foreign key combination"),
							 errdetail("Table \"%s\" references \"%s\", but they do not have the same ON COMMIT setting.",
									   relname2, relname)));
				else
					ereport(ERROR,
							(errcode(ERRCODE_FEATURE_NOT_SUPPORTED),
							 errmsg("cannot truncate a table referenced in a foreign key constraint"),
							 errdetail("Table \"%s\" references \"%s\".",
									   relname2, relname),
						   errhint("Truncate table \"%s\" at the same time, "
								   "or use TRUNCATE ... CASCADE.",
								   relname2)));
			}
		}
	}
}

/*
 * heap_truncate_find_FKs
 *		Find relations having foreign keys referencing any of the given rels
 *
 * Input and result are both lists of relation OIDs.  The result contains
 * no duplicates, does *not* include any rels that were already in the input
 * list, and is sorted in OID order.  (The last property is enforced mainly
 * to guarantee consistent behavior in the regression tests; we don't want
 * behavior to change depending on chance locations of rows in pg_constraint.)
 *
 * Note: caller should already have appropriate lock on all rels mentioned
 * in relationIds.	Since adding or dropping an FK requires exclusive lock
 * on both rels, this ensures that the answer will be stable.
 */
List *
heap_truncate_find_FKs(List *relationIds)
{
	List	   *result = NIL;
	Relation	fkeyRel;
	SysScanDesc fkeyScan;
	HeapTuple	tuple;

	/*
	 * Must scan pg_constraint.  Right now, it is a seqscan because there is
	 * no available index on confrelid.
	 */
	fkeyRel = heap_open(ConstraintRelationId, AccessShareLock);

	fkeyScan = systable_beginscan(fkeyRel, InvalidOid, false,
								  SnapshotNow, 0, NULL);

	while (HeapTupleIsValid(tuple = systable_getnext(fkeyScan)))
	{
		Form_pg_constraint con = (Form_pg_constraint) GETSTRUCT(tuple);

		/* Not a foreign key */
		if (con->contype != CONSTRAINT_FOREIGN)
			continue;

		/* Not referencing one of our list of tables */
		if (!list_member_oid(relationIds, con->confrelid))
			continue;

		/* Add referencer unless already in input or result list */
		if (!list_member_oid(relationIds, con->conrelid))
			result = insert_ordered_unique_oid(result, con->conrelid);
	}

	systable_endscan(fkeyScan);
	heap_close(fkeyRel, AccessShareLock);

	return result;
}

/*
 * insert_ordered_unique_oid
 *		Insert a new Oid into a sorted list of Oids, preserving ordering,
 *		and eliminating duplicates
 *
 * Building the ordered list this way is O(N^2), but with a pretty small
 * constant, so for the number of entries we expect it will probably be
 * faster than trying to apply qsort().  It seems unlikely someone would be
 * trying to truncate a table with thousands of dependent tables ...
 */
static List *
insert_ordered_unique_oid(List *list, Oid datum)
{
	ListCell   *prev;

	/* Does the datum belong at the front? */
	if (list == NIL || datum < linitial_oid(list))
		return lcons_oid(datum, list);
	/* Does it match the first entry? */
	if (datum == linitial_oid(list))
		return list;			/* duplicate, so don't insert */
	/* No, so find the entry it belongs after */
	prev = list_head(list);
	for (;;)
	{
		ListCell   *curr = lnext(prev);

		if (curr == NULL || datum < lfirst_oid(curr))
			break;				/* it belongs after 'prev', before 'curr' */

		if (datum == lfirst_oid(curr))
			return list;		/* duplicate, so don't insert */

		prev = curr;
	}
	/* Insert datum into list after 'prev' */
	lappend_cell_oid(list, prev, datum);
	return list;
}

bool
should_have_valid_relfrozenxid(Oid oid, char relkind, char relstorage)
{
	switch (relkind)
	{
		case RELKIND_RELATION:
			if (relstorage == RELSTORAGE_EXTERNAL ||
				relstorage == RELSTORAGE_FOREIGN  ||
				relstorage == RELSTORAGE_VIRTUAL ||
				relstorage == RELSTORAGE_AOROWS ||
				relstorage == RELSTORAGE_AOCOLS)
			{
				return false;
			}

			/* Persistent tables' always store tuples with forzenXid. */
			if (GpPersistent_IsPersistentRelation(oid))
				return false;

			return true;

		case RELKIND_TOASTVALUE:
		case RELKIND_AOSEGMENTS:
		case RELKIND_AOBLOCKDIR:
		case RELKIND_AOVISIMAP:
			return true;
	}

	return false;
}<|MERGE_RESOLUTION|>--- conflicted
+++ resolved
@@ -10,11 +10,7 @@
  *
  *
  * IDENTIFICATION
-<<<<<<< HEAD
- *	  $PostgreSQL: pgsql/src/backend/catalog/heap.c,v 1.338 2008/08/25 22:42:32 tgl Exp $
-=======
  *	  $PostgreSQL: pgsql/src/backend/catalog/heap.c,v 1.336 2008/07/30 19:35:13 tgl Exp $
->>>>>>> 49f001d8
  *
  *
  * INTERFACE ROUTINES
@@ -117,22 +113,14 @@
 				   Oid ownerid,
 				   Oid new_array_type);
 static void RelationRemoveInheritance(Oid relid);
-<<<<<<< HEAD
-static void StoreRelCheck(Relation rel, char *ccname, char *ccbin);
-static Node* cookConstraint (ParseState *pstate,
-							 Node 		*raw_constraint,
-							 char		*relname);
-=======
 static void StoreRelCheck(Relation rel, char *ccname, Node *expr,
 						  bool is_local, int inhcount);
 static void StoreConstraints(Relation rel, List *cooked_constraints);
 static bool MergeWithExistingConstraint(Relation rel, char *ccname, Node *expr,
 										bool allow_merge, bool is_local);
-static void SetRelationNumChecks(Relation rel, int numchecks);
 static Node *cookConstraint(ParseState *pstate,
 			   Node *raw_constraint,
 			   char *relname);
->>>>>>> 49f001d8
 static List *insert_ordered_unique_oid(List *list, Oid datum);
 
 /* ----------------------------------------------------------------
@@ -1228,13 +1216,9 @@
 				   new_rel_kind,	/* relation kind */
 				   ownerid,		/* owner's ID */
 				   -1,			/* internal size (varlena) */
-<<<<<<< HEAD
-				   'c',			/* type-type (complex) */
-=======
 				   TYPTYPE_COMPOSITE,	/* type-type (composite) */
 				   TYPCATEGORY_COMPOSITE, /* type-category (ditto) */
 				   false,		/* composite types are never preferred */
->>>>>>> 49f001d8
 				   DEFAULT_TYPDELIM,	/* default array delimiter */
 				   F_RECORD_IN, /* input procedure */
 				   F_RECORD_OUT,	/* output procedure */
@@ -1425,11 +1409,8 @@
 						 Oid relid,
 						 Oid ownerid,
 						 TupleDesc tupdesc,
-<<<<<<< HEAD
+						 List *cooked_constraints,
 						 Oid relam,
-=======
-						 List *cooked_constraints,
->>>>>>> 49f001d8
 						 char relkind,
 						 char relstorage,
 						 bool shared_relation,
@@ -1844,12 +1825,6 @@
 	}
 
 	/*
-<<<<<<< HEAD
-	 * We used to store pre-cooked constraints and defaults here.
-	 * We now store them along with raw constraints and defaults to ensure that
-	 * 	we have oid of pg_constraint and pg_attrdef consistent across segments
-	 */
-=======
 	 * Store any supplied constraints and defaults.
 	 *
 	 * NB: this may do a CommandCounterIncrement and rebuild the relcache
@@ -1857,7 +1832,6 @@
 	 * In particular, there are not yet constraints and defaults anywhere.
 	 */
 	StoreConstraints(new_rel_desc, cooked_constraints);
->>>>>>> 49f001d8
 
 	/*
 	 * If there's a special on-commit action, remember it
@@ -2746,20 +2720,6 @@
 }
 
 /*
-<<<<<<< HEAD
- * AddRelationConstraints
- *
- * Add both raw (not-yet-transformed) and cooked column default expressions and/or
- * constraint check expressions to an existing relation. This is defined to do both
- * for efficiency in DefineRelation, but of course you can do just one or
- * the other by passing empty lists.
- *
- * rel: relation to be modified
- * colDefaults: list of ColumnDef nodes
- * constraints: list of Constraint nodes
- *
- * All entries in colDefaults will be processed.  Entries in constraints
-=======
  * Store defaults and constraints (passed as a list of CookedConstraint).
  *
  * NOTE: only pre-cooked expressions will be passed this way, which is to
@@ -2778,7 +2738,7 @@
 
 	/*
 	 * Deparsing of constraint expressions will fail unless the just-created
-	 * pg_attribute tuples for this relation are made visible.	So, bump the
+	 * pg_attribute tuples for this relation are made visible.  So, bump the
 	 * command counter.  CAUTION: this will cause a relcache entry rebuild.
 	 */
 	CommandCounterIncrement();
@@ -2822,7 +2782,6 @@
  * is_local: TRUE if definition is local, FALSE if it's inherited
  *
  * All entries in newColDefaults will be processed.  Entries in newConstraints
->>>>>>> 49f001d8
  * will be processed only if they are CONSTR_CHECK type.
  *
  * Returns a list of CookedConstraint nodes that shows the cooked form of
@@ -2834,17 +2793,11 @@
  * tuples visible.
  */
 List *
-<<<<<<< HEAD
-AddRelationConstraints(Relation rel,
-						  List *colDefaults,
-						  List *constraints)
-=======
 AddRelationNewConstraints(Relation rel,
 						  List *newColDefaults,
 						  List *newConstraints,
 						  bool allow_merge,
 						  bool is_local)
->>>>>>> 49f001d8
 {
 	List	   *cookedConstraints = NIL;
 	TupleDesc	tupleDesc;
@@ -2883,28 +2836,14 @@
 	/*
 	 * Process column default expressions.
 	 */
-<<<<<<< HEAD
-	foreach(cell, colDefaults)
-=======
 	foreach(cell, newColDefaults)
->>>>>>> 49f001d8
-	{
-		ColumnDef  *colDef = (ColumnDef *) lfirst(cell);
-
+	{
+		RawColumnDefault *colDef = (RawColumnDefault *) lfirst(cell);
 		Form_pg_attribute atp = rel->rd_att->attrs[colDef->attnum - 1];
 
-		if (colDef->raw_default != NULL)
-		{
-			Insist (colDef->cooked_default == NULL);
-			expr = cookDefault(pstate, colDef->raw_default,
-							   atp->atttypid, atp->atttypmod,
-							   NameStr(atp->attname));
-		}
-		else
-		{
-			Insist (colDef->cooked_default != NULL);
-			expr = stringToNode(colDef->cooked_default);
-		}
+		expr = cookDefault(pstate, colDef->raw_default,
+						   atp->atttypid, atp->atttypmod,
+						   NameStr(atp->attname));
 
 		/*
 		 * If the expression is just a NULL constant, we do not bother to make
@@ -2938,11 +2877,7 @@
 	 */
 	numchecks = numoldchecks;
 	checknames = NIL;
-<<<<<<< HEAD
-	foreach(cell, constraints)
-=======
 	foreach(cell, newConstraints)
->>>>>>> 49f001d8
 	{
 		Constraint *cdef = (Constraint *) lfirst(cell);
 		char	   *ccname;
@@ -3075,48 +3010,6 @@
 }
 
 /*
-<<<<<<< HEAD
- * Transform raw parsetree to executable expression.
- */
-static Node*
-cookConstraint (ParseState 	*pstate,
-				Node 		*raw_constraint,
-				char		*relname)
-{
-	Node	*expr;
-
-	/* Transform raw parsetree to executable expression. */
-	expr = transformExpr(pstate, raw_constraint);
-
-	/* Make sure it yields a boolean result. */
-	expr = coerce_to_boolean(pstate, expr, "CHECK");
-
-	/* Make sure no outside relations are referred to. */
-	if (list_length(pstate->p_rtable) != 1)
-		ereport(ERROR,
-				(errcode(ERRCODE_INVALID_COLUMN_REFERENCE),
-		errmsg("only table \"%s\" can be referenced in check constraint",
-			   relname)));
-	/*
-	 * No subplans or aggregates, either...
-	 */
-	if (pstate->p_hasSubLinks)
-		ereport(ERROR,
-				(errcode(ERRCODE_FEATURE_NOT_SUPPORTED),
-				 errmsg("cannot use subquery in check constraint")));
-	if (pstate->p_hasAggs)
-		ereport(ERROR,
-				(errcode(ERRCODE_GROUPING_ERROR),
-		   errmsg("cannot use aggregate function in check constraint")));
-	if (pstate->p_hasWindowFuncs)
-		ereport(ERROR,
-				(errcode(ERRCODE_SYNTAX_ERROR),
-		   errmsg("cannot use window function in check constraint")));
-
-	return expr;
-}
-
-=======
  * Check for a pre-existing check constraint that conflicts with a proposed
  * new one, and either adjust its conislocal/coninhcount settings or throw
  * error as needed.
@@ -3199,7 +3092,6 @@
 
 	return found;
 }
->>>>>>> 49f001d8
 
 /*
  * Update the count of constraints in the relation's pg_class tuple.
@@ -3364,8 +3256,8 @@
 	if (list_length(pstate->p_rtable) != 1)
 		ereport(ERROR,
 				(errcode(ERRCODE_INVALID_COLUMN_REFERENCE),
-				 errmsg("only table \"%s\" can be referenced in check constraint",
-						relname)));
+			errmsg("only table \"%s\" can be referenced in check constraint",
+				   relname)));
 
 	/*
 	 * No subplans or aggregates, either...
@@ -3377,7 +3269,11 @@
 	if (pstate->p_hasAggs)
 		ereport(ERROR,
 				(errcode(ERRCODE_GROUPING_ERROR),
-				 errmsg("cannot use aggregate function in check constraint")));
+			   errmsg("cannot use aggregate function in check constraint")));
+	if (pstate->p_hasWindowFuncs)
+		ereport(ERROR,
+				(errcode(ERRCODE_WINDOWING_ERROR),
+				 errmsg("cannot use window function in check constraint")));
 
 	return expr;
 }
