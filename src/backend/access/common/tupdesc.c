--- conflicted
+++ resolved
@@ -391,7 +391,6 @@
 			return false;
 		if (attr1->attalign != attr2->attalign)
 			return false;
-<<<<<<< HEAD
 
 		if (strict)
 		{
@@ -405,21 +404,8 @@
 				return false;
 			if (attr1->attinhcount != attr2->attinhcount)
 				return false;
-			/* attacl is ignored, since it's not even present... */
-		}
-=======
-		if (attr1->attnotnull != attr2->attnotnull)
-			return false;
-		if (attr1->atthasdef != attr2->atthasdef)
-			return false;
-		if (attr1->attisdropped != attr2->attisdropped)
-			return false;
-		if (attr1->attislocal != attr2->attislocal)
-			return false;
-		if (attr1->attinhcount != attr2->attinhcount)
-			return false;
-		/* attacl and attoptions are not even present... */
->>>>>>> 1084f317
+			/* attacl and attoptions are not even present... */
+		}
 	}
 
 	if (!strict)
