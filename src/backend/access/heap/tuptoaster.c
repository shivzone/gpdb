/*-------------------------------------------------------------------------
 *
 * tuptoaster.c
 *	  Support routines for external and compressed storage of
 *	  variable size attributes.
 *
 * Copyright (c) 2000-2009, PostgreSQL Global Development Group
 *
 *
 * IDENTIFICATION
<<<<<<< HEAD
 *	  $PostgreSQL: pgsql/src/backend/access/heap/tuptoaster.c,v 1.81.2.3 2008/06/13 02:59:52 tgl Exp $
=======
 *	  $PostgreSQL: pgsql/src/backend/access/heap/tuptoaster.c,v 1.83 2008/02/29 17:47:41 tgl Exp $
>>>>>>> 0f855d62
 *
 *
 * INTERFACE ROUTINES
 *		toast_insert_or_update -
 *			Try to make a given tuple fit into one page by compressing
 *			or moving off attributes
 *
 *		toast_delete -
 *			Reclaim toast storage when a tuple is deleted
 *
 *		heap_tuple_untoast_attr -
 *			Fetch back a given value from the "secondary" relation
 *
 *-------------------------------------------------------------------------
 */

#include "postgres.h"

#include <unistd.h>
#include <fcntl.h>

#include "access/genam.h"
#include "access/heapam.h"
#include "access/tuptoaster.h"
#include "access/xact.h"
#include "catalog/catalog.h"
#include "utils/fmgroids.h"
#include "utils/pg_lzcompress.h"
#include "utils/rel.h"
#include "utils/typcache.h"


#undef TOAST_DEBUG

/* Size of an EXTERNAL datum that contains a standard TOAST pointer */
#define TOAST_POINTER_SIZE (VARHDRSZ_EXTERNAL + sizeof(struct varatt_external))

/*
 * Testing whether an externally-stored value is compressed now requires
 * comparing extsize (the actual length of the external data) to rawsize
 * (the original uncompressed datum's size).  The latter includes VARHDRSZ
 * overhead, the former doesn't.  We never use compression unless it actually
 * saves space, so we expect either equality or less-than.
 */
#define VARATT_EXTERNAL_IS_COMPRESSED(toast_pointer) \
	((toast_pointer).va_extsize < (toast_pointer).va_rawsize - VARHDRSZ)

/*
 * Macro to fetch the possibly-unaligned contents of an EXTERNAL datum
 * into a local "struct varatt_external" toast pointer.  This should be
 * just a memcpy, but some versions of gcc seem to produce broken code
 * that assumes the datum contents are aligned.  Introducing an explicit
 * intermediate "varattrib_1b_e *" variable seems to fix it.
 */
#define VARATT_EXTERNAL_GET_POINTER(toast_pointer, attr) \
do { \
	varattrib_1b_e *attre = (varattrib_1b_e *) (attr); \
	Assert(VARATT_IS_EXTERNAL(attre)); \
	Assert(VARSIZE_EXTERNAL(attre) == sizeof(toast_pointer) + VARHDRSZ_EXTERNAL); \
	memcpy(&(toast_pointer), VARDATA_EXTERNAL(attre), sizeof(toast_pointer)); \
} while (0)


#define SET_VARSIZE_C(PTR)			(((varattrib_1b *) (PTR))->va_header |= 0x40)

static void toast_delete_datum(Relation rel, Datum value);
static Datum toast_save_datum(Relation rel, Datum value, bool isFrozen,
						bool use_wal, bool use_fsm);
static struct varlena *toast_fetch_datum(struct varlena * attr);
static struct varlena *toast_fetch_datum_slice(struct varlena * attr,
						int32 sliceoffset, int32 length);


/* ----------
 * heap_tuple_fetch_attr -
 *
 *	Public entry point to get back a toasted value from
 *	external storage (possibly still in compressed format).
 *
 * This will return a datum that contains all the data internally, ie, not
 * relying on external storage, but it can still be compressed or have a short
 * header.
 ----------
 */
struct varlena *
heap_tuple_fetch_attr(struct varlena * attr)
{
	struct varlena *result;

	if (VARATT_IS_EXTERNAL(attr))
	{
		/*
		 * This is an external stored plain value
		 */
		result = toast_fetch_datum(attr);
	}
	else
	{
		/*
		 * This is a plain value inside of the main tuple - why am I called?
		 */
		result = attr;
	}

	return result;
}


/*
 * If this function is changed then update varattrib_untoast_ptr_len as well
 */
int
varattrib_untoast_len(Datum d)
{
	if (DatumGetPointer(d) == NULL)
	{
		ereport(ERROR,
				(errcode(ERRCODE_INTERNAL_ERROR),
				 errmsg(" Unable to detoast datum "),
				 errprintstack(true)));
	}

	struct varlena *attr = (struct varlena *) DatumGetPointer(d);
	struct varlena *result;

	int len = -1;
	void *toFree = NULL;

	if (VARATT_IS_EXTENDED(attr))
	{
		if (VARATT_IS_EXTERNAL(attr))
		{
			result = toast_fetch_datum(attr);
			/* toast_fetch_datum will palloc, so set it up for free */
			toFree = result;
		}

		if (VARATT_IS_COMPRESSED(attr))
		{
			PGLZ_Header *tmp = (PGLZ_Header *) attr;
			len = PGLZ_RAW_SIZE(tmp);
		}
		else if (VARATT_IS_SHORT(attr))
		{
			len = VARSIZE_SHORT(attr) - VARHDRSZ_SHORT;
		}
	}

	if(len == -1)
		len = VARSIZE(attr) - VARHDRSZ;

	if (toFree)
		pfree(toFree);

	Assert(len >= 0);
	return len;
}

/*
 * If this function is changed then update varattrib_untoast_len as well
 */
void
varattrib_untoast_ptr_len(Datum d, char **datastart, int *len, void **tofree)
{
	if (DatumGetPointer(d) == NULL)
	{
		ereport(ERROR,
				(errcode(ERRCODE_INTERNAL_ERROR),
				 errmsg(" Unable to detoast datum "),
				 errprintstack(true)));
	}

	struct varlena *va = (struct varlena *) DatumGetPointer(d);
	struct varlena *attr = va;

	*len = -1;
	*tofree = NULL;

	if (VARATT_IS_EXTENDED(va))
	{
		if (VARATT_IS_EXTERNAL(va))
		{
			attr = toast_fetch_datum(va);
			/* toast_fetch_datum will palloc, so set it up for free */
			*tofree = attr;
		}

		if (VARATT_IS_COMPRESSED(attr))
		{
			PGLZ_Header *tmp = (PGLZ_Header *) attr;
			attr = (struct varlena *) palloc(PGLZ_RAW_SIZE(tmp) + VARHDRSZ);
			SET_VARSIZE(attr, PGLZ_RAW_SIZE(tmp) + VARHDRSZ);
			pglz_decompress(tmp, VARDATA(attr));

			/* If tofree is set, that is, we get it from toast_fetch_datum.  
			 * We need to free it here 
			 */
			if(*tofree)
				pfree(*tofree);
			*tofree = attr;
		}
		else if (VARATT_IS_SHORT(attr))
		{
		    /* Warning! Return unaligned pointer! */
			*len = VARSIZE_SHORT(attr) - VARHDRSZ_SHORT;
			*datastart = VARDATA_SHORT(attr);
			attr = NULL;
		}
	}

	if (*len == -1)
	{
		*datastart = VARDATA(attr);
		*len = VARSIZE(attr) - VARHDRSZ;
	}

	Assert(*len >= 0);
}

/* ----------
 * heap_tuple_untoast_attr -
 *
 *	Public entry point to get back a toasted value from compression
 *	or external storage.
 * ----------
 */
struct varlena *
heap_tuple_untoast_attr(struct varlena * attr)
{
	if (VARATT_IS_EXTERNAL(attr))
	{
		/*
		 * This is an externally stored datum --- fetch it back from there
		 */
		attr = toast_fetch_datum(attr);
		/* If it's compressed, decompress it */
		if (VARATT_IS_COMPRESSED(attr))
		{
			PGLZ_Header *tmp = (PGLZ_Header *) attr;

			attr = (struct varlena *) palloc(PGLZ_RAW_SIZE(tmp) + VARHDRSZ);
			SET_VARSIZE(attr, PGLZ_RAW_SIZE(tmp) + VARHDRSZ);
			pglz_decompress(tmp, VARDATA(attr));
			pfree(tmp);
		}
	}
	else if (VARATT_IS_COMPRESSED(attr))
	{
		/*
		 * This is a compressed value inside of the main tuple
		 */
		PGLZ_Header *tmp = (PGLZ_Header *) attr;

		attr = (struct varlena *) palloc(PGLZ_RAW_SIZE(tmp) + VARHDRSZ);
		SET_VARSIZE(attr, PGLZ_RAW_SIZE(tmp) + VARHDRSZ);
		pglz_decompress(tmp, VARDATA(attr));
	}
	else if (VARATT_IS_SHORT(attr))
	{
		/*
		 * This is a short-header varlena --- convert to 4-byte header format
		 */
		Size		data_size = VARSIZE_SHORT(attr) - VARHDRSZ_SHORT;
		Size		new_size = data_size + VARHDRSZ;
		struct varlena *new_attr;

		new_attr = (struct varlena *) palloc(new_size);
		SET_VARSIZE(new_attr, new_size);
		memcpy(VARDATA(new_attr), VARDATA_SHORT(attr), data_size);
		attr = new_attr;
	}

	return attr;
}


/* ----------
 * heap_tuple_untoast_attr_slice -
 *
 *		Public entry point to get back part of a toasted value
 *		from compression or external storage.
 * ----------
 */
struct varlena *
heap_tuple_untoast_attr_slice(struct varlena * attr,
							  int32 sliceoffset, int32 slicelength)
{
	struct varlena *preslice;
	struct varlena *result;
	char	   *attrdata;
	int32		attrsize;

	if (VARATT_IS_EXTERNAL(attr))
	{
		struct varatt_external toast_pointer;

		VARATT_EXTERNAL_GET_POINTER(toast_pointer, attr);

		/* fast path for non-compressed external datums */
		if (!VARATT_EXTERNAL_IS_COMPRESSED(toast_pointer))
			return toast_fetch_datum_slice(attr, sliceoffset, slicelength);

		/* fetch it back (compressed marker will get set automatically) */
		preslice = toast_fetch_datum(attr);
	}
	else
		preslice = attr;

	if (VARATT_IS_COMPRESSED(preslice))
	{
		PGLZ_Header *tmp = (PGLZ_Header *) preslice;
		Size		size = PGLZ_RAW_SIZE(tmp) + VARHDRSZ;

		preslice = (struct varlena *) palloc(size);
		SET_VARSIZE(preslice, size);
		pglz_decompress(tmp, VARDATA(preslice));

		if (tmp != (PGLZ_Header *) attr)
			pfree(tmp);
	}

	if (VARATT_IS_SHORT(preslice))
	{
		attrdata = VARDATA_SHORT(preslice);
		attrsize = VARSIZE_SHORT(preslice) - VARHDRSZ_SHORT;
	}
	else
	{
		attrdata = VARDATA(preslice);
		attrsize = VARSIZE(preslice) - VARHDRSZ;
	}

	/* slicing of datum for compressed cases and plain value */

	if (sliceoffset >= attrsize)
	{
		sliceoffset = 0;
		slicelength = 0;
	}

	if (((sliceoffset + slicelength) > attrsize) || slicelength < 0)
		slicelength = attrsize - sliceoffset;

	result = (struct varlena *) palloc(slicelength + VARHDRSZ);
	SET_VARSIZE(result, slicelength + VARHDRSZ);

	memcpy(VARDATA(result), attrdata + sliceoffset, slicelength);

	if (preslice != attr)
		pfree(preslice);

	return result;
}


/* ----------
 * toast_raw_datum_size -
 *
 *	Return the raw (detoasted) size of a varlena datum
 *	(including the VARHDRSZ header)
 * ----------
 */
Size
toast_raw_datum_size(Datum value)
{
	struct varlena *attr = (struct varlena *) DatumGetPointer(value);
	Size		result;

	if (VARATT_IS_EXTERNAL(attr))
	{
		/* va_rawsize is the size of the original datum -- including header */
		struct varatt_external toast_pointer;

		VARATT_EXTERNAL_GET_POINTER(toast_pointer, attr);
		result = toast_pointer.va_rawsize;
	}
	else if (VARATT_IS_COMPRESSED(attr))
	{
		/* here, va_rawsize is just the payload size */
		result = VARRAWSIZE_4B_C(attr) + VARHDRSZ;
	}
	else if (VARATT_IS_SHORT(attr))
	{
		/*
		 * we have to normalize the header length to VARHDRSZ or else the
		 * callers of this function will be confused.
		 */
		result = VARSIZE_SHORT(attr) - VARHDRSZ_SHORT + VARHDRSZ;
	}
	else
	{
		/* plain untoasted datum */
		result = VARSIZE(attr);
	}
	return result;
}

/* ----------
 * toast_datum_size
 *
 *	Return the physical storage size (possibly compressed) of a varlena datum
 * ----------
 */
Size
toast_datum_size(Datum value)
{
	struct varlena *attr = (struct varlena *) DatumGetPointer(value);
	Size		result;

	if (VARATT_IS_EXTERNAL(attr))
	{
		/*
		 * Attribute is stored externally - return the extsize whether
		 * compressed or not.  We do not count the size of the toast pointer
		 * ... should we?
		 */
		struct varatt_external toast_pointer;

		VARATT_EXTERNAL_GET_POINTER(toast_pointer, attr);
		result = toast_pointer.va_extsize;
	}
	else if (VARATT_IS_SHORT(attr))
	{
		result = VARSIZE_SHORT(attr);
	}
	else
	{
		/*
		 * Attribute is stored inline either compressed or not, just calculate
		 * the size of the datum in either case.
		 */
		result = VARSIZE(attr);
	}
	return result;
}


/* ----------
 * toast_delete -
 *
 *	Cascaded delete toast-entries on DELETE
 * ----------
 */
void
toast_delete(Relation rel, HeapTuple oldtup, MemTupleBinding *pbind)
{
	TupleDesc	tupleDesc;
	Form_pg_attribute *att;
	int			numAttrs;
	int			i;
	Datum		toast_values[MaxHeapAttributeNumber];
	bool		toast_isnull[MaxHeapAttributeNumber];
	bool 		ismemtuple = is_heaptuple_memtuple(oldtup);
	
	AssertImply(ismemtuple, pbind);
	AssertImply(!ismemtuple, !pbind);

	/*
	 * We should only ever be called for tuples of plain relations ---
	 * recursing on a toast rel is bad news.
	 */
	Assert(rel->rd_rel->relkind == RELKIND_RELATION);

	/*
	 * We should only ever be called for tuples of plain relations ---
	 * recursing on a toast rel is bad news.
	 */
	Assert(rel->rd_rel->relkind == RELKIND_RELATION);

	/*
	 * Get the tuple descriptor and break down the tuple into fields.
	 *
	 * NOTE: it's debatable whether to use heap_deform_tuple() here or just
	 * heap_getattr() only the varlena columns.  The latter could win if there
	 * are few varlena columns and many non-varlena ones. However,
	 * heap_deform_tuple costs only O(N) while the heap_getattr way would cost
	 * O(N^2) if there are many varlena columns, so it seems better to err on
	 * the side of linear cost.  (We won't even be here unless there's at
	 * least one varlena column, by the way.)
	 */
	tupleDesc = rel->rd_att;
	att = tupleDesc->attrs;
	numAttrs = tupleDesc->natts;

	Assert(numAttrs <= MaxHeapAttributeNumber);

	if(ismemtuple)
		memtuple_deform((MemTuple) oldtup, pbind, toast_values, toast_isnull);
	else
		heap_deform_tuple(oldtup, tupleDesc, toast_values, toast_isnull);

	/*
	 * Check for external stored attributes and delete them from the secondary
	 * relation.
	 */
	for (i = 0; i < numAttrs; i++)
	{
		if (att[i]->attlen == -1)
		{
			Datum		value = toast_values[i];

			if (!toast_isnull[i] && VARATT_IS_EXTERNAL(value))
				toast_delete_datum(rel, value);
		}
	}
}


/* ----------
 * toast_insert_or_update -
 *
 *	Delete no-longer-used toast-entries and create new ones to
 *	make the new tuple fit on INSERT or UPDATE
 *
 * Inputs:
 *	newtup: the candidate new tuple to be inserted
 *	oldtup: the old row version for UPDATE, or NULL for INSERT
 *	use_wal, use_fsm: flags to be passed to heap_insert() for toast rows
 * Result:
 *	either newtup if no toasting is needed, or a palloc'd modified tuple
 *	that is what should actually get stored
 *
 * NOTE: neither newtup nor oldtup will be modified.  This is a change
 * from the pre-8.1 API of this routine.
 * ----------
 */

static int compute_dest_tuplen(TupleDesc tupdesc, MemTupleBinding *pbind, bool hasnull, Datum *d, bool *isnull)
{
	if(pbind) 
	{
		uint32 nullsave_dummy;
		return (int) compute_memtuple_size(pbind, d, isnull, hasnull, &nullsave_dummy);
	}

	return heap_compute_data_size(tupdesc, d, isnull);
}


HeapTuple
toast_insert_or_update(Relation rel, HeapTuple newtup, HeapTuple oldtup, 
					   MemTupleBinding *pbind, int toast_tuple_target,
					   bool isFrozen, bool use_wal, bool use_fsm)
{
	HeapTuple	result_tuple;
	TupleDesc	tupleDesc;
	Form_pg_attribute *att;
	int			numAttrs;
	int			i;

	bool		need_change = false;
	bool		need_free = false;
	bool		need_delold = false;
	bool		has_nulls = false;

	Size		maxDataLen;
	Size		hoff;

	char		toast_action[MaxHeapAttributeNumber];
	bool		toast_isnull[MaxHeapAttributeNumber];
	bool		toast_oldisnull[MaxHeapAttributeNumber];
	Datum		toast_values[MaxHeapAttributeNumber];
	Datum		toast_oldvalues[MaxHeapAttributeNumber];
	int32		toast_sizes[MaxHeapAttributeNumber];
	bool		toast_free[MaxHeapAttributeNumber];
	bool		toast_delold[MaxHeapAttributeNumber];

	bool 		ismemtuple = is_heaptuple_memtuple(newtup);

	AssertImply(ismemtuple, pbind);
	AssertImply(!ismemtuple, !pbind);
	AssertImply(ismemtuple && oldtup, is_heaptuple_memtuple(oldtup));
	Assert(toast_tuple_target > 0);

	/*
	 * We should only ever be called for tuples of plain relations ---
	 * recursing on a toast rel is bad news.
	 */
	Assert(rel->rd_rel->relkind == RELKIND_RELATION);

	/*
	 * Get the tuple descriptor and break down the tuple(s) into fields.
	 */
	tupleDesc = rel->rd_att;
	att = tupleDesc->attrs;
	numAttrs = tupleDesc->natts;

	Assert(numAttrs <= MaxHeapAttributeNumber);

	if(ismemtuple)
		memtuple_deform((MemTuple) newtup, pbind, toast_values, toast_isnull);
	else
		heap_deform_tuple(newtup, tupleDesc, toast_values, toast_isnull);

	if (oldtup != NULL)
	{
		if(ismemtuple)
			memtuple_deform((MemTuple) oldtup, pbind, toast_oldvalues, toast_oldisnull);
		else
			heap_deform_tuple(oldtup, tupleDesc, toast_oldvalues, toast_oldisnull);
	}
	/* ----------
	 * Then collect information about the values given
	 *
	 * NOTE: toast_action[i] can have these values:
	 *		' '		default handling
	 *		'p'		already processed --- don't touch it
	 *		'x'		incompressible, but OK to move off
	 *
	 * NOTE: toast_sizes[i] is only made valid for varlena attributes with
	 *		toast_action[i] different from 'p'.
	 * ----------
	 */
	memset(toast_action, ' ', numAttrs * sizeof(char));
	memset(toast_free, 0, numAttrs * sizeof(bool));
	memset(toast_delold, 0, numAttrs * sizeof(bool));

	for (i = 0; i < numAttrs; i++)
	{
		struct varlena *old_value;
		struct varlena *new_value;

		if (oldtup != NULL)
		{
			/*
			 * For UPDATE get the old and new values of this attribute
			 */
			old_value = (struct varlena *) DatumGetPointer(toast_oldvalues[i]);
			new_value = (struct varlena *) DatumGetPointer(toast_values[i]);

			/*
			 * If the old value is an external stored one, check if it has
			 * changed so we have to delete it later.
			 */
			if (att[i]->attlen == -1 && !toast_oldisnull[i] &&
				VARATT_IS_EXTERNAL(old_value))
			{
				if (toast_isnull[i] || !VARATT_IS_EXTERNAL(new_value) ||
					memcmp((char *) old_value, (char *) new_value,
						   VARSIZE_EXTERNAL(old_value)) != 0)
				{
					/*
					 * The old external stored value isn't needed any more
					 * after the update
					 */
					toast_delold[i] = true;
					need_delold = true;
				}
				else
				{
					/*
					 * This attribute isn't changed by this update so we reuse
					 * the original reference to the old value in the new
					 * tuple.
					 */
					toast_action[i] = 'p';
					continue;
				}
			}
		}
		else
		{
			/*
			 * For INSERT simply get the new value
			 */
			new_value = (struct varlena *) DatumGetPointer(toast_values[i]);
		}

		/*
		 * Handle NULL attributes
		 */
		if (toast_isnull[i])
		{
			toast_action[i] = 'p';
			has_nulls = true;
			continue;
		}

		/*
		 * Now look at varlena attributes
		 */
		if (att[i]->attlen == -1)
		{
			/*
			 * If the table's attribute says PLAIN always, force it so.
			 */
			if (att[i]->attstorage == 'p')
				toast_action[i] = 'p';

			/*
			 * We took care of UPDATE above, so any external value we find
			 * still in the tuple must be someone else's we cannot reuse.
			 * Fetch it back (without decompression, unless we are forcing
			 * PLAIN storage).	If necessary, we'll push it out as a new
			 * external value below.
			 */
			if (VARATT_IS_EXTERNAL(new_value))
			{
				if (att[i]->attstorage == 'p')
					new_value = heap_tuple_untoast_attr(new_value);
				else
					new_value = heap_tuple_fetch_attr(new_value);
				toast_values[i] = PointerGetDatum(new_value);
				toast_free[i] = true;
				need_change = true;
				need_free = true;
			}

			/*
			 * Remember the size of this attribute
			 */
			toast_sizes[i] = VARSIZE_ANY(new_value);
		}
		else
		{
			/*
			 * Not a varlena attribute, plain storage always
			 */
			toast_action[i] = 'p';
		}
	}

	/* ----------
	 * Compress and/or save external until data fits into target length
	 *
	 *	1: Inline compress attributes with attstorage 'x', and store very
	 *	   large attributes with attstorage 'x' or 'e' external immediately
	 *	2: Store attributes with attstorage 'x' or 'e' external
	 *	3: Inline compress attributes with attstorage 'm'
	 *	4: Store attributes with attstorage 'm' external
	 * ----------
	 */

	if (!ismemtuple)
	{
		/* compute header overhead --- this should match heap_form_tuple() */
		hoff = offsetof(HeapTupleHeaderData, t_bits);
		if (has_nulls)
			hoff += BITMAPLEN(numAttrs);
		if (newtup->t_data->t_infomask & HEAP_HASOID)
			hoff += sizeof(Oid);
		hoff = MAXALIGN(hoff);
		/* now convert to a limit on the tuple data size */
		maxDataLen = TOAST_TUPLE_TARGET - hoff;
	}
	else
		maxDataLen = toast_tuple_target;

	/*
	 * Look for attributes with attstorage 'x' to compress.  Also find large
	 * attributes with attstorage 'x' or 'e', and store them external.
	 */
	while (compute_dest_tuplen(tupleDesc, pbind, has_nulls,
							   toast_values, toast_isnull) > maxDataLen)
	{
		int			biggest_attno = -1;
		int32		biggest_size = MAXALIGN(TOAST_POINTER_SIZE);
		Datum		old_value;
		Datum		new_value;

		/*
		 * Search for the biggest yet unprocessed internal attribute
		 */
		for (i = 0; i < numAttrs; i++)
		{
			if (toast_action[i] != ' ')
				continue;
			if (VARATT_IS_EXTERNAL(toast_values[i]))
				continue;		/* can't happen, toast_action would be 'p' */
			if (VARATT_IS_COMPRESSED(toast_values[i]))
				continue;
			if (att[i]->attstorage != 'x')
				continue;
			if (toast_sizes[i] > biggest_size)
			{
				biggest_attno = i;
				biggest_size = toast_sizes[i];
			}
		}

		if (biggest_attno < 0)
			break;

		/*
		 * Attempt to compress it inline, if it has attstorage 'x'
		 */
		i = biggest_attno;
		old_value = toast_values[i];
		new_value = toast_compress_datum(old_value);

		if (DatumGetPointer(new_value) != NULL)
		{
			/* successful compression */
			if (toast_free[i])
				pfree(DatumGetPointer(old_value));
			toast_values[i] = new_value;
			toast_free[i] = true;
			toast_sizes[i] = VARSIZE(toast_values[i]);
			need_change = true;
			need_free = true;
		}
		else
		{
			/*
			 * incompressible data, ignore on subsequent compression passes
			 */
			toast_action[i] = 'x';
		}
	}

	/*
	 * Second we look for attributes of attstorage 'x' or 'e' that are still
	 * inline.	But skip this if there's no toast table to push them to.
	 */
	while (compute_dest_tuplen(tupleDesc, pbind, has_nulls,
							   toast_values, toast_isnull) > maxDataLen &&
		   rel->rd_rel->reltoastrelid != InvalidOid)
	{
		int			biggest_attno = -1;
		int32		biggest_size = MAXALIGN(TOAST_POINTER_SIZE);
		Datum		old_value;

		/*------
		 * Search for the biggest yet inlined attribute with
		 * attstorage equals 'x' or 'e'
		 *------
		 */
		for (i = 0; i < numAttrs; i++)
		{
			if (toast_action[i] == 'p')
				continue;
			if (VARATT_IS_EXTERNAL(toast_values[i]))
				continue;		/* can't happen, toast_action would be 'p' */
			if (att[i]->attstorage != 'x' && att[i]->attstorage != 'e')
				continue;
			if (toast_sizes[i] > biggest_size)
			{
				biggest_attno = i;
				biggest_size = toast_sizes[i];
			}
		}

		if (biggest_attno < 0)
			break;

		/*
		 * Store this external
		 */
		i = biggest_attno;
		old_value = toast_values[i];
		toast_action[i] = 'p';
		toast_values[i] = toast_save_datum(rel, toast_values[i], isFrozen,
										   use_wal, use_fsm);
		if (toast_free[i])
			pfree(DatumGetPointer(old_value));
		toast_free[i] = true;

		need_change = true;
		need_free = true;
	}

	/*
	 * Round 3 - this time we take attributes with storage 'm' into
	 * compression
	 */
	while (compute_dest_tuplen(tupleDesc, pbind, has_nulls,
							   toast_values, toast_isnull) > maxDataLen)
	{
		int			biggest_attno = -1;
		int32		biggest_size = MAXALIGN(TOAST_POINTER_SIZE);
		Datum		old_value;
		Datum		new_value;

		/*
		 * Search for the biggest yet uncompressed internal attribute
		 */
		for (i = 0; i < numAttrs; i++)
		{
			if (toast_action[i] != ' ')
				continue;
			if (VARATT_IS_EXTERNAL(toast_values[i]))
				continue;		/* can't happen, toast_action would be 'p' */
			if (VARATT_IS_COMPRESSED(toast_values[i]))
				continue;
			if (att[i]->attstorage != 'm')
				continue;
			if (toast_sizes[i] > biggest_size)
			{
				biggest_attno = i;
				biggest_size = toast_sizes[i];
			}
		}

		if (biggest_attno < 0)
			break;

		/*
		 * Attempt to compress it inline
		 */
		i = biggest_attno;
		old_value = toast_values[i];
		new_value = toast_compress_datum(old_value);

		if (DatumGetPointer(new_value) != NULL)
		{
			/* successful compression */
			if (toast_free[i])
				pfree(DatumGetPointer(old_value));
			toast_values[i] = new_value;
			toast_free[i] = true;
			toast_sizes[i] = VARSIZE(toast_values[i]);
			need_change = true;
			need_free = true;
		}
		else
		{
			/* incompressible, ignore on subsequent compression passes */
			toast_action[i] = 'x';
		}
	}

	/*
	 * Finally we store attributes of type 'm' external, if possible.
	 */
	while (compute_dest_tuplen(tupleDesc, pbind, has_nulls,
							   toast_values, toast_isnull) > maxDataLen &&
		   rel->rd_rel->reltoastrelid != InvalidOid)
	{
		int			biggest_attno = -1;
		int32		biggest_size = MAXALIGN(TOAST_POINTER_SIZE);
		Datum		old_value;

		/*--------
		 * Search for the biggest yet inlined attribute with
		 * attstorage = 'm'
		 *--------
		 */
		for (i = 0; i < numAttrs; i++)
		{
			if (toast_action[i] == 'p')
				continue;
			if (VARATT_IS_EXTERNAL(toast_values[i]))
				continue;		/* can't happen, toast_action would be 'p' */
			if (att[i]->attstorage != 'm')
				continue;
			if (toast_sizes[i] > biggest_size)
			{
				biggest_attno = i;
				biggest_size = toast_sizes[i];
			}
		}

		if (biggest_attno < 0)
			break;

		/*
		 * Store this external
		 */
		i = biggest_attno;
		old_value = toast_values[i];
		toast_action[i] = 'p';
		toast_values[i] = toast_save_datum(rel, toast_values[i], isFrozen,
										   use_wal, use_fsm);
		if (toast_free[i])
			pfree(DatumGetPointer(old_value));
		toast_free[i] = true;

		need_change = true;
		need_free = true;
	}

	/* XXX Maybe we should check here for any compressed inline attributes that
	 * didn't save enough to warrant keeping. In particular attributes whose
	 * rawsize is < 128 bytes and didn't save at least 3 bytes... or even maybe
	 * more given alignment issues 
	 */

	/*
	 * In the case we toasted any values, we need to build a new heap tuple
	 * with the changed values.
	 */
	if (need_change)
	{
		if(ismemtuple)
			result_tuple = (HeapTuple) memtuple_form_to(pbind, toast_values, toast_isnull, NULL, NULL, false);
		else
		{
			HeapTupleHeader olddata = newtup->t_data;
			HeapTupleHeader new_data;
			int32		new_header_len;
			int32		new_data_len;
			int32		new_tuple_len;

			/*
			 * Calculate the new size of the tuple.
			 *
			 * Note: we used to assume here that the old tuple's t_hoff must equal
			 * the new_header_len value, but that was incorrect.  The old tuple
			 * might have a smaller-than-current natts, if there's been an ALTER
			 * TABLE ADD COLUMN since it was stored; and that would lead to a
			 * different conclusion about the size of the null bitmap, or even
			 * whether there needs to be one at all.
			 */
			new_header_len = offsetof(HeapTupleHeaderData, t_bits);
			if (has_nulls)
				new_header_len += BITMAPLEN(numAttrs);
			if (olddata->t_infomask & HEAP_HASOID)
				new_header_len += sizeof(Oid);
			new_header_len = MAXALIGN(new_header_len);
			new_data_len = heap_compute_data_size(tupleDesc,
												  toast_values, toast_isnull);
			new_tuple_len = new_header_len + new_data_len;

			/*
			 * Allocate and zero the space needed, and fill HeapTupleData fields.
			 */
			result_tuple = (HeapTuple) palloc0(HEAPTUPLESIZE + new_tuple_len);
			result_tuple->t_len = new_tuple_len;
			result_tuple->t_self = newtup->t_self;
			new_data = (HeapTupleHeader) ((char *) result_tuple + HEAPTUPLESIZE);
			result_tuple->t_data = new_data;

			/*
			 * Copy the existing tuple header, but adjust natts and t_hoff.
			 */
			memcpy(new_data, olddata, offsetof(HeapTupleHeaderData, t_bits));
			HeapTupleHeaderSetNatts(new_data, numAttrs);
			new_data->t_hoff = new_header_len;
			if (olddata->t_infomask & HEAP_HASOID)
				HeapTupleHeaderSetOid(new_data, HeapTupleHeaderGetOid(olddata));

			/* Copy over the data, and fill the null bitmap if needed */
			heap_fill_tuple(tupleDesc,
							toast_values,
							toast_isnull,
							(char *) new_data + new_header_len,
							new_data_len,
							&(new_data->t_infomask),
							has_nulls ? new_data->t_bits : NULL);
		}
	}
	else
		result_tuple = newtup;

	/*
	 * Free allocated temp values
	 */
	if (need_free)
		for (i = 0; i < numAttrs; i++)
			if (toast_free[i])
				pfree(DatumGetPointer(toast_values[i]));

	/*
	 * Delete external values from the old tuple
	 */
	if (need_delold)
		for (i = 0; i < numAttrs; i++)
			if (toast_delold[i])
				toast_delete_datum(rel, toast_oldvalues[i]);

	return result_tuple;
}


/* ----------
 * toast_flatten_tuple -
 *
 *	"Flatten" a tuple to contain no out-of-line toasted fields.
 *	(This does not eliminate compressed or short-header datums.)
 * ----------
 */
HeapTuple
toast_flatten_tuple(HeapTuple tup, TupleDesc tupleDesc)
{
	HeapTuple	new_tuple;
	Form_pg_attribute *att = tupleDesc->attrs;
	int			numAttrs = tupleDesc->natts;
	int			i;
	Datum		toast_values[MaxTupleAttributeNumber];
	bool		toast_isnull[MaxTupleAttributeNumber];
	bool		toast_free[MaxTupleAttributeNumber];

	/*
	 * Break down the tuple into fields.
	 */
	Assert(numAttrs <= MaxTupleAttributeNumber);
	heap_deform_tuple(tup, tupleDesc, toast_values, toast_isnull);

	memset(toast_free, 0, numAttrs * sizeof(bool));

	for (i = 0; i < numAttrs; i++)
	{
		/*
		 * Look at non-null varlena attributes
		 */
		if (!toast_isnull[i] && att[i]->attlen == -1)
		{
			struct varlena *new_value;

			new_value = (struct varlena *) DatumGetPointer(toast_values[i]);
			if (VARATT_IS_EXTERNAL(new_value))
			{
				new_value = toast_fetch_datum(new_value);
				toast_values[i] = PointerGetDatum(new_value);
				toast_free[i] = true;
			}
		}
	}

	/*
	 * Form the reconfigured tuple.
	 */
	new_tuple = heap_form_tuple(tupleDesc, toast_values, toast_isnull);

	/*
	 * Be sure to copy the tuple's OID and identity fields.  We also make a
	 * point of copying visibility info, just in case anybody looks at those
	 * fields in a syscache entry.
	 */
	if (tupleDesc->tdhasoid)
		HeapTupleSetOid(new_tuple, HeapTupleGetOid(tup));

	new_tuple->t_self = tup->t_self;

	new_tuple->t_data->t_choice = tup->t_data->t_choice;
	new_tuple->t_data->t_ctid = tup->t_data->t_ctid;
	new_tuple->t_data->t_infomask &= ~HEAP_XACT_MASK;
	new_tuple->t_data->t_infomask |=
		tup->t_data->t_infomask & HEAP_XACT_MASK;
	new_tuple->t_data->t_infomask2 &= ~HEAP2_XACT_MASK;
	new_tuple->t_data->t_infomask2 |=
		tup->t_data->t_infomask2 & HEAP2_XACT_MASK;

	/*
	 * Free allocated temp values
	 */
	for (i = 0; i < numAttrs; i++)
		if (toast_free[i])
			pfree(DatumGetPointer(toast_values[i]));

	return new_tuple;
}


/* ----------
 * toast_flatten_tuple_attribute -
 *
 *	If a Datum is of composite type, "flatten" it to contain no toasted fields.
 *	This must be invoked on any potentially-composite field that is to be
 *	inserted into a tuple.	Doing this preserves the invariant that toasting
 *	goes only one level deep in a tuple.
 *
 *	Note that flattening does not mean expansion of short-header varlenas,
 *	so in one sense toasting is allowed within composite datums.
 * ----------
 */
Datum
toast_flatten_tuple_attribute(Datum value,
							  Oid typeId, int32 typeMod)
{
	TupleDesc	tupleDesc;
	HeapTupleHeader olddata;
	HeapTupleHeader new_data;
	int32		new_header_len;
	int32		new_data_len;
	int32		new_tuple_len;
	HeapTupleData tmptup;
	Form_pg_attribute *att;
	int			numAttrs;
	int			i;
	bool		need_change = false;
	bool		has_nulls = false;
	Datum		toast_values[MaxTupleAttributeNumber];
	bool		toast_isnull[MaxTupleAttributeNumber];
	bool		toast_free[MaxTupleAttributeNumber];

	/*
	 * See if it's a composite type, and get the tupdesc if so.
	 */
	tupleDesc = lookup_rowtype_tupdesc_noerror(typeId, typeMod, true);
	if (tupleDesc == NULL)
		return value;			/* not a composite type */

	att = tupleDesc->attrs;
	numAttrs = tupleDesc->natts;

	/*
	 * Break down the tuple into fields.
	 */
	olddata = DatumGetHeapTupleHeader(value);
	Assert(typeId == HeapTupleHeaderGetTypeId(olddata));
	Assert(typeMod == HeapTupleHeaderGetTypMod(olddata));
	/* Build a temporary HeapTuple control structure */
	tmptup.t_len = HeapTupleHeaderGetDatumLength(olddata);
	ItemPointerSetInvalid(&(tmptup.t_self));
	tmptup.t_data = olddata;

	Assert(numAttrs <= MaxTupleAttributeNumber);
	heap_deform_tuple(&tmptup, tupleDesc, toast_values, toast_isnull);

	memset(toast_free, 0, numAttrs * sizeof(bool));

	for (i = 0; i < numAttrs; i++)
	{
		/*
		 * Look at non-null varlena attributes
		 */
		if (toast_isnull[i])
			has_nulls = true;
		else if (att[i]->attlen == -1)
		{
			struct varlena *new_value;

			new_value = (struct varlena *) DatumGetPointer(toast_values[i]);
			if (VARATT_IS_EXTERNAL(new_value) ||
				VARATT_IS_COMPRESSED(new_value))
			{
				new_value = heap_tuple_untoast_attr(new_value);
				toast_values[i] = PointerGetDatum(new_value);
				toast_free[i] = true;
				need_change = true;
			}
		}
	}

	/*
	 * If nothing to untoast, just return the original tuple.
	 */
	if (!need_change)
	{
		ReleaseTupleDesc(tupleDesc);
		return value;
	}

	/*
	 * Calculate the new size of the tuple.
	 *
	 * This should match the reconstruction code in toast_insert_or_update.
	 */
	new_header_len = offsetof(HeapTupleHeaderData, t_bits);
	if (has_nulls)
		new_header_len += BITMAPLEN(numAttrs);
	if (olddata->t_infomask & HEAP_HASOID)
		new_header_len += sizeof(Oid);
	new_header_len = MAXALIGN(new_header_len);
	new_data_len = heap_compute_data_size(tupleDesc,
										  toast_values, toast_isnull);
	new_tuple_len = new_header_len + new_data_len;

	new_data = (HeapTupleHeader) palloc0(new_tuple_len);

	/*
	 * Copy the existing tuple header, but adjust natts and t_hoff.
	 */
	memcpy(new_data, olddata, offsetof(HeapTupleHeaderData, t_bits));
	HeapTupleHeaderSetNatts(new_data, numAttrs);
	new_data->t_hoff = new_header_len;
	if (olddata->t_infomask & HEAP_HASOID)
		HeapTupleHeaderSetOid(new_data, HeapTupleHeaderGetOid(olddata));

	/* Reset the datum length field, too */
	HeapTupleHeaderSetDatumLength(new_data, new_tuple_len);

	/* Copy over the data, and fill the null bitmap if needed */
	heap_fill_tuple(tupleDesc,
					toast_values,
					toast_isnull,
					(char *) new_data + new_header_len,
					new_data_len,
					&(new_data->t_infomask),
					has_nulls ? new_data->t_bits : NULL);

	/*
	 * Free allocated temp values
	 */
	for (i = 0; i < numAttrs; i++)
		if (toast_free[i])
			pfree(DatumGetPointer(toast_values[i]));
	ReleaseTupleDesc(tupleDesc);

	return PointerGetDatum(new_data);
}


/* ----------
 * toast_compress_datum -
 *
 *	Create a compressed version of a varlena datum
 *
 *	If we fail (ie, compressed result is actually bigger than original)
 *	then return NULL.  We must not use compressed data if it'd expand
 *	the tuple!
 *
 *	We use VAR{SIZE,DATA}_ANY so we can handle short varlenas here without
 *	copying them.  But we can't handle external or compressed datums.
 * ----------
 */
Datum
toast_compress_datum(Datum value)
{
	struct varlena *tmp;
	int32		valsize = VARSIZE_ANY_EXHDR(value);

	Assert(!VARATT_IS_EXTERNAL(value));
	Assert(!VARATT_IS_COMPRESSED(value));

	/*
	 * No point in wasting a palloc cycle if value is too short for
	 * compression
	 */
	if (valsize < PGLZ_strategy_default->min_input_size)
		return PointerGetDatum(NULL);

	tmp = (struct varlena *) palloc(PGLZ_MAX_OUTPUT(valsize));
	if (pglz_compress(VARDATA_ANY(value), valsize,
					  (PGLZ_Header *) tmp, PGLZ_strategy_default) &&
		VARSIZE(tmp) < VARSIZE_ANY(value))
	{
		/* successful compression */
		return PointerGetDatum(tmp);
	}
	else
	{
		/* incompressible data */
		pfree(tmp);
		return PointerGetDatum(NULL);
	}
}


/* ----------
 * toast_save_datum -
 *
 *	Save one single datum into the secondary relation and return
 *	a Datum reference for it.
 * ----------
 */
static Datum
toast_save_datum(Relation rel, Datum value, bool isFrozen,
				 bool use_wal, bool use_fsm)
{
	Relation	toastrel;
	Relation	toastidx;
	HeapTuple	toasttup;
	TupleDesc	toasttupDesc;
	Datum		t_values[3];
	bool		t_isnull[3];
	TransactionId myxid = GetCurrentTransactionId();
	CommandId	mycid = GetCurrentCommandId(true);
	struct varlena *result;
	struct varatt_external toast_pointer;
	struct
	{
		struct varlena hdr;
		char		data[TOAST_MAX_CHUNK_SIZE];	/* make struct big enough */
		int32		align_it;	/* ensure struct is aligned well enough */
	}			chunk_data;
	int32		chunk_size;
	int32		chunk_seq = 0;
	char	   *data_p;
	int32		data_todo;

	/*
	 * Open the toast relation and its index.  We can use the index to check
	 * uniqueness of the OID we assign to the toasted item, even though it has
	 * additional columns besides OID.
	 */
	toastrel = heap_open(rel->rd_rel->reltoastrelid, RowExclusiveLock);
	toasttupDesc = toastrel->rd_att;
	toastidx = index_open(toastrel->rd_rel->reltoastidxid, RowExclusiveLock);

	/*
	 * Get the data pointer and length, and compute va_rawsize and va_extsize.
	 *
	 * va_rawsize is the size of the equivalent fully uncompressed datum, so
	 * we have to adjust for short headers.
	 *
	 * va_extsize is the actual size of the data payload in the toast records.
	 */
	if (VARATT_IS_SHORT(value))
	{
		data_p = VARDATA_SHORT(value);
		data_todo = VARSIZE_SHORT(value) - VARHDRSZ_SHORT;
		toast_pointer.va_rawsize = data_todo + VARHDRSZ;		/* as if not short */
		toast_pointer.va_extsize = data_todo;
	}
	else if (VARATT_IS_COMPRESSED(value))
	{
		data_p = VARDATA(value);
		data_todo = VARSIZE(value) - VARHDRSZ;
		/* rawsize in a compressed datum is just the size of the payload */
		toast_pointer.va_rawsize = VARRAWSIZE_4B_C(value) + VARHDRSZ;
		toast_pointer.va_extsize = data_todo;
		/* Assert that the numbers look like it's compressed */
		Assert(VARATT_EXTERNAL_IS_COMPRESSED(toast_pointer));
	}
	else
	{
		data_p = VARDATA(value);
		data_todo = VARSIZE(value) - VARHDRSZ;
		toast_pointer.va_rawsize = VARSIZE(value);
		toast_pointer.va_extsize = data_todo;
	}

	toast_pointer.va_valueid = GetNewOidWithIndex(toastrel, toastidx);
	toast_pointer.va_toastrelid = rel->rd_rel->reltoastrelid;

#ifdef USE_ASSERT_CHECKING
	Assert((VARATT_IS_COMPRESSED(value) || 0) == (VARATT_EXTERNAL_IS_COMPRESSED(toast_pointer) || 0));

	if (VARATT_IS_COMPRESSED(value)) 
	{
		Assert(VARATT_EXTERNAL_IS_COMPRESSED(toast_pointer));
		elog(DEBUG4,
			 "saved toast datum, original varsize %ud rawsize %ud new extsize %ud rawsize %uld\n", 
			 VARSIZE(value), VARRAWSIZE_4B_C(value) + VARHDRSZ,
			 toast_pointer.va_extsize, toast_pointer.va_rawsize);
	}
	else
	{
		Assert(!VARATT_EXTERNAL_IS_COMPRESSED(toast_pointer));
		elog(DEBUG4,
			 "saved toast datum, original varsize %ud new extsize %ud rawsize %ud\n", 
			 VARSIZE(value),
			 toast_pointer.va_extsize, toast_pointer.va_rawsize);
	}
#endif

	/*
	 * Initialize constant parts of the tuple data
	 */
	t_values[0] = ObjectIdGetDatum(toast_pointer.va_valueid);
	t_values[2] = PointerGetDatum(&chunk_data);
	t_isnull[0] = false;
	t_isnull[1] = false;
	t_isnull[2] = false;

	/*
	 * Split up the item into chunks
	 */
	while (data_todo > 0)
	{
		/*
		 * Calculate the size of this chunk
		 */
		chunk_size = Min(TOAST_MAX_CHUNK_SIZE, data_todo);

		/*
		 * Build a tuple and store it
		 */
		t_values[1] = Int32GetDatum(chunk_seq++);
		SET_VARSIZE(&chunk_data, chunk_size + VARHDRSZ);
		memcpy(VARDATA(&chunk_data), data_p, chunk_size);
		toasttup = heap_form_tuple(toasttupDesc, t_values, t_isnull);

		if (!isFrozen)
		{
			/* the normal case. regular insert */
			heap_insert(toastrel, toasttup, mycid, use_wal, use_fsm, myxid);
		}
		else
		{
			/* insert and freeze the tuple. used for errtables and their related toast data */
			frozen_heap_insert(toastrel, toasttup);
		}
			
		/*
		 * Create the index entry.	We cheat a little here by not using
		 * FormIndexDatum: this relies on the knowledge that the index columns
		 * are the same as the initial columns of the table.
		 *
		 * Note also that there had better not be any user-created index on
		 * the TOAST table, since we don't bother to update anything else.
		 */
		index_insert(toastidx, t_values, t_isnull,
					 &(toasttup->t_self),
					 toastrel, toastidx->rd_index->indisunique);

		/*
		 * Free memory
		 */
		heap_freetuple(toasttup);

		/*
		 * Move on to next chunk
		 */
		data_todo -= chunk_size;
		data_p += chunk_size;
	}

	/*
	 * Done - close toast relation
	 */
	index_close(toastidx, RowExclusiveLock);
	heap_close(toastrel, RowExclusiveLock);

	/*
	 * Create the TOAST pointer value that we'll return
	 */
	result = (struct varlena *) palloc(TOAST_POINTER_SIZE);
	SET_VARSIZE_EXTERNAL(result, TOAST_POINTER_SIZE);
	memcpy(VARDATA_EXTERNAL(result), &toast_pointer, sizeof(toast_pointer));

	return PointerGetDatum(result);
}


/* ----------
 * toast_delete_datum -
 *
 *	Delete a single external stored value.
 * ----------
 */
static void
toast_delete_datum(Relation rel __attribute__((unused)), Datum value)
{
	struct varlena *attr = (struct varlena *) DatumGetPointer(value);
	struct varatt_external toast_pointer;
	Relation	toastrel;
	Relation	toastidx;
	ScanKeyData toastkey;
	IndexScanDesc toastscan;
	HeapTuple	toasttup;

	if (!VARATT_IS_EXTERNAL(attr))
		return;

	/* Must copy to access aligned fields */
	VARATT_EXTERNAL_GET_POINTER(toast_pointer, attr);

	/*
	 * Open the toast relation and its index
	 */
	toastrel = heap_open(toast_pointer.va_toastrelid, RowExclusiveLock);
	toastidx = index_open(toastrel->rd_rel->reltoastidxid, RowExclusiveLock);

	/*
	 * Setup a scan key to fetch from the index by va_valueid (we don't
	 * particularly care whether we see them in sequence or not)
	 */
	ScanKeyInit(&toastkey,
				(AttrNumber) 1,
				BTEqualStrategyNumber, F_OIDEQ,
				ObjectIdGetDatum(toast_pointer.va_valueid));

	/*
	 * Find all the chunks.  (We don't actually care whether we see them in
	 * sequence or not, but since we've already locked the index we might as
	 * well use systable_beginscan_ordered.)
	 */
	toastscan = index_beginscan(toastrel, toastidx,
								SnapshotToast, 1, &toastkey);
	while ((toasttup = index_getnext(toastscan, ForwardScanDirection)) != NULL)
	{
		/*
		 * Have a chunk, delete it
		 */
		simple_heap_delete(toastrel, &toasttup->t_self);
	}

	/*
	 * End scan and close relations
	 */
	index_endscan(toastscan);
	index_close(toastidx, RowExclusiveLock);
	heap_close(toastrel, RowExclusiveLock);
}


/* ----------
 * toast_fetch_datum -
 *
 *	Reconstruct an in memory Datum from the chunks saved
 *	in the toast relation
 * ----------
 */
static struct varlena *
toast_fetch_datum(struct varlena * attr)
{
	Relation	toastrel;
	Relation	toastidx;
	ScanKeyData toastkey;
	IndexScanDesc toastscan;
	HeapTuple	ttup;
	TupleDesc	toasttupDesc;
	struct varlena *result;
	struct varatt_external toast_pointer;
	int32		ressize;
	int32		residx,
				nextidx;
	int32		numchunks;
	Pointer		chunk;
	bool		isnull;
	char	   *chunkdata;
	int32		chunksize;

	/* Must copy to access aligned fields */
	VARATT_EXTERNAL_GET_POINTER(toast_pointer, attr);

	ressize = toast_pointer.va_extsize;
	numchunks = ((ressize - 1) / TOAST_MAX_CHUNK_SIZE) + 1;

	result = (struct varlena *) palloc(ressize + VARHDRSZ);

	if (VARATT_EXTERNAL_IS_COMPRESSED(toast_pointer))
		SET_VARSIZE_COMPRESSED(result, ressize + VARHDRSZ);
	else
		SET_VARSIZE(result, ressize + VARHDRSZ);

	/*
	 * Open the toast relation and its index
	 */
	toastrel = heap_open(toast_pointer.va_toastrelid, AccessShareLock);
	toasttupDesc = toastrel->rd_att;
	toastidx = index_open(toastrel->rd_rel->reltoastidxid, AccessShareLock);

	/*
	 * Setup a scan key to fetch from the index by va_valueid
	 */
	ScanKeyInit(&toastkey,
				(AttrNumber) 1,
				BTEqualStrategyNumber, F_OIDEQ,
				ObjectIdGetDatum(toast_pointer.va_valueid));

	/*
	 * Read the chunks by index
	 *
	 * Note that because the index is actually on (valueid, chunkidx) we will
	 * see the chunks in chunkidx order, even though we didn't explicitly ask
	 * for it.
	 */
	nextidx = 0;

	toastscan = index_beginscan(toastrel, toastidx,
								SnapshotToast, 1, &toastkey);
	while ((ttup = index_getnext(toastscan, ForwardScanDirection)) != NULL)
	{
		/*
		 * Have a chunk, extract the sequence number and the data
		 */
		residx = DatumGetInt32(fastgetattr(ttup, 2, toasttupDesc, &isnull));
		Assert(!isnull);
		chunk = DatumGetPointer(fastgetattr(ttup, 3, toasttupDesc, &isnull));
		Assert(!isnull);
		if (!VARATT_IS_EXTENDED(chunk))
		{
			chunksize = VARSIZE(chunk) - VARHDRSZ;
			chunkdata = VARDATA(chunk);
		}
		else if (VARATT_IS_SHORT(chunk))
		{
			/* could happen due to heap_form_tuple doing its thing */
			chunksize = VARSIZE_SHORT(chunk) - VARHDRSZ_SHORT;
			chunkdata = VARDATA_SHORT(chunk);
		}
		else
		{
			/* should never happen */
			elog(ERROR, "found toasted toast chunk for toast value %u in %s",
				 toast_pointer.va_valueid,
				 RelationGetRelationName(toastrel));
			chunksize = 0;		/* keep compiler quiet */
			chunkdata = NULL;
		}

		/*
		 * Some checks on the data we've found
		 */
		if (residx != nextidx)
			elog(ERROR, "unexpected chunk number %d (expected %d) for toast value %u in %s",
				 residx, nextidx,
				 toast_pointer.va_valueid,
				 RelationGetRelationName(toastrel));
		if (residx < numchunks - 1)
		{
			if (chunksize != TOAST_MAX_CHUNK_SIZE)
				elog(ERROR, "unexpected chunk size %d (expected %d) in chunk %d of %d for toast value %u in %s",
					 chunksize, (int) TOAST_MAX_CHUNK_SIZE,
					 residx, numchunks,
					 toast_pointer.va_valueid,
					 RelationGetRelationName(toastrel));
		}
		else if (residx == numchunks - 1)
		{
			if ((residx * TOAST_MAX_CHUNK_SIZE + chunksize) != ressize)
				elog(ERROR, "unexpected chunk size %d (expected %d) in final chunk %d for toast value %u in %s",
					 chunksize,
					 (int) (ressize - residx * TOAST_MAX_CHUNK_SIZE),
					 residx,
					 toast_pointer.va_valueid,
					 RelationGetRelationName(toastrel));
		}
		else
			elog(ERROR, "unexpected chunk number %d (out of range %d..%d) for toast value %u in %s",
				 residx,
				 0, numchunks - 1,
				 toast_pointer.va_valueid,
				 RelationGetRelationName(toastrel));

		/*
		 * Copy the data into proper place in our result
		 */
		memcpy(VARDATA(result) + residx * TOAST_MAX_CHUNK_SIZE,
			   chunkdata,
			   chunksize);

		nextidx++;
	}

	/*
	 * Final checks that we successfully fetched the datum
	 */
	if (nextidx != numchunks)
		elog(ERROR, "missing chunk number %d for toast value %u in %s",
			 nextidx,
			 toast_pointer.va_valueid,
			 RelationGetRelationName(toastrel));

	/*
	 * End scan and close relations
	 */
	index_endscan(toastscan);
	index_close(toastidx, AccessShareLock);
	heap_close(toastrel, AccessShareLock);

	return (struct varlena *)result;
}

/* ----------
 * toast_fetch_datum_slice -
 *
 *	Reconstruct a segment of a Datum from the chunks saved
 *	in the toast relation
 * ----------
 */
static struct varlena *
toast_fetch_datum_slice(struct varlena * attr, int32 sliceoffset, int32 length)
{
	Relation	toastrel;
	Relation	toastidx;
	ScanKeyData toastkey[3];
	int			nscankeys;
	IndexScanDesc toastscan;
	HeapTuple	ttup;
	TupleDesc	toasttupDesc;
	struct varlena *result;
	struct varatt_external toast_pointer;
	int32		attrsize;
	int32		residx;
	int32		nextidx;
	int			numchunks;
	int			startchunk;
	int			endchunk;
	int32		startoffset;
	int32		endoffset;
	int			totalchunks;
	Pointer		chunk;
	bool		isnull;
	char	   *chunkdata;
	int32		chunksize;
	int32		chcpystrt;
	int32		chcpyend;

	Assert(VARATT_IS_EXTERNAL(attr));

	/* Must copy to access aligned fields */
	VARATT_EXTERNAL_GET_POINTER(toast_pointer, attr);

	/*
	 * It's nonsense to fetch slices of a compressed datum -- this isn't lo_*
	 * we can't return a compressed datum which is meaningful to toast later
	 */
	Assert(!VARATT_EXTERNAL_IS_COMPRESSED(toast_pointer));

	attrsize = toast_pointer.va_extsize;
	totalchunks = ((attrsize - 1) / TOAST_MAX_CHUNK_SIZE) + 1;

	if (sliceoffset >= attrsize)
	{
		sliceoffset = 0;
		length = 0;
	}

	if (((sliceoffset + length) > attrsize) || length < 0)
		length = attrsize - sliceoffset;

	result = (struct varlena *) palloc(length + VARHDRSZ);

	if (VARATT_EXTERNAL_IS_COMPRESSED(toast_pointer))
		SET_VARSIZE_COMPRESSED(result, length + VARHDRSZ);
	else
		SET_VARSIZE(result, length + VARHDRSZ);

	if (length == 0)
		return (struct varlena *)result;			/* Can save a lot of work at this point! */

	startchunk = sliceoffset / TOAST_MAX_CHUNK_SIZE;
	endchunk = (sliceoffset + length - 1) / TOAST_MAX_CHUNK_SIZE;
	numchunks = (endchunk - startchunk) + 1;

	startoffset = sliceoffset % TOAST_MAX_CHUNK_SIZE;
	endoffset = (sliceoffset + length - 1) % TOAST_MAX_CHUNK_SIZE;

	/*
	 * Open the toast relation and its index
	 */
	toastrel = heap_open(toast_pointer.va_toastrelid, AccessShareLock);
	toasttupDesc = toastrel->rd_att;
	toastidx = index_open(toastrel->rd_rel->reltoastidxid, AccessShareLock);

	/*
	 * Setup a scan key to fetch from the index. This is either two keys or
	 * three depending on the number of chunks.
	 */
	ScanKeyInit(&toastkey[0],
				(AttrNumber) 1,
				BTEqualStrategyNumber, F_OIDEQ,
				ObjectIdGetDatum(toast_pointer.va_valueid));

	/*
	 * Use equality condition for one chunk, a range condition otherwise:
	 */
	if (numchunks == 1)
	{
		ScanKeyInit(&toastkey[1],
					(AttrNumber) 2,
					BTEqualStrategyNumber, F_INT4EQ,
					Int32GetDatum(startchunk));
		nscankeys = 2;
	}
	else
	{
		ScanKeyInit(&toastkey[1],
					(AttrNumber) 2,
					BTGreaterEqualStrategyNumber, F_INT4GE,
					Int32GetDatum(startchunk));
		ScanKeyInit(&toastkey[2],
					(AttrNumber) 2,
					BTLessEqualStrategyNumber, F_INT4LE,
					Int32GetDatum(endchunk));
		nscankeys = 3;
	}

	/*
	 * Read the chunks by index
	 *
	 * The index is on (valueid, chunkidx) so they will come in order
	 */
	nextidx = startchunk;
	toastscan = index_beginscan(toastrel, toastidx,
								SnapshotToast, nscankeys, toastkey);
	while ((ttup = index_getnext(toastscan, ForwardScanDirection)) != NULL)
	{
		/*
		 * Have a chunk, extract the sequence number and the data
		 */
		residx = DatumGetInt32(fastgetattr(ttup, 2, toasttupDesc, &isnull));
		Assert(!isnull);
		chunk = DatumGetPointer(fastgetattr(ttup, 3, toasttupDesc, &isnull));
		Assert(!isnull);
		if (!VARATT_IS_EXTENDED(chunk))
		{
			chunksize = VARSIZE(chunk) - VARHDRSZ;
			chunkdata = VARDATA(chunk);
		}
		else if (VARATT_IS_SHORT(chunk))
		{
			/* could happen due to heap_form_tuple doing its thing */
			chunksize = VARSIZE_SHORT(chunk) - VARHDRSZ_SHORT;
			chunkdata = VARDATA_SHORT(chunk);
		}
		else
		{
			/* should never happen */
			elog(ERROR, "found toasted toast chunk for toast value %u in %s",
				 toast_pointer.va_valueid,
				 RelationGetRelationName(toastrel));
			chunksize = 0;		/* keep compiler quiet */
			chunkdata = NULL;
		}

		/*
		 * Some checks on the data we've found
		 */
		if ((residx != nextidx) || (residx > endchunk) || (residx < startchunk))
			elog(ERROR, "unexpected chunk number %d (expected %d) for toast value %u in %s",
				 residx, nextidx,
				 toast_pointer.va_valueid,
				 RelationGetRelationName(toastrel));
		if (residx < totalchunks - 1)
		{
			if (chunksize != TOAST_MAX_CHUNK_SIZE)
				elog(ERROR, "unexpected chunk size %d (expected %d) in chunk %d of %d for toast value %u in %s when fetching slice",
					 chunksize, (int) TOAST_MAX_CHUNK_SIZE,
					 residx, totalchunks,
					 toast_pointer.va_valueid,
					 RelationGetRelationName(toastrel));
		}
		else if (residx == totalchunks - 1)
		{
			if ((residx * TOAST_MAX_CHUNK_SIZE + chunksize) != attrsize)
				elog(ERROR, "unexpected chunk size %d (expected %d) in final chunk %d for toast value %u in %s when fetching slice",
					 chunksize,
					 (int) (attrsize - residx * TOAST_MAX_CHUNK_SIZE),
					 residx,
					 toast_pointer.va_valueid,
					 RelationGetRelationName(toastrel));
		}
		else
			elog(ERROR, "unexpected chunk number %d (out of range %d..%d) for toast value %u in %s",
				 residx,
				 0, totalchunks - 1,
				 toast_pointer.va_valueid,
				 RelationGetRelationName(toastrel));

		/*
		 * Copy the data into proper place in our result
		 */
		chcpystrt = 0;
		chcpyend = chunksize - 1;
		if (residx == startchunk)
			chcpystrt = startoffset;
		if (residx == endchunk)
			chcpyend = endoffset;

		memcpy(VARDATA(result) +
			   (residx * TOAST_MAX_CHUNK_SIZE - sliceoffset) + chcpystrt,
			   chunkdata + chcpystrt,
			   (chcpyend - chcpystrt) + 1);

		nextidx++;
	}

	/*
	 * Final checks that we successfully fetched the datum
	 */
	if (nextidx != (endchunk + 1))
		elog(ERROR, "missing chunk number %d for toast value %u in %s",
			 nextidx,
			 toast_pointer.va_valueid,
			 RelationGetRelationName(toastrel));

	/*
	 * End scan and close relations
	 */
	index_endscan(toastscan);
	index_close(toastidx, AccessShareLock);
	heap_close(toastrel, AccessShareLock);

	return (struct varlena *)result;
}<|MERGE_RESOLUTION|>--- conflicted
+++ resolved
@@ -8,11 +8,7 @@
  *
  *
  * IDENTIFICATION
-<<<<<<< HEAD
- *	  $PostgreSQL: pgsql/src/backend/access/heap/tuptoaster.c,v 1.81.2.3 2008/06/13 02:59:52 tgl Exp $
-=======
  *	  $PostgreSQL: pgsql/src/backend/access/heap/tuptoaster.c,v 1.83 2008/02/29 17:47:41 tgl Exp $
->>>>>>> 0f855d62
  *
  *
  * INTERFACE ROUTINES
