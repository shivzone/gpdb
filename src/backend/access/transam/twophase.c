--- conflicted
+++ resolved
@@ -1106,17 +1106,14 @@
 		save_state_data(abortrels, hdr.nabortrels * sizeof(RelFileNode));
 		pfree(abortrels);
 	}
-<<<<<<< HEAD
-
-	SIMPLE_FAULT_INJECTOR(StartPrepareTx);
-=======
 	if (hdr.ninvalmsgs > 0)
 	{
 		save_state_data(invalmsgs,
 						hdr.ninvalmsgs * sizeof(SharedInvalidationMessage));
 		pfree(invalmsgs);
 	}
->>>>>>> 1084f317
+
+	SIMPLE_FAULT_INJECTOR(StartPrepareTx);
 }
 
 /*
@@ -1256,120 +1253,19 @@
 		save_state_data(data, len);
 }
 
-<<<<<<< HEAD
-=======
-
-/*
- * Read and validate the state file for xid.
- *
- * If it looks OK (has a valid magic number and CRC), return the palloc'd
- * contents of the file.  Otherwise return NULL.
- */
-static char *
-ReadTwoPhaseFile(TransactionId xid, bool give_warnings)
-{
-	char		path[MAXPGPATH];
-	char	   *buf;
-	TwoPhaseFileHeader *hdr;
-	int			fd;
-	struct stat stat;
-	uint32		crc_offset;
-	pg_crc32	calc_crc,
-				file_crc;
-
-	TwoPhaseFilePath(path, xid);
-
-	fd = BasicOpenFile(path, O_RDONLY | PG_BINARY, 0);
-	if (fd < 0)
-	{
-		if (give_warnings)
-			ereport(WARNING,
-					(errcode_for_file_access(),
-					 errmsg("could not open two-phase state file \"%s\": %m",
-							path)));
-		return NULL;
-	}
-
-	/*
-	 * Check file length.  We can determine a lower bound pretty easily. We
-	 * set an upper bound to avoid palloc() failure on a corrupt file, though
-	 * we can't guarantee that we won't get an out of memory error anyway,
-	 * even on a valid file.
-	 */
-	if (fstat(fd, &stat))
-	{
-		close(fd);
-		if (give_warnings)
-			ereport(WARNING,
-					(errcode_for_file_access(),
-					 errmsg("could not stat two-phase state file \"%s\": %m",
-							path)));
-		return NULL;
-	}
-
-	if (stat.st_size < (MAXALIGN(sizeof(TwoPhaseFileHeader)) +
-						MAXALIGN(sizeof(TwoPhaseRecordOnDisk)) +
-						sizeof(pg_crc32)) ||
-		stat.st_size > MaxAllocSize)
-	{
-		close(fd);
-		return NULL;
-	}
-
-	crc_offset = stat.st_size - sizeof(pg_crc32);
-	if (crc_offset != MAXALIGN(crc_offset))
-	{
-		close(fd);
-		return NULL;
-	}
-
-	/*
-	 * OK, slurp in the file.
-	 */
-	buf = (char *) palloc(stat.st_size);
-
-	if (read(fd, buf, stat.st_size) != stat.st_size)
-	{
-		close(fd);
-		if (give_warnings)
-			ereport(WARNING,
-					(errcode_for_file_access(),
-					 errmsg("could not read two-phase state file \"%s\": %m",
-							path)));
-		pfree(buf);
-		return NULL;
-	}
-
-	close(fd);
-
-	hdr = (TwoPhaseFileHeader *) buf;
-	if (hdr->magic != TWOPHASE_MAGIC || hdr->total_len != stat.st_size)
-	{
-		pfree(buf);
-		return NULL;
-	}
-
-	INIT_CRC32(calc_crc);
-	COMP_CRC32(calc_crc, buf, crc_offset);
-	FIN_CRC32(calc_crc);
-
-	file_crc = *((pg_crc32 *) (buf + crc_offset));
-
-	if (!EQ_CRC32(calc_crc, file_crc))
-	{
-		pfree(buf);
-		return NULL;
-	}
-
-	return buf;
-}
-
 /*
  * Confirms an xid is prepared, during recovery
  */
 bool
 StandbyTransactionIdIsPrepared(TransactionId xid)
 {
+	/*
+	 * XXX: Not implemented in GPDB. We don't use the two-phase state
+	 * files, so we cannot use ReadTwoPhaseFile() here. Fortunately, this
+	 * isn't needed until we try to use Hot Standby.
+	 */
+	elog(ERROR, "Hot Standby not supported");
+#if 0
 	char	   *buf;
 	TwoPhaseFileHeader *hdr;
 	bool		result;
@@ -1390,9 +1286,9 @@
 	pfree(buf);
 
 	return result;
-}
-
->>>>>>> 1084f317
+#endif
+}
+
 /*
  * FinishPreparedTransaction: execute COMMIT PREPARED or ROLLBACK PREPARED
  */
@@ -1446,7 +1342,7 @@
 
     /* get the two phase information from the xlog */
 	XLogCloseReadRecord();
-	tfRecord = XLogReadRecord(&tfXLogRecPtr, false, LOG);
+	tfRecord = XLogReadRecord(&tfXLogRecPtr, LOG, false);
 	if (tfRecord == NULL)
 	{
 		/*
@@ -1467,13 +1363,6 @@
 
 	buf = XLogRecGetData(tfRecord);
 
-<<<<<<< HEAD
-=======
-	/*
-	 * Read and validate the state file
-	 */
-	buf = ReadTwoPhaseFile(xid, true);
->>>>>>> 1084f317
 	if (buf == NULL)
 		ereport(ERROR,
 				(errcode(ERRCODE_DATA_CORRUPTED),
@@ -1582,10 +1471,10 @@
 	 * after we send the SI messages. See AtEOXact_Inval()
 	 */
 	if (hdr->initfileinval)
-		RelationCacheInitFileInvalidate(true);
+		RelationCacheInitFilePreInvalidate();
 	SendSharedInvalidMessages(invalmsgs, hdr->ninvalmsgs);
 	if (hdr->initfileinval)
-		RelationCacheInitFileInvalidate(false);
+		RelationCacheInitFilePostInvalidate();
 
 	/* And now do the callbacks */
 	if (isCommit)
@@ -1725,20 +1614,12 @@
 	prpt_map	*entry = NULL;
 	TransactionId origNextXid = ShmemVariableCache->nextXid;
 	TransactionId result = origNextXid;
-<<<<<<< HEAD
 	XLogRecPtr *tfXLogRecPtr = NULL;
 	XLogRecord *tfRecord = NULL;
 	HASH_SEQ_STATUS hsStatus;
-	TwoPhaseFileHeader *hdr = NULL;
-	TransactionId xid;
-	TransactionId *subxids;
-=======
-	DIR		   *cldir;
-	struct dirent *clde;
 	TransactionId *xids = NULL;
 	int			nxids = 0;
 	int			allocsize = 0;
->>>>>>> 1084f317
 
 	if (crashRecoverPostCheckpointPreparedTransactions_map_ht != NULL)
 	{
@@ -1750,27 +1631,18 @@
 			tfXLogRecPtr = (XLogRecPtr *) &entry->xlogrecptr;
 	}
 
-<<<<<<< HEAD
 	while (tfXLogRecPtr != NULL)
 	{
-		tfRecord = XLogReadRecord(tfXLogRecPtr, false, LOG);
+		TwoPhaseFileHeader *hdr;
+		TransactionId xid;
+
+		tfRecord = XLogReadRecord(tfXLogRecPtr, LOG, false);
 		hdr = (TwoPhaseFileHeader *) XLogRecGetData(tfRecord);
 		xid = hdr->xid;
-=======
-			/* Read and validate file */
-			buf = ReadTwoPhaseFile(xid, true);
-			if (buf == NULL)
-			{
-				ereport(WARNING,
-					  (errmsg("removing corrupt two-phase state file \"%s\"",
-							  clde->d_name)));
-				RemoveTwoPhaseFile(xid, true);
-				continue;
-			}
->>>>>>> 1084f317
 
 		if (TransactionIdDidCommit(xid) == false && TransactionIdDidAbort(xid) == false)
 		{
+			TransactionId *subxids;
 			int			i;
 
 			/*
@@ -1797,8 +1669,6 @@
 					TransactionIdAdvance(ShmemVariableCache->nextXid);
 				}
 			}
-<<<<<<< HEAD
-=======
 
 
 			if (xids_p)
@@ -1818,9 +1688,6 @@
 				}
 				xids[nxids++] = xid;
 			}
-
-			pfree(buf);
->>>>>>> 1084f317
 		}
 
 		/* Get the next entry */
@@ -1842,7 +1709,24 @@
 }
 
 /*
-<<<<<<< HEAD
+ * StandbyRecoverPreparedTransactions
+ *
+ * Scan the pg_twophase directory and setup all the required information to
+ * allow standby queries to treat prepared transactions as still active.
+ * This is never called at the end of recovery - we use
+ * RecoverPreparedTransactions() at that point.
+ *
+ * Currently we simply call SubTransSetParent() for any subxids of prepared
+ * transactions. If overwriteOK is true, it's OK if some XIDs have already
+ * been marked in pg_subtrans.
+ */
+void
+StandbyRecoverPreparedTransactions(bool overwriteOK)
+{
+	elog(ERROR, "Hot Standby not supported");
+}
+
+/*
  * Retrieve all the prepared transactions on the checkpoint, and add them to
  * our local list.
  */
@@ -1863,88 +1747,6 @@
 		tfXLogRecPtr = &(m[iPrep]).xlogrecptr;
 		add_recover_post_checkpoint_prepared_transactions_map_entry(xid, tfXLogRecPtr, "SetupCheckpointPreparedTransactionList: add entry to hash list");
 	}
-=======
- * StandbyRecoverPreparedTransactions
- *
- * Scan the pg_twophase directory and setup all the required information to
- * allow standby queries to treat prepared transactions as still active.
- * This is never called at the end of recovery - we use
- * RecoverPreparedTransactions() at that point.
- *
- * Currently we simply call SubTransSetParent() for any subxids of prepared
- * transactions. If overwriteOK is true, it's OK if some XIDs have already
- * been marked in pg_subtrans.
- */
-void
-StandbyRecoverPreparedTransactions(bool overwriteOK)
-{
-	DIR		   *cldir;
-	struct dirent *clde;
-
-	cldir = AllocateDir(TWOPHASE_DIR);
-	while ((clde = ReadDir(cldir, TWOPHASE_DIR)) != NULL)
-	{
-		if (strlen(clde->d_name) == 8 &&
-			strspn(clde->d_name, "0123456789ABCDEF") == 8)
-		{
-			TransactionId xid;
-			char	   *buf;
-			TwoPhaseFileHeader *hdr;
-			TransactionId *subxids;
-			int			i;
-
-			xid = (TransactionId) strtoul(clde->d_name, NULL, 16);
-
-			/* Already processed? */
-			if (TransactionIdDidCommit(xid) || TransactionIdDidAbort(xid))
-			{
-				ereport(WARNING,
-						(errmsg("removing stale two-phase state file \"%s\"",
-								clde->d_name)));
-				RemoveTwoPhaseFile(xid, true);
-				continue;
-			}
-
-			/* Read and validate file */
-			buf = ReadTwoPhaseFile(xid, true);
-			if (buf == NULL)
-			{
-				ereport(WARNING,
-					  (errmsg("removing corrupt two-phase state file \"%s\"",
-							  clde->d_name)));
-				RemoveTwoPhaseFile(xid, true);
-				continue;
-			}
-
-			/* Deconstruct header */
-			hdr = (TwoPhaseFileHeader *) buf;
-			if (!TransactionIdEquals(hdr->xid, xid))
-			{
-				ereport(WARNING,
-					  (errmsg("removing corrupt two-phase state file \"%s\"",
-							  clde->d_name)));
-				RemoveTwoPhaseFile(xid, true);
-				pfree(buf);
-				continue;
-			}
-
-			/*
-			 * Examine subtransaction XIDs ... they should all follow main
-			 * XID.
-			 */
-			subxids = (TransactionId *)
-				(buf + MAXALIGN(sizeof(TwoPhaseFileHeader)));
-			for (i = 0; i < hdr->nsubxacts; i++)
-			{
-				TransactionId subxid = subxids[i];
-
-				Assert(TransactionIdFollows(subxid, xid));
-				SubTransSetParent(xid, subxid, overwriteOK);
-			}
-		}
-	}
-	FreeDir(cldir);
->>>>>>> 1084f317
 }
 
 /*
@@ -1957,18 +1759,12 @@
 void
 RecoverPreparedTransactions(void)
 {
-<<<<<<< HEAD
 	prpt_map   *entry        = NULL;
 	XLogRecPtr *tfXLogRecPtr = NULL;
 	XLogRecord *tfRecord     = NULL;
 	LocalDistribXactData localDistribXactData;
 	HASH_SEQ_STATUS hsStatus;
-=======
-	char		dir[MAXPGPATH];
-	DIR		   *cldir;
-	struct dirent *clde;
 	bool		overwriteOK = false;
->>>>>>> 1084f317
 
 	if (crashRecoverPostCheckpointPreparedTransactions_map_ht != NULL)
 	{
@@ -1992,33 +1788,31 @@
 		DistributedTransactionId distribXid;
 		int			i;
 
-		tfRecord = XLogReadRecord(tfXLogRecPtr, false, LOG);
+		tfRecord = XLogReadRecord(tfXLogRecPtr, LOG, false);
 
 		buf = XLogRecGetData(tfRecord);
 
-<<<<<<< HEAD
 		/* Deconstruct header */
 		hdr = (TwoPhaseFileHeader *) buf;
 		xid = hdr->xid;
+
 		ereport(LOG,
 				(errmsg("recovering prepared transaction %u", xid)));
+
 		bufptr = buf + MAXALIGN(sizeof(TwoPhaseFileHeader));
 		subxids = (TransactionId *) bufptr;
 		bufptr += MAXALIGN(hdr->nsubxacts * sizeof(TransactionId));
 		bufptr += MAXALIGN(hdr->ncommitrels * sizeof(RelFileNode));
 		bufptr += MAXALIGN(hdr->nabortrels * sizeof(RelFileNode));
-=======
-			/* Read and validate file */
-			buf = ReadTwoPhaseFile(xid, true);
-			if (buf == NULL)
-			{
-				ereport(WARNING,
-					  (errmsg("removing corrupt two-phase state file \"%s\"",
-							  clde->d_name)));
-				RemoveTwoPhaseFile(xid, true);
-				continue;
-			}
->>>>>>> 1084f317
+		bufptr += MAXALIGN(hdr->ninvalmsgs * sizeof(SharedInvalidationMessage));
+
+		/*
+		 * It's possible that SubTransSetParent has been set before, if
+		 * the prepared transaction generated xid assignment records. Test
+		 * here must match one used in AssignTransactionId().
+		 */
+		if (InHotStandby && hdr->nsubxacts >= PGPROC_MAX_CACHED_SUBXIDS)
+			overwriteOK = true;
 
 		/*
 		 * Reconstruct subtrans state for the transaction --- needed
@@ -2028,9 +1822,8 @@
 		 * hierarchy, but there's no need to restore that exactly.
 		 */
 		for (i = 0; i < hdr->nsubxacts; i++)
-			SubTransSetParent(subxids[i], xid);
-
-<<<<<<< HEAD
+			SubTransSetParent(subxids[i], xid, overwriteOK);
+
 		/*
 		 * Crack open the gid to get the DTM start time and distributed
 		 * transaction id.
@@ -2059,35 +1852,6 @@
 								tfXLogRecPtr);
 		GXactLoadSubxactData(gxact, hdr->nsubxacts, subxids);
 		MarkAsPrepared(gxact);
-=======
-			/* Deconstruct header */
-			hdr = (TwoPhaseFileHeader *) buf;
-			Assert(TransactionIdEquals(hdr->xid, xid));
-			bufptr = buf + MAXALIGN(sizeof(TwoPhaseFileHeader));
-			subxids = (TransactionId *) bufptr;
-			bufptr += MAXALIGN(hdr->nsubxacts * sizeof(TransactionId));
-			bufptr += MAXALIGN(hdr->ncommitrels * sizeof(RelFileNode));
-			bufptr += MAXALIGN(hdr->nabortrels * sizeof(RelFileNode));
-			bufptr += MAXALIGN(hdr->ninvalmsgs * sizeof(SharedInvalidationMessage));
-
-			/*
-			 * It's possible that SubTransSetParent has been set before, if
-			 * the prepared transaction generated xid assignment records. Test
-			 * here must match one used in AssignTransactionId().
-			 */
-			if (InHotStandby && hdr->nsubxacts >= PGPROC_MAX_CACHED_SUBXIDS)
-				overwriteOK = true;
-
-			/*
-			 * Reconstruct subtrans state for the transaction --- needed
-			 * because pg_subtrans is not preserved over a restart.  Note that
-			 * we are linking all the subtransactions directly to the
-			 * top-level XID; there may originally have been a more complex
-			 * hierarchy, but there's no need to restore that exactly.
-			 */
-			for (i = 0; i < hdr->nsubxacts; i++)
-				SubTransSetParent(subxids[i], xid, overwriteOK);
->>>>>>> 1084f317
 
 		/*
 		 * Recover other state (notably locks) using resource managers
@@ -2097,27 +1861,12 @@
 		/* Get the next entry */
 		entry = (prpt_map *)hash_seq_search(&hsStatus);
 
-<<<<<<< HEAD
 		if (entry != NULL)
 			tfXLogRecPtr = (XLogRecPtr *) &entry->xlogrecptr;
 		else
 			tfXLogRecPtr = NULL;
 
 	}  /* end while (xlogrecptr = (XLogRecPtr *)hash_seq_search(&hsStatus)) */
-=======
-			/*
-			 * Release locks held by the standby process after we process each
-			 * prepared transaction. As a result, we don't need too many
-			 * additional locks at any one time.
-			 */
-			if (InHotStandby)
-				StandbyReleaseLockTree(xid, hdr->nsubxacts, subxids);
-
-			pfree(buf);
-		}
-	}
-	FreeDir(cldir);
->>>>>>> 1084f317
 }
 
 /*
@@ -2161,15 +1910,9 @@
 
 	/* Emit the XLOG commit record */
 	xlrec.xid = xid;
-<<<<<<< HEAD
 	xlrec.distribTimeStamp = distribTimeStamp;
 	xlrec.distribXid = distribXid;
 	xlrec.crec.xtime = time(NULL);
-=======
-	xlrec.crec.xact_time = GetCurrentTimestamp();
-	xlrec.crec.xinfo = initfileinval ? XACT_COMPLETION_UPDATE_RELCACHE_FILE : 0;
-	xlrec.crec.nmsgs = 0;
->>>>>>> 1084f317
 	xlrec.crec.nrels = nrels;
 	xlrec.crec.nsubxacts = nchildren;
 	xlrec.crec.nmsgs = ninvalmsgs;
