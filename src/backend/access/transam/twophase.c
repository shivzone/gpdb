--- conflicted
+++ resolved
@@ -60,15 +60,11 @@
 #include "storage/procarray.h"
 #include "storage/smgr.h"
 #include "utils/builtins.h"
-<<<<<<< HEAD
 #include "utils/faultinjector.h"
 #include "utils/guc.h"
 #include "utils/memutils.h"
 #include "access/distributedlog.h"
 #include "storage/backendid.h"
-=======
-#include "utils/memutils.h"
->>>>>>> d13f41d2
 
 #include "cdb/cdbtm.h"
 #include "cdb/cdbvars.h"
@@ -122,15 +118,10 @@
 
 typedef struct GlobalTransactionData
 {
-<<<<<<< HEAD
-	PGPROC          proc;                   /* dummy proc */
-	TimestampTz prepared_at;        /* time of preparation */
-	XLogRecPtr  prepare_begin_lsn;  /* XLOG begging offset of prepare record */
-=======
 	PGPROC		proc;			/* dummy proc */
 	BackendId	dummyBackendId;	/* similar to backend id for backends */
 	TimestampTz prepared_at;	/* time of preparation */
->>>>>>> d13f41d2
+	XLogRecPtr  prepare_begin_lsn;  /* XLOG begging offset of prepare record */
 	XLogRecPtr	prepare_lsn;	/* XLOG offset of prepare record */
 	Oid			owner;			/* ID of user that executed the xact */
 	BackendId	locking_backend; /* backend currently working on the xact */
@@ -592,15 +583,10 @@
 	gxact->proc.backendId = InvalidBackendId;
 	gxact->proc.databaseId = databaseid;
 	gxact->proc.roleId = owner;
-<<<<<<< HEAD
-	gxact->proc.inVacuum = false;
-	gxact->proc.isAutovacuum = false;
+	gxact->proc.inCommit = false;
+	gxact->proc.vacuumFlags = 0;
 	gxact->proc.serializableIsoLevel = false;
 	gxact->proc.inDropTransaction = false;
-=======
-	gxact->proc.inCommit = false;
-	gxact->proc.vacuumFlags = 0;
->>>>>>> d13f41d2
 	gxact->proc.lwWaiting = false;
 	gxact->proc.lwExclusive = false;
 	gxact->proc.lwWaitLink = NULL;
@@ -767,13 +753,10 @@
 		 * someone gets motivated to make it work.
 		 */
 		if (MyDatabaseId != gxact->proc.databaseId &&  (Gp_role != GP_ROLE_EXECUTE))
-		{
-			LWLockRelease(TwoPhaseStateLock);
 			ereport(ERROR,
 					(errcode(ERRCODE_FEATURE_NOT_SUPPORTED),
 				  errmsg("prepared transaction belongs to another database"),
 					 errhint("Connect to the database where the transaction was prepared to finish it.")));
-		}
 
 		/* OK for me to lock it */
 		/* we *must* have it locked with a valid xid here! */
@@ -1219,16 +1202,11 @@
 	hdr.prepared_at = gxact->prepared_at;
 	hdr.owner = gxact->owner;
 	hdr.nsubxacts = xactGetCommittedChildren(&children);
-<<<<<<< HEAD
 	persistentPrepareSerializeLen =
 		PersistentEndXactRec_FetchObjectsFromSmgr(
 			&persistentPrepareObjects,
 			EndXactRecKind_Prepare,
 			&hdr.persistentPrepareObjectCount);
-=======
-	hdr.ncommitrels = smgrGetPendingDeletes(true, &commitrels, NULL);
-	hdr.nabortrels = smgrGetPendingDeletes(false, &abortrels, NULL);
->>>>>>> d13f41d2
 	StrNCpy(hdr.gid, gxact->gid, GIDSIZE);
 
 	save_state_data(&hdr, sizeof(TwoPhaseFileHeader));
@@ -1287,11 +1265,23 @@
 EndPrepare(GlobalTransaction gxact)
 {
 	TransactionId xid = gxact->proc.xid;
-
-<<<<<<< HEAD
+	TwoPhaseFileHeader *hdr;
+	char		path[MAXPGPATH];
+
 	MIRRORED_LOCK_DECLARE;
-	CHECKPOINT_START_LOCK_DECLARE;
-=======
+
+	if (Debug_persistent_print)
+		elog(Persistent_DebugPrintLevel(), "EndPrepare: xid = %d", xid);
+
+	/* Add the end sentinel to the list of 2PC records */
+	RegisterTwoPhaseRecord(TWOPHASE_RM_END_ID, 0,
+						   NULL, 0);
+
+	/* Go back and fill in total_len in the file header record */
+	hdr = (TwoPhaseFileHeader *) records.head->data;
+	Assert(hdr->magic == TWOPHASE_MAGIC);
+	hdr->total_len = records.total_len + sizeof(pg_crc32);
+
 	/*
 	 * If the file size exceeds MaxAllocSize, we won't be able to read it in
 	 * ReadTwoPhaseFile. Check for that now, rather than fail at commit time.
@@ -1311,25 +1301,6 @@
 	 */
 	TwoPhaseFilePath(path, xid);
 
-	fd = BasicOpenFile(path,
-					   O_CREAT | O_EXCL | O_WRONLY | PG_BINARY,
-					   S_IRUSR | S_IWUSR);
-	if (fd < 0)
-		ereport(ERROR,
-				(errcode_for_file_access(),
-				 errmsg("could not create two-phase state file \"%s\": %m",
-						path)));
-
-	/* Write data to file, and calculate CRC as we pass over it */
-	INIT_CRC32(statefile_crc);
->>>>>>> d13f41d2
-
-	if (Debug_persistent_print)
-		elog(Persistent_DebugPrintLevel(), "EndPrepare: xid = %d", xid);
-
-	/* Add the end sentinel to the list of 2PC records */
-	RegisterTwoPhaseRecord(TWOPHASE_RM_END_ID, 0, NULL, 0);
-
 	/*
 	 * The MirroredLock will cover BOTH mirrored writes to the pg_twophase directory
 	 * and the Prepared XLOG record.
@@ -1339,49 +1310,28 @@
 	MIRRORED_LOCK;
 
 	/*
-<<<<<<< HEAD
-	 * We have to lock out checkpoint start here, too; otherwise a checkpoint
-	 * starting immediately after the WAL record is inserted could complete
-	 * without fsync'ing our state file.  (This is essentially the same kind
-	 * of race condition as the COMMIT-to-clog-write case that
-	 * RecordTransactionCommit uses CheckpointStartLock for; see notes there.)
-=======
-	 * The state file isn't valid yet, because we haven't written the correct
-	 * CRC yet.  Before we do that, insert entry in WAL and flush it to disk.
-	 *
-	 * Between the time we have written the WAL entry and the time we write
-	 * out the correct state file CRC, we have an inconsistency: the xact is
-	 * prepared according to WAL but not according to our on-disk state. We
-	 * use a critical section to force a PANIC if we are unable to complete
-	 * the write --- then, WAL replay should repair the inconsistency.	The
-	 * odds of a PANIC actually occurring should be very tiny given that we
-	 * were able to write the bogus CRC above.
-	 *
 	 * We have to set inCommit here, too; otherwise a checkpoint starting
 	 * immediately after the WAL record is inserted could complete without
 	 * fsync'ing our state file.  (This is essentially the same kind of race
 	 * condition as the COMMIT-to-clog-write case that RecordTransactionCommit
 	 * uses inCommit for; see notes there.)
->>>>>>> d13f41d2
 	 *
 	 * We save the PREPARE record's location in the gxact for later use by
 	 * CheckPointTwoPhase.
 	 *
-	 * NOTE: Critical seciton and CheckpointStartLock were moved up.
-	 */
-	CHECKPOINT_START_LOCK;
-
+	 * NOTE: Critical section and CheckpointStartLock were moved up.
+	 */
 	START_CRIT_SECTION();
 
-<<<<<<< HEAD
+	MyProc->inCommit = true;
+
 	gxact->prepare_lsn       = XLogInsert(RM_XACT_ID, XLOG_XACT_PREPARE, records.head);
 	gxact->prepare_begin_lsn = XLogLastInsertBeginLoc();
 
 	/* Add the prepared record to our global list */
 	add_recover_post_checkpoint_prepared_transactions_map_entry(xid, &gxact->prepare_begin_lsn, "EndPrepare");
-=======
+
 	MyProc->inCommit = true;
->>>>>>> d13f41d2
 
 	XLogFlush(gxact->prepare_lsn);
 
@@ -1390,6 +1340,7 @@
 	 */
 	if (max_wal_senders > 0)
 		WalSndWakeup();
+
 	/* If we crash now, we have prepared: WAL replay will fix things */
 
 	if (Debug_persistent_print)
@@ -1433,11 +1384,7 @@
 	 * checkpoint starting after this will certainly see the gxact as a
 	 * candidate for fsyncing.
 	 */
-<<<<<<< HEAD
-	CHECKPOINT_START_UNLOCK;
-=======
 	MyProc->inCommit = false;
->>>>>>> d13f41d2
 
 	MIRRORED_UNLOCK;
 
@@ -1506,7 +1453,6 @@
 FinishPreparedTransaction(const char *gid, bool isCommit, bool raiseErrorIfNotFound)
 {
 	MIRRORED_LOCK_DECLARE;
-	CHECKPOINT_START_LOCK_DECLARE;
 
 	GlobalTransaction gxact;
 	TransactionId xid;
@@ -1514,6 +1460,7 @@
 	char	   *bufptr;
 	char	   *dummy;
 	TwoPhaseFileHeader *hdr;
+	TransactionId latestXid;
 	TransactionId *children;
 
 	PersistentEndXactRecObjects persistentPrepareObjects;
@@ -1524,15 +1471,8 @@
     XLogRecord  *tfRecord  = NULL;
 
 	/*
-<<<<<<< HEAD
 	 * Validate the GID, and lock the GXACT to ensure that two backends do not
 	 * try to commit the same GID at once.
-=======
-	 * Check file length.  We can determine a lower bound pretty easily. We
-	 * set an upper bound to avoid palloc() failure on a corrupt file, though
-	 * we can't guarantee that we won't get an out of memory error anyway,
-	 * even on a valid file.
->>>>>>> d13f41d2
 	 */
 	gxact = LockGXact(gid, GetUserId(), raiseErrorIfNotFound);
 	if (!raiseErrorIfNotFound && gxact == NULL)
@@ -1540,19 +1480,8 @@
 		return false;
 	}
 
-<<<<<<< HEAD
 	xid = gxact->proc.xid;
 	tfXLogRecPtr = gxact->prepare_begin_lsn;
-=======
-	if (stat.st_size < (MAXALIGN(sizeof(TwoPhaseFileHeader)) +
-						MAXALIGN(sizeof(TwoPhaseRecordOnDisk)) +
-						sizeof(pg_crc32)) ||
-		stat.st_size > MaxAllocSize)
-	{
-		close(fd);
-		return NULL;
-	}
->>>>>>> d13f41d2
 
 	elog((Debug_print_full_dtm ? LOG : DEBUG5),
 		 "FinishPreparedTransaction(): got xid %d for gid '%s'", xid, gid);
@@ -1590,37 +1519,7 @@
 				 errSendAlert(true)));
 	}
 
-<<<<<<< HEAD
 	buf = XLogRecGetData(tfRecord);
-=======
-	return buf;
-}
-
-
-/*
- * FinishPreparedTransaction: execute COMMIT PREPARED or ROLLBACK PREPARED
- */
-void
-FinishPreparedTransaction(const char *gid, bool isCommit)
-{
-	GlobalTransaction gxact;
-	TransactionId xid;
-	char	   *buf;
-	char	   *bufptr;
-	TwoPhaseFileHeader *hdr;
-	TransactionId latestXid;
-	TransactionId *children;
-	RelFileNode *commitrels;
-	RelFileNode *abortrels;
-	int			i;
-
-	/*
-	 * Validate the GID, and lock the GXACT to ensure that two backends do not
-	 * try to commit the same GID at once.
-	 */
-	gxact = LockGXact(gid, GetUserId());
-	xid = gxact->proc.xid;
->>>>>>> d13f41d2
 
 	if (buf == NULL)
 		ereport(ERROR,
@@ -1676,7 +1575,7 @@
 	 * record and the removal the of the two phase file from the pg_twophase directory.
 	 */
 	MIRRORED_LOCK;
-
+ 
 	/*
 	 * We have to lock out checkpoint start here when updating persistent relation information
 	 * like Appendonly segment's committed EOF. Otherwise there might be a window betwwen
@@ -1684,10 +1583,8 @@
 	 * persistent relation tables. If there is a checkpoint before updating the peristent tables
 	 * and the system crash after the checkpoint, then during crash recovery we would not resync
 	 * to the right EOFs (MPP-18261).
-	 * When we use CheckpointStartLock, we make sure we already have the MirroredLock
-	 * first.
-	 */
-	CHECKPOINT_START_LOCK;
+	 */
+	MyProc->inCommit = true;
 
 	/* compute latestXid among all children */
 	latestXid = TransactionIdLatest(xid, hdr->nsubxacts, children);
@@ -1712,11 +1609,7 @@
 
 	prepareAppendOnlyIntentCount = gxact->prepareAppendOnlyIntentCount;
 
-<<<<<<< HEAD
-	ProcArrayRemove(&gxact->proc, /* forPrepare */ true, isCommit);
-=======
-	ProcArrayRemove(&gxact->proc, latestXid);
->>>>>>> d13f41d2
+	ProcArrayRemove(&gxact->proc, latestXid, /* forPrepare */ true, isCommit);
 
 	/*
 	 * In case we fail while running the callbacks, mark the gxact invalid so
@@ -1752,12 +1645,9 @@
 	else
 		ProcessRecords(bufptr, xid, twophase_postabort_callbacks);
 
-<<<<<<< HEAD
-=======
 	/* Count the prepared xact as committed or aborted */
 	AtEOXact_PgStat(isCommit);
 
->>>>>>> d13f41d2
 	/*
 	 * And now we can clean up our mess.
 	 */
@@ -1766,7 +1656,8 @@
 	RemoveGXact(gxact);
 	MyLockedGxact = NULL;
 
-	CHECKPOINT_START_UNLOCK;
+	/* Checkpoint can proceed now */
+	MyProc->inCommit = false;
 
 	MIRRORED_UNLOCK;
 
@@ -1812,21 +1703,8 @@
 void
 RemoveTwoPhaseFile(TransactionId xid, bool giveWarning)
 {
-<<<<<<< HEAD
 	remove_recover_post_checkpoint_prepared_transactions_map_entry(xid,
         "RemoveTwoPhaseFile: Removing from list");
-
-=======
-	char		path[MAXPGPATH];
-
-	TwoPhaseFilePath(path, xid);
-	if (unlink(path))
-		if (errno != ENOENT || giveWarning)
-			ereport(WARNING,
-					(errcode_for_file_access(),
-				   errmsg("could not remove two-phase state file \"%s\": %m",
-						  path)));
->>>>>>> d13f41d2
 }
 
 /*
@@ -1920,7 +1798,6 @@
 			tfXLogRecPtr = (XLogRecPtr *) &entry->xlogrecptr;
 	}
 
-<<<<<<< HEAD
 	while (tfXLogRecPtr != NULL)
 	{
         if (Debug_persistent_print)
@@ -1935,30 +1812,6 @@
 		if (TransactionIdDidCommit(xid) == false && TransactionIdDidAbort(xid) == false)
 		{
 			int			i;
-=======
-			/* Read and validate file */
-			buf = ReadTwoPhaseFile(xid);
-			if (buf == NULL)
-			{
-				ereport(WARNING,
-					  (errmsg("removing corrupt two-phase state file \"%s\"",
-							  clde->d_name)));
-				RemoveTwoPhaseFile(xid, true);
-				continue;
-			}
-
-			/* Deconstruct header */
-			hdr = (TwoPhaseFileHeader *) buf;
-			if (!TransactionIdEquals(hdr->xid, xid))
-			{
-				ereport(WARNING,
-					  (errmsg("removing corrupt two-phase state file \"%s\"",
-							  clde->d_name)));
-				RemoveTwoPhaseFile(xid, true);
-				pfree(buf);
-				continue;
-			}
->>>>>>> d13f41d2
 
 			/*
 			 * Incorporate xid into the running-minimum result.
@@ -2135,24 +1988,11 @@
 		for (int iSub = 0; iSub < hdr->nsubxacts; iSub++)
 			SubTransSetParent(subxids[iSub], xid);
 
-<<<<<<< HEAD
 		/*
 		 * Crack open the gid to get the DTM start time and distributed
 		 * transaction id.
 		 */
 		dtxCrackOpenGid(hdr->gid, &distribTimeStamp, &distribXid);
-=======
-			/* Read and validate file */
-			buf = ReadTwoPhaseFile(xid);
-			if (buf == NULL)
-			{
-				ereport(WARNING,
-					  (errmsg("removing corrupt two-phase state file \"%s\"",
-							  clde->d_name)));
-				RemoveTwoPhaseFile(xid, true);
-				continue;
-			}
->>>>>>> d13f41d2
 
 		/*
 		 * Recreate its GXACT and dummy PGPROC
@@ -2238,24 +2078,15 @@
 			persistentPrepareObjects,
 			EndXactRecKind_Commit);
 
-<<<<<<< HEAD
-	/*
-	 * Ensure the caller already has MirroredLock then CheckpointStartLock.
-	 */
+	/*
+	 * Ensure the caller already has MirroredLock and has set MyProc->isCommit.
+	 */
+	Assert(MyProc->inCommit);
 
 	/* Emit the XLOG commit record */
 	xlrec.xid = xid;
 	xlrec.crec.xtime = time(NULL);
 	xlrec.crec.persistentCommitObjectCount = persistentCommitObjectCount;
-=======
-	/* See notes in RecordTransactionCommit */
-	MyProc->inCommit = true;
-
-	/* Emit the XLOG commit record */
-	xlrec.xid = xid;
-	xlrec.crec.xact_time = GetCurrentTimestamp();
-	xlrec.crec.nrels = nrels;
->>>>>>> d13f41d2
 	xlrec.crec.nsubxacts = nchildren;
 	rdata[0].data = (char *) (&xlrec);
 	rdata[0].len = MinSizeOfXactCommitPrepared;
@@ -2308,7 +2139,6 @@
 	}
 	rdata[lastrdata].next = NULL;
 
-<<<<<<< HEAD
 #ifdef FAULT_INJECTOR
 	FaultInjector_InjectFaultIfSet(
 		TwoPhaseTransactionCommitPrepared,
@@ -2317,12 +2147,7 @@
 		"" /* tableName */);
 #endif
 
-	recptr = XLogInsert(RM_XACT_ID,
-						XLOG_XACT_COMMIT_PREPARED | XLOG_NO_TRAN,
-						rdata);
-=======
 	recptr = XLogInsert(RM_XACT_ID, XLOG_XACT_COMMIT_PREPARED, rdata);
->>>>>>> d13f41d2
 
 	/*
 	 * We don't currently try to sleep before flush here ... nor is there any
@@ -2358,7 +2183,6 @@
 	/* to avoid race conditions, the parent must commit first */
 	TransactionIdCommitTree(nchildren, children);
 
-<<<<<<< HEAD
 	/*
 	 * Wait for synchronous replication, if required.
 	 *
@@ -2366,10 +2190,6 @@
 	 * in the procarray and continue to hold locks.
 	 */
 	SyncRepWaitForLSN(recptr);
-=======
-	/* Checkpoint can proceed now */
-	MyProc->inCommit = false;
->>>>>>> d13f41d2
 
 	if (persistentCommitBuffer != NULL)
 		pfree(persistentCommitBuffer);
@@ -2415,13 +2235,8 @@
 
 	/* Emit the XLOG abort record */
 	xlrec.xid = xid;
-<<<<<<< HEAD
-	xlrec.arec.xtime = time(NULL);
+	xlrec.arec.xact_time = GetCurrentTimestamp();
 	xlrec.arec.persistentAbortObjectCount = persistentAbortObjectCount;
-=======
-	xlrec.arec.xact_time = GetCurrentTimestamp();
-	xlrec.arec.nrels = nrels;
->>>>>>> d13f41d2
 	xlrec.arec.nsubxacts = nchildren;
 	rdata[0].data = (char *) (&xlrec);
 	rdata[0].len = MinSizeOfXactAbortPrepared;
@@ -2473,7 +2288,6 @@
 	}
 	rdata[lastrdata].next = NULL;
 
-<<<<<<< HEAD
 #ifdef FAULT_INJECTOR
 	FaultInjector_InjectFaultIfSet(
 		TwoPhaseTransactionAbortPrepared,
@@ -2482,12 +2296,7 @@
 		"" /* tableName */);
 #endif
 
-	recptr = XLogInsert(RM_XACT_ID,
-						XLOG_XACT_ABORT_PREPARED | XLOG_NO_TRAN,
-						rdata);
-=======
 	recptr = XLogInsert(RM_XACT_ID, XLOG_XACT_ABORT_PREPARED, rdata);
->>>>>>> d13f41d2
 
 	/* Always flush, since we're about to remove the 2PC state file */
 	XLogFlush(recptr);
