/*-------------------------------------------------------------------------
 *
 * twophase.c
 *		Two-phase commit support functions.
 *
 * Portions Copyright (c) 1996-2013, PostgreSQL Global Development Group
 * Portions Copyright (c) 1994, Regents of the University of California
 *
 * IDENTIFICATION
 *		src/backend/access/transam/twophase.c
 *
 * NOTES
 *		Each global transaction is associated with a global transaction
 *		identifier (GID). The client assigns a GID to a postgres
 *		transaction with the PREPARE TRANSACTION command.
 *
 *		We keep all active global transactions in a shared memory array.
 *		When the PREPARE TRANSACTION command is issued, the GID is
 *		reserved for the transaction in the array. This is done before
 *		a WAL entry is made, because the reservation checks for duplicate
 *		GIDs and aborts the transaction if there already is a global
 *		transaction in prepared state with the same GID.
 *
 *		A global transaction (gxact) also has dummy PGXACT and PGPROC; this is
 *		what keeps the XID considered running by TransactionIdIsInProgress.
 *		It is also convenient as a PGPROC to hook the gxact's locks to.
 *
 *		In order to survive crashes and shutdowns, all prepared
 *		transactions must be stored in permanent storage. This includes
 *		locking information, pending notifications etc. All that state
 *		information is written to the per-transaction state file in
 *		the pg_twophase directory.
 *
 *-------------------------------------------------------------------------
 */
#include "postgres.h"

#include <fcntl.h>
#include <sys/stat.h>
#include <sys/types.h>
#include <time.h>
#include <unistd.h>

<<<<<<< HEAD
#include "access/distributedlog.h"
#include "access/heapam.h"
#include "access/htup.h"
=======
#include "access/htup_details.h"
>>>>>>> e472b921
#include "access/subtrans.h"
#include "access/transam.h"
#include "access/twophase.h"
#include "access/twophase_rmgr.h"
#include "access/xact.h"
#include "access/xlogutils.h"
#include "catalog/pg_type.h"
#include "catalog/storage.h"
#include "funcapi.h"
#include "miscadmin.h"
#include "pg_trace.h"
#include "pgstat.h"
#include "replication/walsender.h"
#include "replication/syncrep.h"
#include "storage/backendid.h"
#include "storage/fd.h"
#include "storage/ipc.h"
#include "storage/predicate.h"
#include "storage/proc.h"
#include "storage/procarray.h"
#include "storage/sinvaladt.h"
#include "storage/smgr.h"
#include "utils/builtins.h"
#include "utils/faultinjector.h"
#include "utils/guc.h"
#include "utils/memutils.h"
#include "utils/timestamp.h"

#include "cdb/cdbtm.h"
#include "cdb/cdbvars.h"

/* GUC variable, can't be changed after startup */
int			max_prepared_xacts = 0;

/*
 * This struct describes one global transaction that is in prepared state
 * or attempting to become prepared.
 *
 * The lifecycle of a global transaction is:
 *
 * 1. After checking that the requested GID is not in use, set up an entry in
 * the TwoPhaseState->prepXacts array with the correct GID and valid = false,
 * and mark it as locked by my backend.
 *
 * 2. After successfully completing prepare, set valid = true and enter the
 * referenced PGPROC into the global ProcArray.
 *
 * 3. To begin COMMIT PREPARED or ROLLBACK PREPARED, check that the entry is
 * valid and not locked, then mark the entry as locked by storing my current
 * backend ID into locking_backend.  This prevents concurrent attempts to
 * commit or rollback the same prepared xact.
 *
 * 4. On completion of COMMIT PREPARED or ROLLBACK PREPARED, remove the entry
 * from the ProcArray and the TwoPhaseState->prepXacts array and return it to
 * the freelist.
 *
 * Note that if the preparing transaction fails between steps 1 and 2, the
 * entry must be removed so that the GID and the GlobalTransaction struct
 * can be reused.  See AtAbort_Twophase().
 *
 * typedef struct GlobalTransactionData *GlobalTransaction appears in
 * twophase.h
 */
#define GIDSIZE 200

extern List *expectedTLIs;

typedef struct GlobalTransactionData
{
	GlobalTransaction next;		/* list link for free list */
	int			pgprocno;		/* ID of associated dummy PGPROC */
	BackendId	dummyBackendId; /* similar to backend id for backends */
	TimestampTz prepared_at;	/* time of preparation */
	XLogRecPtr  prepare_begin_lsn;  /* XLOG begging offset of prepare record */
	XLogRecPtr	prepare_lsn;	/* XLOG offset of prepare record */
	Oid			owner;			/* ID of user that executed the xact */
	BackendId	locking_backend; /* backend currently working on the xact */
	bool		valid;			/* TRUE if PGPROC entry is in proc array */
	char		gid[GIDSIZE];	/* The GID assigned to the prepared xact */
}	GlobalTransactionData;

/*
 * Two Phase Commit shared state.  Access to this struct is protected
 * by TwoPhaseStateLock.
 */
typedef struct TwoPhaseStateData
{
	/* Head of linked list of free GlobalTransactionData structs */
	GlobalTransaction freeGXacts;

	/* Number of valid prepXacts entries. */
	int			numPrepXacts;

	/*
	 * There are max_prepared_xacts items in this array, but C wants a
	 * fixed-size array.
	 */
	GlobalTransaction prepXacts[1];		/* VARIABLE LENGTH ARRAY */
} TwoPhaseStateData;			/* VARIABLE LENGTH STRUCT */

static TwoPhaseStateData *TwoPhaseState;


/*
 * The following list is
 */
static HTAB *crashRecoverPostCheckpointPreparedTransactions_map_ht = NULL;

static void add_recover_post_checkpoint_prepared_transactions_map_entry(TransactionId xid, XLogRecPtr *m, char *caller);

static void remove_recover_post_checkpoint_prepared_transactions_map_entry(TransactionId xid, char *caller);

static TwoPhaseStateData *TwoPhaseState;

/*
 * Global transaction entry currently locked by us, if any.
 */
static GlobalTransaction MyLockedGxact = NULL;

static bool twophaseExitRegistered = false;

static void RecordTransactionCommitPrepared(TransactionId xid,
								const char *gid,
								int nchildren,
								TransactionId *children,
								int nrels,
								RelFileNodeWithStorageType *rels,
								int ninvalmsgs,
								SharedInvalidationMessage *invalmsgs,
								bool initfileinval);
static void RecordTransactionAbortPrepared(TransactionId xid,
							   int nchildren,
							   TransactionId *children,
							   int nrels,
							   RelFileNodeWithStorageType *rels);
static void ProcessRecords(char *bufptr, TransactionId xid,
                           const TwoPhaseCallback callbacks[]);
static void RemoveGXact(GlobalTransaction gxact);

/*
 * Generic initialisation of hash table.
 */
static HTAB *
init_hash(const char *name, Size keysize, Size entrysize, int initialSize)
{
  HASHCTL ctl;

  memset(&ctl, 0, sizeof(ctl));
  ctl.keysize = keysize;
  ctl.entrysize = entrysize;
  ctl.hash = tag_hash;
  return hash_create(name,
                     initialSize,
                     &ctl,
                     HASH_ELEM | HASH_FUNCTION);


}  /* end init_hash */


/*
 * Add a new mapping to the recover post checkpoint prepared transactions hash table.
 */
static void
add_recover_post_checkpoint_prepared_transactions_map_entry(TransactionId xid, XLogRecPtr *m, char *caller)
{
  prpt_map *entry = NULL;
  bool      found = false;

  /*
   * The table is lazily initialised.
   */
  if (crashRecoverPostCheckpointPreparedTransactions_map_ht == NULL)
    {
    crashRecoverPostCheckpointPreparedTransactions_map_ht
                     = init_hash("two phase post checkpoint prepared transactions map",
                                 sizeof(TransactionId), /* keysize */
                                 sizeof(prpt_map),
                                 10 /* initialize for 10 entries */);
    }

  entry = hash_search(crashRecoverPostCheckpointPreparedTransactions_map_ht,
                      &xid,
                      HASH_ENTER,
                      &found);

  /*
   * KAS should probably put out an error if found == true (i.e. it already exists).
   */

  /*
   * If this is a new entry, we need to add the data, if we found
   * an entry, we need to update it, so just copy our data
   * right over the top.
   */
  memcpy(&entry->xlogrecptr, m, sizeof(XLogRecPtr));

}  /* end add_recover_post_checkpoint_prepared_transactions_map_entry */

/*
 * Remove a mapping from the recover post checkpoint prepared transactions hash table.
 */
static void
remove_recover_post_checkpoint_prepared_transactions_map_entry(TransactionId xid, char *caller)
{
  bool      found = false;;

  if (crashRecoverPostCheckpointPreparedTransactions_map_ht != NULL)
  {
	  (void) hash_search(crashRecoverPostCheckpointPreparedTransactions_map_ht,
						 &xid,
						 HASH_REMOVE,
						 &found);
  }
}  /* end remove_recover_post_checkpoint_prepared_transactions_map_entry */


/*
 * Initialization of shared memory
 */
Size
TwoPhaseShmemSize(void)
{
	Size		size;

	/* Need the fixed struct, the array of pointers, and the GTD structs */
	size = offsetof(TwoPhaseStateData, prepXacts);
	size = add_size(size, mul_size(max_prepared_xacts,
								   sizeof(GlobalTransaction)));
	size = MAXALIGN(size);
	size = add_size(size, mul_size(max_prepared_xacts,
								   sizeof(GlobalTransactionData)));

	return size;
}

void
TwoPhaseShmemInit(void)
{
	bool		found;

	TwoPhaseState = ShmemInitStruct("Prepared Transaction Table",
									TwoPhaseShmemSize(),
									&found);
	if (!IsUnderPostmaster)
	{
		GlobalTransaction gxacts;
		int			i;

		Assert(!found);
		TwoPhaseState->freeGXacts = NULL;
		TwoPhaseState->numPrepXacts = 0;

		/*
		 * Initialize the linked list of free GlobalTransactionData structs
		 */
		gxacts = (GlobalTransaction)
			((char *) TwoPhaseState +
			 MAXALIGN(offsetof(TwoPhaseStateData, prepXacts) +
					  sizeof(GlobalTransaction) * max_prepared_xacts));
		for (i = 0; i < max_prepared_xacts; i++)
		{
			/* insert into linked list */
			gxacts[i].next = TwoPhaseState->freeGXacts;
			TwoPhaseState->freeGXacts = &gxacts[i];

			/* associate it with a PGPROC assigned by InitProcGlobal */
			gxacts[i].pgprocno = PreparedXactProcs[i].pgprocno;

			/*
			 * Assign a unique ID for each dummy proc, so that the range of
			 * dummy backend IDs immediately follows the range of normal
			 * backend IDs. We don't dare to assign a real backend ID to dummy
			 * procs, because prepared transactions don't take part in cache
			 * invalidation like a real backend ID would imply, but having a
			 * unique ID for them is nevertheless handy. This arrangement
			 * allows you to allocate an array of size (MaxBackends +
			 * max_prepared_xacts + 1), and have a slot for every backend and
			 * prepared transaction. Currently multixact.c uses that
			 * technique.
			 */
			gxacts[i].dummyBackendId = MaxBackends + 1 + i;
		}
	}
	else
	{
		Assert(found);
	}
}

/*
 * Exit hook to unlock the global transaction entry we're working on.
 */
static void
AtProcExit_Twophase(int code, Datum arg)
{
	/* same logic as abort */
	AtAbort_Twophase();
}

/*
 * Abort hook to unlock the global transaction entry we're working on.
 */
void
AtAbort_Twophase(void)
{
	if (MyLockedGxact == NULL)
		return;

	/*
	 * What to do with the locked global transaction entry?  If we were in
	 * the process of preparing the transaction, but haven't written the WAL
	 * record and state file yet, the transaction must not be considered as
	 * prepared.  Likewise, if we are in the process of finishing an
	 * already-prepared transaction, and fail after having already written
	 * the 2nd phase commit or rollback record to the WAL, the transaction
	 * should not be considered as prepared anymore.  In those cases, just
	 * remove the entry from shared memory.
	 *
	 * Otherwise, the entry must be left in place so that the transaction
	 * can be finished later, so just unlock it.
	 *
	 * If we abort during prepare, after having written the WAL record, we
	 * might not have transfered all locks and other state to the prepared
	 * transaction yet.  Likewise, if we abort during commit or rollback,
	 * after having written the WAL record, we might not have released
	 * all the resources held by the transaction yet.  In those cases, the
	 * in-memory state can be wrong, but it's too late to back out.
	 */
	if (!MyLockedGxact->valid)
	{
		RemoveGXact(MyLockedGxact);
	}
	else
	{
		LWLockAcquire(TwoPhaseStateLock, LW_EXCLUSIVE);

		MyLockedGxact->locking_backend = InvalidBackendId;

		LWLockRelease(TwoPhaseStateLock);
	}
	MyLockedGxact = NULL;
}

/*
 * This is called after we have finished transfering state to the prepared
 * PGXACT entry.
 */
void
PostPrepare_Twophase()
{
	LWLockAcquire(TwoPhaseStateLock, LW_EXCLUSIVE);
	MyLockedGxact->locking_backend = InvalidBackendId;
	LWLockRelease(TwoPhaseStateLock);

	MyLockedGxact = NULL;
}


/*
 * MarkAsPreparing
 *		Reserve the GID for the given transaction.
 *
 * Internally, this creates a gxact struct and puts it into the active array.
 * NOTE: this is also used when reloading a gxact after a crash; so avoid
 * assuming that we can use very much backend context.
 */
GlobalTransaction
MarkAsPreparing(TransactionId xid,
				LocalDistribXactData *localDistribXactRef,
				const char *gid,
				TimestampTz prepared_at, Oid owner, Oid databaseid
                , XLogRecPtr *xlogrecptr)
{
	GlobalTransaction gxact;
	int	i;
	int	idlen = strlen(gid);
	PGPROC	   *proc;
	PGXACT	   *pgxact;

	/* on first call, register the exit hook */
	if (!twophaseExitRegistered)
	{
		on_shmem_exit(AtProcExit_Twophase, 0);
		twophaseExitRegistered = true;
	}

	if (idlen >= GIDSIZE)
		ereport(ERROR,
				(errcode(ERRCODE_INVALID_PARAMETER_VALUE),
				 errmsg("transaction identifier \"%s\" is too long (%d > %d max)",
					 gid, idlen, GIDSIZE)));

	/* fail immediately if feature is disabled */
	if (max_prepared_xacts == 0)
		ereport(ERROR,
				(errcode(ERRCODE_OBJECT_NOT_IN_PREREQUISITE_STATE),
				 errmsg("prepared transactions are disabled"),
			  errhint("Set max_prepared_transactions to a nonzero value.")));

	LWLockAcquire(TwoPhaseStateLock, LW_EXCLUSIVE);

	/* Check for conflicting GID */
	for (i = 0; i < TwoPhaseState->numPrepXacts; i++)
	{
		gxact = TwoPhaseState->prepXacts[i];
		if (strcmp(gxact->gid, gid) == 0)
		{
			ereport(ERROR,
					(errcode(ERRCODE_DUPLICATE_OBJECT),
					 errmsg("transaction identifier \"%s\" is already in use",
						 gid)));
		}
	}

	/* Get a free gxact from the freelist */
	if (TwoPhaseState->freeGXacts == NULL)
		ereport(ERROR,
				(errcode(ERRCODE_OUT_OF_MEMORY),
				 errmsg("maximum number of prepared transactions reached"),
				 errhint("Increase max_prepared_transactions (currently %d).",
						 max_prepared_xacts)));
	gxact = TwoPhaseState->freeGXacts;
	TwoPhaseState->freeGXacts = gxact->next;

	proc = &ProcGlobal->allProcs[gxact->pgprocno];
	pgxact = &ProcGlobal->allPgXact[gxact->pgprocno];

	/* Initialize the PGPROC entry */
	MemSet(proc, 0, sizeof(PGPROC));
	proc->pgprocno = gxact->pgprocno;
	SHMQueueElemInit(&(proc->links));
	proc->waitStatus = STATUS_OK;
	/* We set up the gxact's VXID as InvalidBackendId/XID */
	proc->lxid = (LocalTransactionId) xid;
	pgxact->xid = xid;
	pgxact->xmin = InvalidTransactionId;
	pgxact->delayChkpt = false;
	pgxact->vacuumFlags = 0;
	proc->pid = 0;
	proc->backendId = InvalidBackendId;
	proc->databaseId = databaseid;
	proc->roleId = owner;
	proc->lwWaiting = false;
	proc->lwWaitMode = 0;
	proc->lwWaitLink = NULL;
	proc->waitLock = NULL;
	proc->waitProcLock = NULL;
	proc->serializableIsoLevel = false;

	proc->localDistribXactData = *localDistribXactRef;

	for (i = 0; i < NUM_LOCK_PARTITIONS; i++)
		SHMQueueInit(&(proc->myProcLocks[i]));
	/* subxid data must be filled later by GXactLoadSubxactData */
	pgxact->overflowed = false;
	pgxact->nxids = 0;

	gxact->prepared_at = prepared_at;
	/* initialize LSN to 0 (start of WAL) */
<<<<<<< HEAD
	gxact->prepare_lsn.xlogid = 0;
	gxact->prepare_lsn.xrecoff = 0;
	if (xlogrecptr == NULL)
	{
		gxact->prepare_begin_lsn.xlogid = 0;
		gxact->prepare_begin_lsn.xrecoff = 0;
	}
	else
	{
		gxact->prepare_begin_lsn.xlogid = xlogrecptr->xlogid;
		gxact->prepare_begin_lsn.xrecoff = xlogrecptr->xrecoff;
		/* Assert(xlogrecptr->xrecoff > 0 || xlogrecptr->xlogid > 0); */
	}
=======
	gxact->prepare_lsn = 0;
>>>>>>> e472b921
	gxact->owner = owner;
	gxact->locking_backend = MyBackendId;
	gxact->valid = false;
	strcpy(gxact->gid, gid);

	/* And insert it into the active array */
	Assert(TwoPhaseState->numPrepXacts < max_prepared_xacts);
	TwoPhaseState->prepXacts[TwoPhaseState->numPrepXacts++] = gxact;

	/*
	 * Remember that we have this GlobalTransaction entry locked for us.
	 * If we abort after this, we must release it.
	 */
	MyLockedGxact = gxact;

	LWLockRelease(TwoPhaseStateLock);

	return gxact;
}

/*
 * GXactLoadSubxactData
 *
 * If the transaction being persisted had any subtransactions, this must
 * be called before MarkAsPrepared() to load information into the dummy
 * PGPROC.
 */
static void
GXactLoadSubxactData(GlobalTransaction gxact, int nsubxacts,
					 TransactionId *children)
{
	PGPROC	   *proc = &ProcGlobal->allProcs[gxact->pgprocno];
	PGXACT	   *pgxact = &ProcGlobal->allPgXact[gxact->pgprocno];

	/* We need no extra lock since the GXACT isn't valid yet */
	if (nsubxacts > PGPROC_MAX_CACHED_SUBXIDS)
	{
		pgxact->overflowed = true;
		nsubxacts = PGPROC_MAX_CACHED_SUBXIDS;
	}
	if (nsubxacts > 0)
	{
		memcpy(proc->subxids.xids, children,
			   nsubxacts * sizeof(TransactionId));
		pgxact->nxids = nsubxacts;
	}
}

/*
 * MarkAsPrepared
 *		Mark the GXACT as fully valid, and enter it into the global ProcArray.
 */
static void
MarkAsPrepared(GlobalTransaction gxact)
{
	/* Lock here may be overkill, but I'm not convinced of that ... */
	LWLockAcquire(TwoPhaseStateLock, LW_EXCLUSIVE);
	Assert(!gxact->valid);
	gxact->valid = true;
	LWLockRelease(TwoPhaseStateLock);

	elog((Debug_print_full_dtm ? LOG : DEBUG5),"MarkAsPrepared marking GXACT gid = %s as valid (prepared)",
		 gxact->gid);

	LocalDistribXact_ChangeState(gxact->pgprocno,
								 LOCALDISTRIBXACT_STATE_PREPARED);

	/*
	 * Put it into the global ProcArray so TransactionIdIsInProgress considers
	 * the XID as still running.
	 */
	ProcArrayAdd(&ProcGlobal->allProcs[gxact->pgprocno]);
}

/*
 * LockGXact
 *		Locate the prepared transaction and mark it busy for COMMIT or PREPARE.
 */
static GlobalTransaction
LockGXact(const char *gid, Oid user, bool raiseErrorIfNotFound)
{
	int			i;

	elog((Debug_print_full_dtm ? LOG : DEBUG5),"LockGXact called to lock identifier = %s.",gid);
	/* on first call, register the exit hook */
	if (!twophaseExitRegistered)
	{
		on_shmem_exit(AtProcExit_Twophase, 0);
		twophaseExitRegistered = true;
	}

	LWLockAcquire(TwoPhaseStateLock, LW_EXCLUSIVE);

	for (i = 0; i < TwoPhaseState->numPrepXacts; i++)
	{
		GlobalTransaction gxact = TwoPhaseState->prepXacts[i];
		PGPROC	   *proc = &ProcGlobal->allProcs[gxact->pgprocno];

		elog((Debug_print_full_dtm ? LOG : DEBUG5), "LockGXact checking identifier = %s.",gxact->gid);

		/* Ignore not-yet-valid GIDs */
		if (!gxact->valid)
			continue;
		if (strcmp(gxact->gid, gid) != 0)
			continue;

		/* Found it, but has someone else got it locked? */
		if (gxact->locking_backend != InvalidBackendId)
			ereport(ERROR,
					(errcode(ERRCODE_OBJECT_NOT_IN_PREREQUISITE_STATE),
					 errmsg("prepared transaction with identifier \"%s\" is busy",
						 gid)));

		if (user != gxact->owner && !superuser_arg(user))
		{
			LWLockRelease(TwoPhaseStateLock);
			ereport(ERROR,
					(errcode(ERRCODE_INSUFFICIENT_PRIVILEGE),
					 errmsg("permission denied to finish prepared transaction"),
					 errhint("Must be superuser or the user that prepared the transaction.")));
		}

		/*
		 * Note: it probably would be possible to allow committing from
		 * another database; but at the moment NOTIFY is known not to work and
		 * there may be some other issues as well.	Hence disallow until
		 * someone gets motivated to make it work.
		 */
		if (MyDatabaseId != proc->databaseId &&  (Gp_role != GP_ROLE_EXECUTE))
			ereport(ERROR,
					(errcode(ERRCODE_FEATURE_NOT_SUPPORTED),
				  errmsg("prepared transaction belongs to another database"),
					 errhint("Connect to the database where the transaction was prepared to finish it.")));

		/* OK for me to lock it */
		/* we *must* have it locked with a valid xid here! */
		Assert(MyBackendId != InvalidBackendId);
		gxact->locking_backend = MyBackendId;
		MyLockedGxact = gxact;

		LWLockRelease(TwoPhaseStateLock);


		return gxact;
	}
	LWLockRelease(TwoPhaseStateLock);

	if (raiseErrorIfNotFound)
	{
		ereport(ERROR,
				(errcode(ERRCODE_UNDEFINED_OBJECT),
				 errmsg("prepared transaction with identifier \"%s\" does not exist",
					 gid)));
	}

	return NULL;
}

/*
 * RemoveGXact
 *		Remove the prepared transaction from the shared memory array.
 *
 * NB: caller should have already removed it from ProcArray
 */
static void
RemoveGXact(GlobalTransaction gxact)
{
	int			i;

	LWLockAcquire(TwoPhaseStateLock, LW_EXCLUSIVE);

	for (i = 0; i < TwoPhaseState->numPrepXacts; i++)
	{
		if (gxact == TwoPhaseState->prepXacts[i])
		{
			/* remove from the active array */
			TwoPhaseState->numPrepXacts--;
			TwoPhaseState->prepXacts[i] = TwoPhaseState->prepXacts[TwoPhaseState->numPrepXacts];

			/* and put it back in the freelist */
			gxact->next = TwoPhaseState->freeGXacts;
			TwoPhaseState->freeGXacts = gxact;

			LWLockRelease(TwoPhaseStateLock);

			return;
		}
	}

	LWLockRelease(TwoPhaseStateLock);

	elog(ERROR, "failed to find %p in GlobalTransaction array", gxact);
}

/*
 * Returns an array of all prepared transactions for the user-level
 * function pg_prepared_xact.
 *
 * The returned array and all its elements are copies of internal data
 * structures, to minimize the time we need to hold the TwoPhaseStateLock.
 *
 * WARNING -- we return even those transactions that are not fully prepared
 * yet.  The caller should filter them out if he doesn't want them.
 *
 * The returned array is palloc'd.
 */
static int
GetPreparedTransactionList(GlobalTransaction *gxacts)
{
	GlobalTransaction array;
	int			num;
	int			i;

	LWLockAcquire(TwoPhaseStateLock, LW_SHARED);

	if (TwoPhaseState->numPrepXacts == 0)
	{
		LWLockRelease(TwoPhaseStateLock);

		*gxacts = NULL;
		return 0;
	}

	num = TwoPhaseState->numPrepXacts;
	array = (GlobalTransaction) palloc(sizeof(GlobalTransactionData) * num);
	*gxacts = array;
	for (i = 0; i < num; i++)
		memcpy(array + i, TwoPhaseState->prepXacts[i],
			   sizeof(GlobalTransactionData));

	LWLockRelease(TwoPhaseStateLock);

	return num;
}


/* Working status for pg_prepared_xact */
typedef struct
{
	GlobalTransaction array;
	int			ngxacts;
	int			currIdx;
} Working_State;

/*
 * pg_prepared_xact
 *		Produce a view with one row per prepared transaction.
 *
 * This function is here so we don't have to export the
 * GlobalTransactionData struct definition.
 */
Datum
pg_prepared_xact(PG_FUNCTION_ARGS)
{
	FuncCallContext *funcctx;
	Working_State *status;

	if (SRF_IS_FIRSTCALL())
	{
		TupleDesc	tupdesc;
		MemoryContext oldcontext;

		/* create a function context for cross-call persistence */
		funcctx = SRF_FIRSTCALL_INIT();

		/*
		 * Switch to memory context appropriate for multiple function calls
		 */
		oldcontext = MemoryContextSwitchTo(funcctx->multi_call_memory_ctx);

		/* build tupdesc for result tuples */
		/* this had better match pg_prepared_xacts view in system_views.sql */
		tupdesc = CreateTemplateTupleDesc(5, false);
		TupleDescInitEntry(tupdesc, (AttrNumber) 1, "transaction",
						   XIDOID, -1, 0);
		TupleDescInitEntry(tupdesc, (AttrNumber) 2, "gid",
						   TEXTOID, -1, 0);
		TupleDescInitEntry(tupdesc, (AttrNumber) 3, "prepared",
						   TIMESTAMPTZOID, -1, 0);
		TupleDescInitEntry(tupdesc, (AttrNumber) 4, "ownerid",
						   OIDOID, -1, 0);
		TupleDescInitEntry(tupdesc, (AttrNumber) 5, "dbid",
						   OIDOID, -1, 0);

		funcctx->tuple_desc = BlessTupleDesc(tupdesc);

		/*
		 * Collect all the 2PC status information that we will format and send
		 * out as a result set.
		 */
		status = (Working_State *) palloc(sizeof(Working_State));
		funcctx->user_fctx = (void *) status;

		status->ngxacts = GetPreparedTransactionList(&status->array);
		status->currIdx = 0;

		MemoryContextSwitchTo(oldcontext);
	}

	funcctx = SRF_PERCALL_SETUP();
	status = (Working_State *) funcctx->user_fctx;

	while (status->array != NULL && status->currIdx < status->ngxacts)
	{
		GlobalTransaction gxact = &status->array[status->currIdx++];
		PGPROC	   *proc = &ProcGlobal->allProcs[gxact->pgprocno];
		PGXACT	   *pgxact = &ProcGlobal->allPgXact[gxact->pgprocno];
		Datum		values[5];
		bool		nulls[5];
		HeapTuple	tuple;
		Datum		result;

		if (!gxact->valid)
			continue;

		/*
		 * Form tuple with appropriate data.
		 */
		MemSet(values, 0, sizeof(values));
		MemSet(nulls, 0, sizeof(nulls));

		values[0] = TransactionIdGetDatum(pgxact->xid);
		values[1] = CStringGetTextDatum(gxact->gid);
		values[2] = TimestampTzGetDatum(gxact->prepared_at);
		values[3] = ObjectIdGetDatum(gxact->owner);
		values[4] = ObjectIdGetDatum(proc->databaseId);

		tuple = heap_form_tuple(funcctx->tuple_desc, values, nulls);
		result = HeapTupleGetDatum(tuple);
		SRF_RETURN_NEXT(funcctx, result);
	}

	SRF_RETURN_DONE(funcctx);
}

/*
 * TwoPhaseGetGXact
 *		Get the GlobalTransaction struct for a prepared transaction
 *		specified by XID
 */
static GlobalTransaction
TwoPhaseGetGXact(TransactionId xid)
{
	GlobalTransaction result = NULL;
	int			i;

	static TransactionId cached_xid = InvalidTransactionId;
	static GlobalTransaction cached_gxact = NULL;

	/*
	 * During a recovery, COMMIT PREPARED, or ABORT PREPARED, we'll be called
	 * repeatedly for the same XID.  We can save work with a simple cache.
	 */
	if (xid == cached_xid)
		return cached_gxact;

	LWLockAcquire(TwoPhaseStateLock, LW_SHARED);

	for (i = 0; i < TwoPhaseState->numPrepXacts; i++)
	{
		GlobalTransaction gxact = TwoPhaseState->prepXacts[i];
		PGXACT	   *pgxact = &ProcGlobal->allPgXact[gxact->pgprocno];

		if (pgxact->xid == xid)
		{
			result = gxact;
			break;
		}
	}

	LWLockRelease(TwoPhaseStateLock);

	if (result == NULL)			/* should not happen */
<<<<<<< HEAD
		elog(ERROR, "failed to find dummy PGPROC for xid %u (%d entries)", xid, TwoPhaseState->numPrepXacts);
=======
		elog(ERROR, "failed to find GlobalTransaction for xid %u", xid);
>>>>>>> e472b921

	cached_xid = xid;
	cached_gxact = result;

	return result;
}

/*
 * TwoPhaseGetDummyProc
 *		Get the dummy backend ID for prepared transaction specified by XID
 *
 * Dummy backend IDs are similar to real backend IDs of real backends.
 * They start at MaxBackends + 1, and are unique across all currently active
 * real backends and prepared transactions.
 */
BackendId
TwoPhaseGetDummyBackendId(TransactionId xid)
{
	GlobalTransaction gxact = TwoPhaseGetGXact(xid);

	return gxact->dummyBackendId;
}

/*
 * TwoPhaseGetDummyProc
 *		Get the PGPROC that represents a prepared transaction specified by XID
 */
PGPROC *
TwoPhaseGetDummyProc(TransactionId xid)
{
	GlobalTransaction gxact = TwoPhaseGetGXact(xid);

	return &ProcGlobal->allProcs[gxact->pgprocno];
}

/************************************************************************/
/* State file support													*/
/************************************************************************/

#define TwoPhaseFilePath(path, xid) \
	snprintf(path, MAXPGPATH, TWOPHASE_DIR "/%08X", xid)
#define TwoPhaseSimpleFileName(path, xid) \
	snprintf(path, MAXPGPATH, "/%08X", xid)

/*
 * 2PC state file format:
 *
 *	1. TwoPhaseFileHeader
 *	2. TransactionId[] (subtransactions)
 *	3. RelFileNodeWithStorageType[] (files to be deleted at commit)
 *	4. RelFileNodeWithStorageType[] (files to be deleted at abort)
 *	5. SharedInvalidationMessage[] (inval messages to be sent at commit)
 *	6. TwoPhaseRecordOnDisk
 *	7. ...
 *	8. TwoPhaseRecordOnDisk (end sentinel, rmid == TWOPHASE_RM_END_ID)
 *	9. CRC32
 *
 * Each segment except the final CRC32 is MAXALIGN'd.
 */

/*
 * Header for a 2PC state file
 */
#define TWOPHASE_MAGIC	0x57F94532		/* format identifier */

typedef struct TwoPhaseFileHeader
{
	uint32		magic;			/* format identifier */
	uint32		total_len;		/* actual file length */
	TransactionId xid;			/* original transaction XID */
	Oid			database;		/* OID of database it was in */
	TimestampTz prepared_at;	/* time of preparation */
	Oid			owner;			/* user running the transaction */
	int32		nsubxacts;		/* number of following subxact XIDs */
	int32		ncommitrels;	/* number of delete-on-commit rels */
	int32		nabortrels;		/* number of delete-on-abort rels */
	int32		ninvalmsgs;		/* number of cache invalidation messages */
	bool		initfileinval;	/* does relcache init file need invalidation? */
	char		gid[GIDSIZE];	/* GID for transaction */
} TwoPhaseFileHeader;

/*
 * Header for each record in a state file
 *
 * NOTE: len counts only the rmgr data, not the TwoPhaseRecordOnDisk header.
 * The rmgr data will be stored starting on a MAXALIGN boundary.
 */
typedef struct TwoPhaseRecordOnDisk
{
	uint32		len;			/* length of rmgr data */
	TwoPhaseRmgrId rmid;		/* resource manager for this record */
	uint16		info;			/* flag bits for use by rmgr */
} TwoPhaseRecordOnDisk;

/*
 * During prepare, the state file is assembled in memory before writing it
 * to WAL and the actual state file.  We use a chain of XLogRecData blocks
 * so that we will be able to pass the state file contents directly to
 * XLogInsert.
 */
static struct xllist
{
	XLogRecData *head;			/* first data block in the chain */
	XLogRecData *tail;			/* last block in chain */
	uint32		bytes_free;		/* free bytes left in tail block */
	uint32		total_len;		/* total data bytes in chain */
}	records;


/*
 * Append a block of data to records data structure.
 *
 * NB: each block is padded to a MAXALIGN multiple.  This must be
 * accounted for when the file is later read!
 *
 * The data is copied, so the caller is free to modify it afterwards.
 */
static void
save_state_data(const void *data, uint32 len)
{
	uint32		padlen = MAXALIGN(len);

	if (padlen > records.bytes_free)
	{
		records.tail->next = palloc0(sizeof(XLogRecData));
		records.tail = records.tail->next;
		records.tail->buffer = InvalidBuffer;
		records.tail->len = 0;
		records.tail->next = NULL;

		records.bytes_free = Max(padlen, 512);
		records.tail->data = palloc(records.bytes_free);
	}

	memcpy(((char *) records.tail->data) + records.tail->len, data, len);
	records.tail->len += padlen;
	records.bytes_free -= padlen;
	records.total_len += padlen;
}

/*
 * Start preparing a state file.
 *
 * Initializes data structure and inserts the 2PC file header record.
 */
void
StartPrepare(GlobalTransaction gxact)
{
	PGPROC	   *proc = &ProcGlobal->allProcs[gxact->pgprocno];
	PGXACT	   *pgxact = &ProcGlobal->allPgXact[gxact->pgprocno];
	TransactionId xid = pgxact->xid;
	TwoPhaseFileHeader hdr;
	TransactionId *children;
	RelFileNodeWithStorageType *commitrels;
	RelFileNodeWithStorageType *abortrels;
	SharedInvalidationMessage *invalmsgs;

	/* Initialize linked list */
	records.head = palloc0(sizeof(XLogRecData));
	records.head->buffer = InvalidBuffer;
	records.head->len = 0;
	records.head->next = NULL;

	records.bytes_free = Max(sizeof(TwoPhaseFileHeader), 512);
	records.head->data = palloc(records.bytes_free);

	records.tail = records.head;

	records.total_len = 0;

	/* Create header */
	hdr.magic = TWOPHASE_MAGIC;
	hdr.total_len = 0;			/* EndPrepare will fill this in */
	hdr.xid = xid;
	hdr.database = proc->databaseId;
	hdr.prepared_at = gxact->prepared_at;
	hdr.owner = gxact->owner;
	hdr.nsubxacts = xactGetCommittedChildren(&children);
	hdr.ncommitrels = smgrGetPendingDeletes(true, &commitrels);
	hdr.nabortrels = smgrGetPendingDeletes(false, &abortrels);
	hdr.ninvalmsgs = xactGetCommittedInvalidationMessages(&invalmsgs,
														  &hdr.initfileinval);
	StrNCpy(hdr.gid, gxact->gid, GIDSIZE);

	save_state_data(&hdr, sizeof(TwoPhaseFileHeader));

	/*
	 * Add the additional info about subxacts, deletable files and cache
	 * invalidation messages.
	 */
	if (hdr.nsubxacts > 0)
	{
		save_state_data(children, hdr.nsubxacts * sizeof(TransactionId));
		/* While we have the child-xact data, stuff it in the gxact too */
		GXactLoadSubxactData(gxact, hdr.nsubxacts, children);
	}
	if (hdr.ncommitrels > 0)
	{
		save_state_data(commitrels, hdr.ncommitrels * sizeof(RelFileNodeWithStorageType));
		pfree(commitrels);
	}
	if (hdr.nabortrels > 0)
	{
		save_state_data(abortrels, hdr.nabortrels * sizeof(RelFileNodeWithStorageType));
		pfree(abortrels);
	}
	if (hdr.ninvalmsgs > 0)
	{
		save_state_data(invalmsgs,
						hdr.ninvalmsgs * sizeof(SharedInvalidationMessage));
		pfree(invalmsgs);
	}


}

/*
 * Finish preparing state file.
 *
 * Writes state file (the prepare record) to WAL.
 */
void
EndPrepare(GlobalTransaction gxact)
{
	PGXACT	   *pgxact = &ProcGlobal->allPgXact[gxact->pgprocno];
	TransactionId xid = pgxact->xid;
	TwoPhaseFileHeader *hdr;
	char		path[MAXPGPATH];

	/* Add the end sentinel to the list of 2PC records */
	RegisterTwoPhaseRecord(TWOPHASE_RM_END_ID, 0,
						   NULL, 0);

	/* Go back and fill in total_len in the file header record */
	hdr = (TwoPhaseFileHeader *) records.head->data;
	Assert(hdr->magic == TWOPHASE_MAGIC);
	hdr->total_len = records.total_len + sizeof(pg_crc32);

	/*
	 * If the file size exceeds MaxAllocSize, we won't be able to read it in
	 * ReadTwoPhaseFile. Check for that now, rather than fail at commit time.
	 */
	if (hdr->total_len > MaxAllocSize)
		ereport(ERROR,
				(errcode(ERRCODE_PROGRAM_LIMIT_EXCEEDED),
				 errmsg("two-phase state file maximum length exceeded")));

	/*
	 * Create the 2PC state file.
	 */
	TwoPhaseFilePath(path, xid);

<<<<<<< HEAD
	/*
	 * We have to set inCommit here, too; otherwise a checkpoint starting
=======
	fd = OpenTransientFile(path,
						   O_CREAT | O_EXCL | O_WRONLY | PG_BINARY,
						   S_IRUSR | S_IWUSR);
	if (fd < 0)
		ereport(ERROR,
				(errcode_for_file_access(),
				 errmsg("could not create two-phase state file \"%s\": %m",
						path)));

	/* Write data to file, and calculate CRC as we pass over it */
	INIT_CRC32(statefile_crc);

	for (record = records.head; record != NULL; record = record->next)
	{
		COMP_CRC32(statefile_crc, record->data, record->len);
		if ((write(fd, record->data, record->len)) != record->len)
		{
			CloseTransientFile(fd);
			ereport(ERROR,
					(errcode_for_file_access(),
					 errmsg("could not write two-phase state file: %m")));
		}
	}

	FIN_CRC32(statefile_crc);

	/*
	 * Write a deliberately bogus CRC to the state file; this is just paranoia
	 * to catch the case where four more bytes will run us out of disk space.
	 */
	bogus_crc = ~statefile_crc;

	if ((write(fd, &bogus_crc, sizeof(pg_crc32))) != sizeof(pg_crc32))
	{
		CloseTransientFile(fd);
		ereport(ERROR,
				(errcode_for_file_access(),
				 errmsg("could not write two-phase state file: %m")));
	}

	/* Back up to prepare for rewriting the CRC */
	if (lseek(fd, -((off_t) sizeof(pg_crc32)), SEEK_CUR) < 0)
	{
		CloseTransientFile(fd);
		ereport(ERROR,
				(errcode_for_file_access(),
				 errmsg("could not seek in two-phase state file: %m")));
	}

	/*
	 * The state file isn't valid yet, because we haven't written the correct
	 * CRC yet.  Before we do that, insert entry in WAL and flush it to disk.
	 *
	 * Between the time we have written the WAL entry and the time we write
	 * out the correct state file CRC, we have an inconsistency: the xact is
	 * prepared according to WAL but not according to our on-disk state. We
	 * use a critical section to force a PANIC if we are unable to complete
	 * the write --- then, WAL replay should repair the inconsistency.	The
	 * odds of a PANIC actually occurring should be very tiny given that we
	 * were able to write the bogus CRC above.
	 *
	 * We have to set delayChkpt here, too; otherwise a checkpoint starting
>>>>>>> e472b921
	 * immediately after the WAL record is inserted could complete without
	 * fsync'ing our state file.  (This is essentially the same kind of race
	 * condition as the COMMIT-to-clog-write case that RecordTransactionCommit
	 * uses delayChkpt for; see notes there.)
	 *
	 * We save the PREPARE record's location in the gxact for later use by
	 * CheckPointTwoPhase.
	 *
	 * NOTE: Critical section and CheckpointStartLock were moved up.
	 */
	START_CRIT_SECTION();

	MyPgXact->delayChkpt = true;

	gxact->prepare_lsn       = XLogInsert(RM_XACT_ID, XLOG_XACT_PREPARE, records.head);
	gxact->prepare_begin_lsn = XLogLastInsertBeginLoc();

	/* Add the prepared record to our global list */
	add_recover_post_checkpoint_prepared_transactions_map_entry(xid, &gxact->prepare_begin_lsn, "EndPrepare");

	XLogFlush(gxact->prepare_lsn);

	/* If we crash now, we have prepared: WAL replay will fix things */
	if (Debug_abort_after_segment_prepared)
	{
		ereport(PANIC,
				(errcode(ERRCODE_FAULT_INJECT),
				 errmsg("Raise an error as directed by Debug_abort_after_segment_prepared")));
	}

	/*
	 * Now we may update the CLOG, if we wrote COMMIT record above
	 */

<<<<<<< HEAD
	/*
	 * Wake up all walsenders to send WAL up to the PREPARE record immediately
	 * if replication is enabled
	 */
	if (max_wal_senders > 0)
		WalSndWakeup();
=======
	/* write correct CRC and close file */
	if ((write(fd, &statefile_crc, sizeof(pg_crc32))) != sizeof(pg_crc32))
	{
		CloseTransientFile(fd);
		ereport(ERROR,
				(errcode_for_file_access(),
				 errmsg("could not write two-phase state file: %m")));
	}

	if (CloseTransientFile(fd) != 0)
		ereport(ERROR,
				(errcode_for_file_access(),
				 errmsg("could not close two-phase state file: %m")));
>>>>>>> e472b921

	/*
	 * Mark the prepared transaction as valid.	As soon as xact.c marks
	 * MyPgXact as not running our XID (which it will do immediately after
	 * this function returns), others can commit/rollback the xact.
	 *
	 * NB: a side effect of this is to make a dummy ProcArray entry for the
	 * prepared XID.  This must happen before we clear the XID from MyPgXact,
	 * else there is a window where the XID is not running according to
	 * TransactionIdIsInProgress, and onlookers would be entitled to assume
	 * the xact crashed.  Instead we have a window where the same XID appears
	 * twice in ProcArray, which is OK.
	 */
	MarkAsPrepared(gxact);

	/*
	 * Remember that we have this GlobalTransaction entry locked for us.  If
	 * we crash after this point, it's too late to abort, but we must unlock
	 * it so that the prepared transaction can be committed or rolled back.
	 */
	MyLockedGxact = gxact;

	END_CRIT_SECTION();

	/*
	 * Now we can mark ourselves as out of the commit critical section: a
	 * checkpoint starting after this will certainly see the gxact as a
	 * candidate for fsyncing.
	 */
	MyPgXact->delayChkpt = false;

	SIMPLE_FAULT_INJECTOR(EndPreparedTwoPhaseSleep);


	/*
	 * Wait for synchronous replication, if required.
	 *
	 * Note that at this stage we have marked the prepare, but still show as
	 * running in the procarray (twice!) and continue to hold locks.
	 */
	Assert(gxact->prepare_lsn.xrecoff != 0);
	SyncRepWaitForLSN(gxact->prepare_lsn);

	records.tail = records.head = NULL;
} /* end EndPrepare */


/*
 * Register a 2PC record to be written to state file.
 */
void
RegisterTwoPhaseRecord(TwoPhaseRmgrId rmid, uint16 info,
					   const void *data, uint32 len)
{
	TwoPhaseRecordOnDisk record;

	record.rmid = rmid;
	record.info = info;
	record.len = len;
	save_state_data(&record, sizeof(TwoPhaseRecordOnDisk));
	if (len > 0)
		save_state_data(data, len);
}

<<<<<<< HEAD
=======

/*
 * Read and validate the state file for xid.
 *
 * If it looks OK (has a valid magic number and CRC), return the palloc'd
 * contents of the file.  Otherwise return NULL.
 */
static char *
ReadTwoPhaseFile(TransactionId xid, bool give_warnings)
{
	char		path[MAXPGPATH];
	char	   *buf;
	TwoPhaseFileHeader *hdr;
	int			fd;
	struct stat stat;
	uint32		crc_offset;
	pg_crc32	calc_crc,
				file_crc;

	TwoPhaseFilePath(path, xid);

	fd = OpenTransientFile(path, O_RDONLY | PG_BINARY, 0);
	if (fd < 0)
	{
		if (give_warnings)
			ereport(WARNING,
					(errcode_for_file_access(),
					 errmsg("could not open two-phase state file \"%s\": %m",
							path)));
		return NULL;
	}

	/*
	 * Check file length.  We can determine a lower bound pretty easily. We
	 * set an upper bound to avoid palloc() failure on a corrupt file, though
	 * we can't guarantee that we won't get an out of memory error anyway,
	 * even on a valid file.
	 */
	if (fstat(fd, &stat))
	{
		CloseTransientFile(fd);
		if (give_warnings)
			ereport(WARNING,
					(errcode_for_file_access(),
					 errmsg("could not stat two-phase state file \"%s\": %m",
							path)));
		return NULL;
	}

	if (stat.st_size < (MAXALIGN(sizeof(TwoPhaseFileHeader)) +
						MAXALIGN(sizeof(TwoPhaseRecordOnDisk)) +
						sizeof(pg_crc32)) ||
		stat.st_size > MaxAllocSize)
	{
		CloseTransientFile(fd);
		return NULL;
	}

	crc_offset = stat.st_size - sizeof(pg_crc32);
	if (crc_offset != MAXALIGN(crc_offset))
	{
		CloseTransientFile(fd);
		return NULL;
	}

	/*
	 * OK, slurp in the file.
	 */
	buf = (char *) palloc(stat.st_size);

	if (read(fd, buf, stat.st_size) != stat.st_size)
	{
		CloseTransientFile(fd);
		if (give_warnings)
			ereport(WARNING,
					(errcode_for_file_access(),
					 errmsg("could not read two-phase state file \"%s\": %m",
							path)));
		pfree(buf);
		return NULL;
	}

	CloseTransientFile(fd);

	hdr = (TwoPhaseFileHeader *) buf;
	if (hdr->magic != TWOPHASE_MAGIC || hdr->total_len != stat.st_size)
	{
		pfree(buf);
		return NULL;
	}

	INIT_CRC32(calc_crc);
	COMP_CRC32(calc_crc, buf, crc_offset);
	FIN_CRC32(calc_crc);

	file_crc = *((pg_crc32 *) (buf + crc_offset));

	if (!EQ_CRC32(calc_crc, file_crc))
	{
		pfree(buf);
		return NULL;
	}

	return buf;
}

>>>>>>> e472b921
/*
 * Confirms an xid is prepared, during recovery
 */
bool
StandbyTransactionIdIsPrepared(TransactionId xid)
{
	/*
	 * XXX: Not implemented in GPDB. We don't use the two-phase state
	 * files, so we cannot use ReadTwoPhaseFile() here. Fortunately, this
	 * isn't needed until we try to use Hot Standby.
	 */
	elog(ERROR, "Hot Standby not supported");
#if 0
	char	   *buf;
	TwoPhaseFileHeader *hdr;
	bool		result;

	Assert(TransactionIdIsValid(xid));

	if (max_prepared_xacts <= 0)
		return false;			/* nothing to do */

	/* Read and validate file */
	buf = ReadTwoPhaseFile(xid, false);
	if (buf == NULL)
		return false;

	/* Check header also */
	hdr = (TwoPhaseFileHeader *) buf;
	result = TransactionIdEquals(hdr->xid, xid);
	pfree(buf);

	return result;
#endif
}

/*
 * FinishPreparedTransaction: execute COMMIT PREPARED or ROLLBACK PREPARED
 */
bool
FinishPreparedTransaction(const char *gid, bool isCommit, bool raiseErrorIfNotFound)
{
	GlobalTransaction gxact;
	PGPROC	   *proc;
	PGXACT	   *pgxact;
	TransactionId xid;
	char	   *buf;
	char	   *bufptr;
	TwoPhaseFileHeader *hdr;
	TransactionId latestXid;
	TransactionId *children;
	RelFileNodeWithStorageType *commitrels;
	RelFileNodeWithStorageType *abortrels;
	RelFileNodeWithStorageType *delrels;
	int			ndelrels;
	SharedInvalidationMessage *invalmsgs;
	int			i;

    XLogRecPtr   tfXLogRecPtr;
    XLogRecord  *tfRecord  = NULL;

	SIMPLE_FAULT_INJECTOR(FinishPreparedStartOfFunction);

	/*
	 * Validate the GID, and lock the GXACT to ensure that two backends do not
	 * try to commit the same GID at once.
	 */
	gxact = LockGXact(gid, GetUserId(), raiseErrorIfNotFound);
	if (gxact == NULL)
	{
		/*
		 * We can be here for commit-prepared and abort-prepared. Incase of
		 * commit-prepared not able to find the gxact clearly means we already
		 * processed the same and committed it. For abort-prepared either
		 * prepare was never performed on this segment hence gxact doesn't
		 * exists or it was performed but failed to respond back to QD. So,
		 * only for commit-prepared validate if it made to mirror before
		 * returning success to master. For abort can't detect between those 2
		 * cases, hence may unnecessarily wait for mirror sync for
		 * abort-prepared if prepare had failed. Missing to send
		 * abort-prepared to mirror doesn't result in inconsistent
		 * result. Though yes can potentially have dangling prepared
		 * transaction on mirror for extremely thin window, as any transaction
		 * performed on primary will make sure to sync the abort prepared
		 * record anyways.
		 */
		if (isCommit)
			wait_for_mirror();

		return false;
	}

	proc = &ProcGlobal->allProcs[gxact->pgprocno];
	pgxact = &ProcGlobal->allPgXact[gxact->pgprocno];
	xid = pgxact->xid;
	tfXLogRecPtr = gxact->prepare_begin_lsn;

	elog((Debug_print_full_dtm ? LOG : DEBUG5),
		 "FinishPreparedTransaction(): got xid %d for gid '%s'", xid, gid);

    /*
     * Check for recovery control file, and if so set up state for offline
     * recovery
     */
    XLogReadRecoveryCommandFile(DEBUG5);

    /* Now we can determine the list of expected TLIs */
    expectedTLIs = XLogReadTimeLineHistory(ThisTimeLineID);


    /* get the two phase information from the xlog */
	XLogCloseReadRecord();
	tfRecord = XLogReadRecord(&tfXLogRecPtr, LOG, false);
	if (tfRecord == NULL)
	{
		/*
		 * Invalid XLOG record means record is corrupted.
		 * Failover is required, hopefully mirror is in healthy state.
		 */
		ereport(WARNING,
				(errmsg("primary failure, "
						"xlog record is invalid, "
						"failover requested"),
				 errhint("run gprecoverseg to re-establish mirror connectivity")));

		ereport(ERROR,
				(errcode(ERRCODE_DATA_CORRUPTED),
				 errmsg("xlog record is invalid"),
				 errSendAlert(true)));
	}

	buf = XLogRecGetData(tfRecord);

	if (buf == NULL)
		ereport(ERROR,
				(errcode(ERRCODE_DATA_CORRUPTED),
				 errmsg("two-phase state information for transaction %u is corrupt",
						xid),
				 errSendAlert(true)));

	/*
	 * Disassemble the header area
	 */
	hdr = (TwoPhaseFileHeader *) buf;
	Assert(TransactionIdEquals(hdr->xid, xid));
	bufptr = buf + MAXALIGN(sizeof(TwoPhaseFileHeader));
	children = (TransactionId *) bufptr;
	bufptr += MAXALIGN(hdr->nsubxacts * sizeof(TransactionId));
	commitrels = (RelFileNodeWithStorageType *) bufptr;
	bufptr += MAXALIGN(hdr->ncommitrels * sizeof(RelFileNodeWithStorageType));
	abortrels = (RelFileNodeWithStorageType *) bufptr;
	bufptr += MAXALIGN(hdr->nabortrels * sizeof(RelFileNodeWithStorageType));
	invalmsgs = (SharedInvalidationMessage *) bufptr;
	bufptr += MAXALIGN(hdr->ninvalmsgs * sizeof(SharedInvalidationMessage));

	/* compute latestXid among all children */
	latestXid = TransactionIdLatest(xid, hdr->nsubxacts, children);

	/*
	 * The order of operations here is critical: make the XLOG entry for
	 * commit or abort, then mark the transaction committed or aborted in
	 * pg_clog, then remove its PGPROC from the global ProcArray (which means
	 * TransactionIdIsInProgress will stop saying the prepared xact is in
	 * progress), then run the post-commit or post-abort callbacks. The
	 * callbacks will release the locks the transaction held.
	 */
	if (isCommit)
		RecordTransactionCommitPrepared(xid,
										gid,
										hdr->nsubxacts, children,
										hdr->ncommitrels, commitrels,
										hdr->ninvalmsgs, invalmsgs,
										hdr->initfileinval);
	else
		RecordTransactionAbortPrepared(xid,
									   hdr->nsubxacts, children,
									   hdr->nabortrels, abortrels);

	ProcArrayRemove(proc, latestXid);

	/*
	 * In case we fail while running the callbacks, mark the gxact invalid so
	 * no one else will try to commit/rollback, and so it will be recycled
	 * if we fail after this point.      It is still locked by our backend so it
	 * won't go away yet.
	 *
	 * (We assume it's safe to do this without taking TwoPhaseStateLock.)
	 */
	gxact->valid = false;

	/*
	 * We have to remove any files that were supposed to be dropped. For
	 * consistency with the regular xact.c code paths, must do this before
	 * releasing locks, so do it before running the callbacks.
	 *
	 * NB: this code knows that we couldn't be dropping any temp rels ...
	 */
	if (isCommit)
	{
		delrels = commitrels;
		ndelrels = hdr->ncommitrels;
	}
	else
	{
		delrels = abortrels;
		ndelrels = hdr->nabortrels;
	}
	for (i = 0; i < ndelrels; i++)
	{
		SMgrRelation srel = smgropen(delrels[i].node, InvalidBackendId);

		smgrdounlink(srel, false, delrels[i].relstorage);
		smgrclose(srel);
	}

	/*
	 * Handle cache invalidation messages.
	 *
	 * Relcache init file invalidation requires processing both before and
	 * after we send the SI messages. See AtEOXact_Inval()
	 */
	if (hdr->initfileinval)
		RelationCacheInitFilePreInvalidate();
	SendSharedInvalidMessages(invalmsgs, hdr->ninvalmsgs);
	if (hdr->initfileinval)
		RelationCacheInitFilePostInvalidate();

	/* And now do the callbacks */
	if (isCommit)
		ProcessRecords(bufptr, xid, twophase_postcommit_callbacks);
	else
		ProcessRecords(bufptr, xid, twophase_postabort_callbacks);

	PredicateLockTwoPhaseFinish(xid, isCommit);

	/* Count the prepared xact as committed or aborted */
	AtEOXact_PgStat(isCommit);

	/*
	 * And now we can clean up our mess.
	 */
	remove_recover_post_checkpoint_prepared_transactions_map_entry(xid, "FinishPreparedTransaction");

	RemoveGXact(gxact);
	MyLockedGxact = NULL;

	SIMPLE_FAULT_INJECTOR(FinishPreparedAfterRecordCommitPrepared);

	/* Need to figure out the memory allocation and deallocationfor "buffer". For now, just let it leak. */

	return true;
}

/*
 * Scan a 2PC state file (already read into memory by ReadTwoPhaseFile)
 * and call the indicated callbacks for each 2PC record.
 */
static void
ProcessRecords(char *bufptr, TransactionId xid,
			   const TwoPhaseCallback callbacks[])
{
	for (;;)
	{
		TwoPhaseRecordOnDisk *record = (TwoPhaseRecordOnDisk *) bufptr;

		Assert(record->rmid <= TWOPHASE_RM_MAX_ID);
		if (record->rmid == TWOPHASE_RM_END_ID)
			break;

		bufptr += MAXALIGN(sizeof(TwoPhaseRecordOnDisk));

		if (callbacks[record->rmid] != NULL)
			callbacks[record->rmid] (xid, record->info,
									 (void *) bufptr, record->len);

		bufptr += MAXALIGN(record->len);
	}
}

/*
 * Remove the 2PC file for the specified XID.
 *
 * If giveWarning is false, do not complain about file-not-present;
 * this is an expected case during WAL replay.
 */
void
RemoveTwoPhaseFile(TransactionId xid, bool giveWarning)
{
	remove_recover_post_checkpoint_prepared_transactions_map_entry(xid,
        "RemoveTwoPhaseFile: Removing from list");
}

/*
 * This is used in WAL replay.
 *
 */
void
RecreateTwoPhaseFile(TransactionId xid, void *content, int len,
					 XLogRecPtr *xlogrecptr)
{
<<<<<<< HEAD
	add_recover_post_checkpoint_prepared_transactions_map_entry(xid, xlogrecptr, "RecreateTwoPhaseFile: add entry to hash list");
=======
	char		path[MAXPGPATH];
	pg_crc32	statefile_crc;
	int			fd;

	/* Recompute CRC */
	INIT_CRC32(statefile_crc);
	COMP_CRC32(statefile_crc, content, len);
	FIN_CRC32(statefile_crc);

	TwoPhaseFilePath(path, xid);

	fd = OpenTransientFile(path,
						   O_CREAT | O_TRUNC | O_WRONLY | PG_BINARY,
						   S_IRUSR | S_IWUSR);
	if (fd < 0)
		ereport(ERROR,
				(errcode_for_file_access(),
				 errmsg("could not recreate two-phase state file \"%s\": %m",
						path)));

	/* Write content and CRC */
	if (write(fd, content, len) != len)
	{
		CloseTransientFile(fd);
		ereport(ERROR,
				(errcode_for_file_access(),
				 errmsg("could not write two-phase state file: %m")));
	}
	if (write(fd, &statefile_crc, sizeof(pg_crc32)) != sizeof(pg_crc32))
	{
		CloseTransientFile(fd);
		ereport(ERROR,
				(errcode_for_file_access(),
				 errmsg("could not write two-phase state file: %m")));
	}

	/*
	 * We must fsync the file because the end-of-replay checkpoint will not do
	 * so, there being no GXACT in shared memory yet to tell it to.
	 */
	if (pg_fsync(fd) != 0)
	{
		CloseTransientFile(fd);
		ereport(ERROR,
				(errcode_for_file_access(),
				 errmsg("could not fsync two-phase state file: %m")));
	}

	if (CloseTransientFile(fd) != 0)
		ereport(ERROR,
				(errcode_for_file_access(),
				 errmsg("could not close two-phase state file: %m")));
>>>>>>> e472b921
}

/*
 * CheckPointTwoPhase -- handle 2PC component of checkpointing.
 *
 * We must fsync the state file of any GXACT that is valid and has a PREPARE
 * LSN <= the checkpoint's redo horizon.  (If the gxact isn't valid yet or
 * has a later LSN, this checkpoint is not responsible for fsyncing it.)
 *
 * This is deliberately run as late as possible in the checkpoint sequence,
 * because GXACTs ordinarily have short lifespans, and so it is quite
 * possible that GXACTs that were valid at checkpoint start will no longer
 * exist if we wait a little bit.
 *
 * If a GXACT remains valid across multiple checkpoints, it'll be fsynced
 * each time.  This is considered unusual enough that we don't bother to
 * expend any extra code to avoid the redundant fsyncs.  (They should be
 * reasonably cheap anyway, since they won't cause I/O.)
 */
void
CheckPointTwoPhase(XLogRecPtr redo_horizon)
{
	/*
	 * I think this is not needed with the new two phase logic.
	 * We have already attached all the prepared transactions to
	 * the checkpoint record. For now, just return from this.
	 */
<<<<<<< HEAD
	return;
=======
	if (max_prepared_xacts <= 0)
		return;					/* nothing to do */

	TRACE_POSTGRESQL_TWOPHASE_CHECKPOINT_START();

	xids = (TransactionId *) palloc(max_prepared_xacts * sizeof(TransactionId));
	nxids = 0;

	LWLockAcquire(TwoPhaseStateLock, LW_SHARED);

	for (i = 0; i < TwoPhaseState->numPrepXacts; i++)
	{
		GlobalTransaction gxact = TwoPhaseState->prepXacts[i];
		PGXACT	   *pgxact = &ProcGlobal->allPgXact[gxact->pgprocno];

		if (gxact->valid &&
			gxact->prepare_lsn <= redo_horizon)
			xids[nxids++] = pgxact->xid;
	}

	LWLockRelease(TwoPhaseStateLock);

	for (i = 0; i < nxids; i++)
	{
		TransactionId xid = xids[i];
		int			fd;

		TwoPhaseFilePath(path, xid);

		fd = OpenTransientFile(path, O_RDWR | PG_BINARY, 0);
		if (fd < 0)
		{
			if (errno == ENOENT)
			{
				/* OK if gxact is no longer valid */
				if (!TransactionIdIsPrepared(xid))
					continue;
				/* Restore errno in case it was changed */
				errno = ENOENT;
			}
			ereport(ERROR,
					(errcode_for_file_access(),
					 errmsg("could not open two-phase state file \"%s\": %m",
							path)));
		}

		if (pg_fsync(fd) != 0)
		{
			CloseTransientFile(fd);
			ereport(ERROR,
					(errcode_for_file_access(),
					 errmsg("could not fsync two-phase state file \"%s\": %m",
							path)));
		}

		if (CloseTransientFile(fd) != 0)
			ereport(ERROR,
					(errcode_for_file_access(),
					 errmsg("could not close two-phase state file \"%s\": %m",
							path)));
	}

	pfree(xids);

	TRACE_POSTGRESQL_TWOPHASE_CHECKPOINT_DONE();
>>>>>>> e472b921
}

/*
 * PrescanPreparedTransactions
 *
 * This function will return the oldest valid XID, and will also set
 * the ShmemVariableCache->nextXid to the next available XID.
 *
 * This function is run during database startup, after we have completed
 * reading WAL.  ShmemVariableCache->nextXid has been set to one more than
 * the highest XID for which evidence exists in WAL. The
 * crashRecoverPostCheckpointPreparedTransactions_map_ht has already been
 * populated with all pre and post checkpoint inflight transactions.
 *
 * We will advance nextXid beyond any subxact XIDs belonging to valid
 * prepared xacts.  We need to do this since subxact commit doesn't
 * write a WAL entry, and so there might be no evidence in WAL of those
 * subxact XIDs.
 *
 * Our other responsibility is to determine and return the oldest valid XID
 * among the prepared xacts (if none, return ShmemVariableCache->nextXid).
 * This is needed to synchronize pg_subtrans startup properly.
 *
 * If xids_p and nxids_p are not NULL, pointer to a palloc'd array of all
 * top-level xids is stored in *xids_p. The number of entries in the array
 * is returned in *nxids_p.
 */
TransactionId
PrescanPreparedTransactions(TransactionId **xids_p, int *nxids_p)
{
	prpt_map	*entry = NULL;
	TransactionId origNextXid = ShmemVariableCache->nextXid;
	TransactionId result = origNextXid;
	XLogRecPtr *tfXLogRecPtr = NULL;
	XLogRecord *tfRecord = NULL;
	HASH_SEQ_STATUS hsStatus;
	TransactionId *xids = NULL;
	int			nxids = 0;
	int			allocsize = 0;

	if (crashRecoverPostCheckpointPreparedTransactions_map_ht != NULL)
	{
		hash_seq_init(&hsStatus,crashRecoverPostCheckpointPreparedTransactions_map_ht);

		entry = (prpt_map *)hash_seq_search(&hsStatus);

		if (entry != NULL)
			tfXLogRecPtr = (XLogRecPtr *) &entry->xlogrecptr;
	}

	while (tfXLogRecPtr != NULL)
	{
		TwoPhaseFileHeader *hdr;
		TransactionId xid;

		tfRecord = XLogReadRecord(tfXLogRecPtr, LOG, false);
		hdr = (TwoPhaseFileHeader *) XLogRecGetData(tfRecord);
		xid = hdr->xid;

		if (TransactionIdDidCommit(xid) == false && TransactionIdDidAbort(xid) == false)
		{
			TransactionId *subxids;
			int			i;

			/*
			 * Incorporate xid into the running-minimum result.
			 */
			if (TransactionIdPrecedes(xid, result))
				result = xid;

			/*
			 * Examine subtransaction XIDs ... they should all follow main
			 * XID, and they may force us to advance nextXid.
			 *
			 * We don't expect anyone else to modify nextXid, hence we don't
			 * need to hold a lock while examining it.	We still acquire the
			 * lock to modify it, though.
			 */
			subxids = (TransactionId *)
				((char *)hdr + MAXALIGN(sizeof(TwoPhaseFileHeader)));
			for (i = 0; i < hdr->nsubxacts; i++)
			{
				TransactionId subxid = subxids[i];

				Assert(TransactionIdFollows(subxid, xid));
				if (TransactionIdFollowsOrEquals(subxid,
												 ShmemVariableCache->nextXid))
				{
					LWLockAcquire(XidGenLock, LW_EXCLUSIVE);
					ShmemVariableCache->nextXid = subxid;
					TransactionIdAdvance(ShmemVariableCache->nextXid);
					LWLockRelease(XidGenLock);
				}
			}


			if (xids_p)
			{
				if (nxids == allocsize)
				{
					if (nxids == 0)
					{
						allocsize = 10;
						xids = palloc(allocsize * sizeof(TransactionId));
					}
					else
					{
						allocsize = allocsize * 2;
						xids = repalloc(xids, allocsize * sizeof(TransactionId));
					}
				}
				xids[nxids++] = xid;
			}
		}

		/* Get the next entry */
		entry = (prpt_map *)hash_seq_search(&hsStatus);

		if (entry != NULL)
			tfXLogRecPtr = (XLogRecPtr *) &entry->xlogrecptr;
		else
			tfXLogRecPtr = NULL;
	}

	if (xids_p)
	{
		*xids_p = xids;
		*nxids_p = nxids;
	}

	return result;
}

/*
 * StandbyRecoverPreparedTransactions
 *
 * Scan the pg_twophase directory and setup all the required information to
 * allow standby queries to treat prepared transactions as still active.
 * This is never called at the end of recovery - we use
 * RecoverPreparedTransactions() at that point.
 *
 * Currently we simply call SubTransSetParent() for any subxids of prepared
 * transactions. If overwriteOK is true, it's OK if some XIDs have already
 * been marked in pg_subtrans.
 */
void
StandbyRecoverPreparedTransactions(bool overwriteOK)
{
	elog(ERROR, "Hot Standby not supported");
}

/*
 * Retrieve all the prepared transactions on the checkpoint, and add them to
 * our local list.
 */
void
SetupCheckpointPreparedTransactionList(prepared_transaction_agg_state *ptas)
{
	prpt_map *m;
	Assert(ptas != NULL);

	m  = ptas->maps;

	for (int iPrep = 0; iPrep < ptas->count; iPrep++)
    {
		TransactionId xid;
		XLogRecPtr *tfXLogRecPtr;

		xid          = m[iPrep].xid;
		tfXLogRecPtr = &(m[iPrep]).xlogrecptr;
		add_recover_post_checkpoint_prepared_transactions_map_entry(xid, tfXLogRecPtr, "SetupCheckpointPreparedTransactionList: add entry to hash list");
	}
}

/*
 * RecoverPreparedTransactions
 *
 * Scan the global list of post checkpoint records  and reload shared-memory state for each
 * prepared transaction (reacquire locks, etc).  This is run during database
 * startup.
 */
void
RecoverPreparedTransactions(void)
{
	prpt_map   *entry        = NULL;
	XLogRecPtr *tfXLogRecPtr = NULL;
	XLogRecord *tfRecord     = NULL;
	LocalDistribXactData localDistribXactData;
	HASH_SEQ_STATUS hsStatus;
	bool		overwriteOK = false;

	if (crashRecoverPostCheckpointPreparedTransactions_map_ht != NULL)
	{
		hash_seq_init(&hsStatus,crashRecoverPostCheckpointPreparedTransactions_map_ht);

		entry = (prpt_map *)hash_seq_search(&hsStatus);

		if (entry != NULL)
			tfXLogRecPtr = (XLogRecPtr *) &entry->xlogrecptr;
	}

	while (tfXLogRecPtr != NULL)
	{
		TransactionId xid;
		char	   *buf;
		char	   *bufptr;
		TwoPhaseFileHeader *hdr;
		TransactionId *subxids;
		GlobalTransaction gxact;
		DistributedTransactionTimeStamp distribTimeStamp;
		DistributedTransactionId distribXid;
		int			i;

		tfRecord = XLogReadRecord(tfXLogRecPtr, LOG, false);

		buf = XLogRecGetData(tfRecord);

		/* Deconstruct header */
		hdr = (TwoPhaseFileHeader *) buf;
		xid = hdr->xid;

		ereport(LOG,
				(errmsg("recovering prepared transaction %u", xid)));

		bufptr = buf + MAXALIGN(sizeof(TwoPhaseFileHeader));
		subxids = (TransactionId *) bufptr;
		bufptr += MAXALIGN(hdr->nsubxacts * sizeof(TransactionId));
		bufptr += MAXALIGN(hdr->ncommitrels * sizeof(RelFileNodeWithStorageType));
		bufptr += MAXALIGN(hdr->nabortrels * sizeof(RelFileNodeWithStorageType));
		bufptr += MAXALIGN(hdr->ninvalmsgs * sizeof(SharedInvalidationMessage));

		/*
		 * It's possible that SubTransSetParent has been set before, if
		 * the prepared transaction generated xid assignment records. Test
		 * here must match one used in AssignTransactionId().
		 */
		if (InHotStandby && hdr->nsubxacts >= PGPROC_MAX_CACHED_SUBXIDS)
			overwriteOK = true;

		/*
		 * Reconstruct subtrans state for the transaction --- needed
		 * because pg_subtrans is not preserved over a restart.  Note that
		 * we are linking all the subtransactions directly to the
		 * top-level XID; there may originally have been a more complex
		 * hierarchy, but there's no need to restore that exactly.
		 */
		for (i = 0; i < hdr->nsubxacts; i++)
			SubTransSetParent(subxids[i], xid, overwriteOK);

		/*
		 * Crack open the gid to get the DTM start time and distributed
		 * transaction id.
		 */
		dtxCrackOpenGid(hdr->gid, &distribTimeStamp, &distribXid);

		/*
		 * Recreate its GXACT and dummy PGPROC
		 *
		 * Note: since we don't have the PREPARE record's WAL location at
		 * hand, we leave prepare_lsn zeroes.  This means the GXACT will
		 * be fsync'd on every future checkpoint.  We assume this
		 * situation is infrequent enough that the performance cost is
		 * negligible (especially since we know the state file has already
		 * been fsynced).
		 */
		localDistribXactData.state = LOCALDISTRIBXACT_STATE_ACTIVE;
		localDistribXactData.distribTimeStamp = distribTimeStamp;
		localDistribXactData.distribXid = distribXid;
		gxact = MarkAsPreparing(xid,
								&localDistribXactData,
								hdr->gid,
								hdr->prepared_at,
								hdr->owner,
								hdr->database,
								tfXLogRecPtr);
		GXactLoadSubxactData(gxact, hdr->nsubxacts, subxids);
		MarkAsPrepared(gxact);

		/*
		 * Recover other state (notably locks) using resource managers
		 */
		ProcessRecords(bufptr, xid, twophase_recover_callbacks);

		/* Get the next entry */
		entry = (prpt_map *)hash_seq_search(&hsStatus);

		if (entry != NULL)
			tfXLogRecPtr = (XLogRecPtr *) &entry->xlogrecptr;
		else
			tfXLogRecPtr = NULL;

	}  /* end while (xlogrecptr = (XLogRecPtr *)hash_seq_search(&hsStatus)) */
}

/*
 *	RecordTransactionCommitPrepared
 *
 * This is basically the same as RecordTransactionCommit: in particular,
 * we must set the delayChkpt flag to avoid a race condition.
 *
 * We know the transaction made at least one XLOG entry (its PREPARE),
 * so it is never possible to optimize out the commit record.
 */
static void
RecordTransactionCommitPrepared(TransactionId xid,
								const char *gid,
								int nchildren,
								TransactionId *children,
								int nrels,
							    RelFileNodeWithStorageType *rels,
								int ninvalmsgs,
								SharedInvalidationMessage *invalmsgs,
								bool initfileinval)
{
	XLogRecData rdata[4];
	int			lastrdata = 0;
	xl_xact_commit_prepared xlrec;
	XLogRecPtr	recptr;

	DistributedTransactionTimeStamp distribTimeStamp;
	DistributedTransactionId distribXid;

	START_CRIT_SECTION();

	/* See notes in RecordTransactionCommit */
	MyPgXact->delayChkpt = true;

	/*
	 * Crack open the gid to get the DTM start time and distributed
	 * transaction id.
	 */
	dtxCrackOpenGid(gid, &distribTimeStamp, &distribXid);

	/* Emit the XLOG commit record */
	xlrec.xid = xid;
	xlrec.distribTimeStamp = distribTimeStamp;
	xlrec.distribXid = distribXid;
	xlrec.crec.xtime = time(NULL);
	xlrec.crec.nrels = nrels;
	xlrec.crec.nsubxacts = nchildren;
	xlrec.crec.nmsgs = ninvalmsgs;

	rdata[0].data = (char *) (&xlrec);
	rdata[0].len = MinSizeOfXactCommitPrepared;
	rdata[0].buffer = InvalidBuffer;
	/* dump rels to delete */
	if (nrels > 0)
	{
		rdata[0].next = &(rdata[1]);
		rdata[1].data = (char *) rels;
		rdata[1].len = nrels * sizeof(RelFileNodeWithStorageType);
		rdata[1].buffer = InvalidBuffer;
		lastrdata = 1;
	}
	/* dump committed child Xids */
	if (nchildren > 0)
	{
		rdata[lastrdata].next = &(rdata[2]);
		rdata[2].data = (char *) children;
		rdata[2].len = nchildren * sizeof(TransactionId);
		rdata[2].buffer = InvalidBuffer;
		lastrdata = 2;
	}
	/* dump cache invalidation messages */
	if (ninvalmsgs > 0)
	{
		rdata[lastrdata].next = &(rdata[3]);
		rdata[3].data = (char *) invalmsgs;
		rdata[3].len = ninvalmsgs * sizeof(SharedInvalidationMessage);
		rdata[3].buffer = InvalidBuffer;
		lastrdata = 3;
	}
	rdata[lastrdata].next = NULL;

	SIMPLE_FAULT_INJECTOR(TwoPhaseTransactionCommitPrepared);

	recptr = XLogInsert(RM_XACT_ID, XLOG_XACT_COMMIT_PREPARED, rdata);

	/*
	 * We don't currently try to sleep before flush here ... nor is there any
	 * support for async commit of a prepared xact (the very idea is probably
	 * a contradiction)
	 */

	/* Flush XLOG to disk */
	XLogFlush(recptr);

<<<<<<< HEAD
	/*
	 * Wake up all walsenders to send WAL up to the COMMIT PREPARED record
	 * immediately if replication is enabled
	 */
	if (max_wal_senders > 0)
		WalSndWakeup();

	/* UNDONE: What are the locking issues here? */
	/*
	 * Mark the distributed transaction committed.
	 */
	DistributedLog_SetCommittedTree(xid, nchildren, children,
									distribTimeStamp,
									distribXid,
									/* isRedo */ false);

=======
>>>>>>> e472b921
	/* Mark the transaction committed in pg_clog */
	TransactionIdCommitTree(xid, nchildren, children);

	/* Checkpoint can proceed now */
	MyPgXact->delayChkpt = false;

	END_CRIT_SECTION();

	/*
	 * Wait for synchronous replication, if required.
	 *
	 * Note that at this stage we have marked clog, but still show as running
	 * in the procarray and continue to hold locks.
	 */
	SyncRepWaitForLSN(recptr);
}

/*
 *      RecordTransactionAbortPrepared
 *
 * This is basically the same as RecordTransactionAbort.
 *
 * We know the transaction made at least one XLOG entry (its PREPARE),
 * so it is never possible to optimize out the abort record.
 */
static void
RecordTransactionAbortPrepared(TransactionId xid,
							   int nchildren,
							   TransactionId *children,
							   int nrels,
							   RelFileNodeWithStorageType *rels)
{
	XLogRecData rdata[3];
	int                     lastrdata = 0;
	xl_xact_abort_prepared xlrec;
	XLogRecPtr      recptr;

	/*
	 * Catch the scenario where we aborted partway through
	 * RecordTransactionCommitPrepared ...
	 */
	if (TransactionIdDidCommit(xid))
		elog(PANIC, "cannot abort transaction %u, it was already committed",
			 xid);

	START_CRIT_SECTION();

	/* Emit the XLOG abort record */
	xlrec.xid = xid;
	xlrec.arec.xact_time = GetCurrentTimestamp();
	xlrec.arec.nrels = nrels;
	xlrec.arec.nsubxacts = nchildren;
	rdata[0].data = (char *) (&xlrec);
	rdata[0].len = MinSizeOfXactAbortPrepared;
	rdata[0].buffer = InvalidBuffer;
	/* dump rels to delete */
	if (nrels > 0)
	{
		rdata[0].next = &(rdata[1]);
		rdata[1].data = (char *) rels;
		rdata[1].len = nrels * sizeof(RelFileNodeWithStorageType);
		rdata[1].buffer = InvalidBuffer;
		lastrdata = 1;
	}
	/* dump committed child Xids */
	if (nchildren > 0)
	{
		rdata[lastrdata].next = &(rdata[2]);
		rdata[2].data = (char *) children;
		rdata[2].len = nchildren * sizeof(TransactionId);
		rdata[2].buffer = InvalidBuffer;
		lastrdata = 2;
	}
	rdata[lastrdata].next = NULL;

	SIMPLE_FAULT_INJECTOR(TwoPhaseTransactionAbortPrepared);

	recptr = XLogInsert(RM_XACT_ID, XLOG_XACT_ABORT_PREPARED, rdata);

	/* Always flush, since we're about to remove the 2PC state file */
	XLogFlush(recptr);

	if (max_wal_senders > 0)
		WalSndWakeup();

	/*
	 * Mark the transaction aborted in clog.  This is not absolutely necessary
	 * but we may as well do it while we are here.
	 */
	TransactionIdAbortTree(xid, nchildren, children);

	END_CRIT_SECTION();

	/*
	 * Wait for synchronous replication, if required.
	 *
	 * Note that at this stage we have marked clog, but still show as running
	 * in the procarray and continue to hold locks.
	 */
	Assert(recptr.xrecoff != 0);
	SyncRepWaitForLSN(recptr);
}

/*
 * This function will gather up all the current prepared transaction xlog pointers,
 * and pass that information back to the caller.
 */
void
getTwoPhasePreparedTransactionData(prepared_transaction_agg_state **ptas, char *caller)
{
	int			numberOfPrepareXacts     = TwoPhaseState->numPrepXacts;
	GlobalTransaction *globalTransactionArray   = TwoPhaseState->prepXacts;
	TransactionId xid;
	XLogRecPtr *recordPtr = NULL;
	int			maxCount;

	Assert(*ptas == NULL);

	TwoPhaseAddPreparedTransactionInit(ptas, &maxCount);

	for (int i = 0; i < numberOfPrepareXacts; i++)
    {
		GlobalTransaction gxact = globalTransactionArray[i];
		if (gxact->valid == false)
			/* Skip any invalid prepared transacitons. */
			continue;
		xid 	  = ProcGlobal->allPgXact[gxact->pgprocno].xid;
		recordPtr = &gxact->prepare_begin_lsn;

		TwoPhaseAddPreparedTransaction(ptas,
									   &maxCount,
									   xid,
									   recordPtr,
									   caller);
    }
}  /* end getTwoPhasePreparedTransactionData */


/*
 * This function will allocate enough space to accomidate maxCount values.
 */
void
TwoPhaseAddPreparedTransactionInit(prepared_transaction_agg_state **ptas,
								   int *maxCount)
{
	int			len;

	Assert (*ptas == NULL);

	*maxCount = 10;         // Start off with at least this much room.
	len = PREPARED_TRANSACTION_CHECKPOINT_BYTES(*maxCount);
	*ptas = (prepared_transaction_agg_state*)palloc0(len);

}  /* end TwoPhaseAddPreparedTransactionInit */


/*
 * This function adds another entry to the list of prepared transactions.
 */
void
TwoPhaseAddPreparedTransaction(prepared_transaction_agg_state **ptas,
							   int *maxCount,
							   TransactionId xid,
							   XLogRecPtr *xlogPtr,
							   char *caller)
{
	int			len;
	int			count;
	prpt_map   *m;

	Assert(*ptas != NULL);
	Assert(*maxCount > 0);

	count = (*ptas)->count;
	Assert(count <= *maxCount);

	if (count == *maxCount)
    {
		prepared_transaction_agg_state *oldPtas;

		oldPtas = *ptas;

		(*maxCount) *= 2;               // Double.
		len = PREPARED_TRANSACTION_CHECKPOINT_BYTES(*maxCount);
		*ptas = (prepared_transaction_agg_state*)palloc0(len);
		memcpy(*ptas, oldPtas, PREPARED_TRANSACTION_CHECKPOINT_BYTES(count));
		pfree(oldPtas);
	}

	m = &(*ptas)->maps[count];
	m->xid = xid;
	m->xlogrecptr.xlogid = xlogPtr->xlogid;
	m->xlogrecptr.xrecoff = xlogPtr->xrecoff;

	(*ptas)->count++;
}  /* end TwoPhaseAddPreparedTransaction */


/*
 * Return a pointer to the oldest XLogRecPtr in the list or NULL if the list
 * is empty.
 */
XLogRecPtr *
getTwoPhaseOldestPreparedTransactionXLogRecPtr(XLogRecData *rdata)
{
	prepared_transaction_agg_state *ptas = (prepared_transaction_agg_state *)rdata->data;
	int			map_count = ptas->count;
	prpt_map   *m = ptas->maps;
	XLogRecPtr *oldest = NULL;

	if (map_count > 0)
    {
		oldest = &(m[0].xlogrecptr);
		for (int i = 1; i < map_count; i++)
        {
			if (XLByteLE(m[i].xlogrecptr, *oldest))
				oldest = &(m[i].xlogrecptr);
		}
	}

	return oldest;

}  /* end getTwoPhaseOldestPreparedTransactionXLogRecPtr */<|MERGE_RESOLUTION|>--- conflicted
+++ resolved
@@ -41,14 +41,12 @@
 #include <time.h>
 #include <unistd.h>
 
-<<<<<<< HEAD
 #include "access/distributedlog.h"
 #include "access/heapam.h"
 #include "access/htup.h"
-=======
 #include "access/htup_details.h"
->>>>>>> e472b921
 #include "access/subtrans.h"
+#include "access/timeline.h"
 #include "access/transam.h"
 #include "access/twophase.h"
 #include "access/twophase_rmgr.h"
@@ -420,7 +418,7 @@
 				LocalDistribXactData *localDistribXactRef,
 				const char *gid,
 				TimestampTz prepared_at, Oid owner, Oid databaseid
-                , XLogRecPtr *xlogrecptr)
+                , XLogRecPtr xlogrecptr)
 {
 	GlobalTransaction gxact;
 	int	i;
@@ -508,23 +506,8 @@
 
 	gxact->prepared_at = prepared_at;
 	/* initialize LSN to 0 (start of WAL) */
-<<<<<<< HEAD
-	gxact->prepare_lsn.xlogid = 0;
-	gxact->prepare_lsn.xrecoff = 0;
-	if (xlogrecptr == NULL)
-	{
-		gxact->prepare_begin_lsn.xlogid = 0;
-		gxact->prepare_begin_lsn.xrecoff = 0;
-	}
-	else
-	{
-		gxact->prepare_begin_lsn.xlogid = xlogrecptr->xlogid;
-		gxact->prepare_begin_lsn.xrecoff = xlogrecptr->xrecoff;
-		/* Assert(xlogrecptr->xrecoff > 0 || xlogrecptr->xlogid > 0); */
-	}
-=======
 	gxact->prepare_lsn = 0;
->>>>>>> e472b921
+	gxact->prepare_begin_lsn = xlogrecptr;	/* might be invalid */
 	gxact->owner = owner;
 	gxact->locking_backend = MyBackendId;
 	gxact->valid = false;
@@ -898,11 +881,7 @@
 	LWLockRelease(TwoPhaseStateLock);
 
 	if (result == NULL)			/* should not happen */
-<<<<<<< HEAD
-		elog(ERROR, "failed to find dummy PGPROC for xid %u (%d entries)", xid, TwoPhaseState->numPrepXacts);
-=======
 		elog(ERROR, "failed to find GlobalTransaction for xid %u", xid);
->>>>>>> e472b921
 
 	cached_xid = xid;
 	cached_gxact = result;
@@ -1155,73 +1134,8 @@
 	 */
 	TwoPhaseFilePath(path, xid);
 
-<<<<<<< HEAD
 	/*
 	 * We have to set inCommit here, too; otherwise a checkpoint starting
-=======
-	fd = OpenTransientFile(path,
-						   O_CREAT | O_EXCL | O_WRONLY | PG_BINARY,
-						   S_IRUSR | S_IWUSR);
-	if (fd < 0)
-		ereport(ERROR,
-				(errcode_for_file_access(),
-				 errmsg("could not create two-phase state file \"%s\": %m",
-						path)));
-
-	/* Write data to file, and calculate CRC as we pass over it */
-	INIT_CRC32(statefile_crc);
-
-	for (record = records.head; record != NULL; record = record->next)
-	{
-		COMP_CRC32(statefile_crc, record->data, record->len);
-		if ((write(fd, record->data, record->len)) != record->len)
-		{
-			CloseTransientFile(fd);
-			ereport(ERROR,
-					(errcode_for_file_access(),
-					 errmsg("could not write two-phase state file: %m")));
-		}
-	}
-
-	FIN_CRC32(statefile_crc);
-
-	/*
-	 * Write a deliberately bogus CRC to the state file; this is just paranoia
-	 * to catch the case where four more bytes will run us out of disk space.
-	 */
-	bogus_crc = ~statefile_crc;
-
-	if ((write(fd, &bogus_crc, sizeof(pg_crc32))) != sizeof(pg_crc32))
-	{
-		CloseTransientFile(fd);
-		ereport(ERROR,
-				(errcode_for_file_access(),
-				 errmsg("could not write two-phase state file: %m")));
-	}
-
-	/* Back up to prepare for rewriting the CRC */
-	if (lseek(fd, -((off_t) sizeof(pg_crc32)), SEEK_CUR) < 0)
-	{
-		CloseTransientFile(fd);
-		ereport(ERROR,
-				(errcode_for_file_access(),
-				 errmsg("could not seek in two-phase state file: %m")));
-	}
-
-	/*
-	 * The state file isn't valid yet, because we haven't written the correct
-	 * CRC yet.  Before we do that, insert entry in WAL and flush it to disk.
-	 *
-	 * Between the time we have written the WAL entry and the time we write
-	 * out the correct state file CRC, we have an inconsistency: the xact is
-	 * prepared according to WAL but not according to our on-disk state. We
-	 * use a critical section to force a PANIC if we are unable to complete
-	 * the write --- then, WAL replay should repair the inconsistency.	The
-	 * odds of a PANIC actually occurring should be very tiny given that we
-	 * were able to write the bogus CRC above.
-	 *
-	 * We have to set delayChkpt here, too; otherwise a checkpoint starting
->>>>>>> e472b921
 	 * immediately after the WAL record is inserted could complete without
 	 * fsync'ing our state file.  (This is essentially the same kind of race
 	 * condition as the COMMIT-to-clog-write case that RecordTransactionCommit
@@ -1255,29 +1169,6 @@
 	/*
 	 * Now we may update the CLOG, if we wrote COMMIT record above
 	 */
-
-<<<<<<< HEAD
-	/*
-	 * Wake up all walsenders to send WAL up to the PREPARE record immediately
-	 * if replication is enabled
-	 */
-	if (max_wal_senders > 0)
-		WalSndWakeup();
-=======
-	/* write correct CRC and close file */
-	if ((write(fd, &statefile_crc, sizeof(pg_crc32))) != sizeof(pg_crc32))
-	{
-		CloseTransientFile(fd);
-		ereport(ERROR,
-				(errcode_for_file_access(),
-				 errmsg("could not write two-phase state file: %m")));
-	}
-
-	if (CloseTransientFile(fd) != 0)
-		ereport(ERROR,
-				(errcode_for_file_access(),
-				 errmsg("could not close two-phase state file: %m")));
->>>>>>> e472b921
 
 	/*
 	 * Mark the prepared transaction as valid.	As soon as xact.c marks
@@ -1318,7 +1209,7 @@
 	 * Note that at this stage we have marked the prepare, but still show as
 	 * running in the procarray (twice!) and continue to hold locks.
 	 */
-	Assert(gxact->prepare_lsn.xrecoff != 0);
+	Assert(gxact->prepare_lsn != 0);
 	SyncRepWaitForLSN(gxact->prepare_lsn);
 
 	records.tail = records.head = NULL;
@@ -1342,115 +1233,6 @@
 		save_state_data(data, len);
 }
 
-<<<<<<< HEAD
-=======
-
-/*
- * Read and validate the state file for xid.
- *
- * If it looks OK (has a valid magic number and CRC), return the palloc'd
- * contents of the file.  Otherwise return NULL.
- */
-static char *
-ReadTwoPhaseFile(TransactionId xid, bool give_warnings)
-{
-	char		path[MAXPGPATH];
-	char	   *buf;
-	TwoPhaseFileHeader *hdr;
-	int			fd;
-	struct stat stat;
-	uint32		crc_offset;
-	pg_crc32	calc_crc,
-				file_crc;
-
-	TwoPhaseFilePath(path, xid);
-
-	fd = OpenTransientFile(path, O_RDONLY | PG_BINARY, 0);
-	if (fd < 0)
-	{
-		if (give_warnings)
-			ereport(WARNING,
-					(errcode_for_file_access(),
-					 errmsg("could not open two-phase state file \"%s\": %m",
-							path)));
-		return NULL;
-	}
-
-	/*
-	 * Check file length.  We can determine a lower bound pretty easily. We
-	 * set an upper bound to avoid palloc() failure on a corrupt file, though
-	 * we can't guarantee that we won't get an out of memory error anyway,
-	 * even on a valid file.
-	 */
-	if (fstat(fd, &stat))
-	{
-		CloseTransientFile(fd);
-		if (give_warnings)
-			ereport(WARNING,
-					(errcode_for_file_access(),
-					 errmsg("could not stat two-phase state file \"%s\": %m",
-							path)));
-		return NULL;
-	}
-
-	if (stat.st_size < (MAXALIGN(sizeof(TwoPhaseFileHeader)) +
-						MAXALIGN(sizeof(TwoPhaseRecordOnDisk)) +
-						sizeof(pg_crc32)) ||
-		stat.st_size > MaxAllocSize)
-	{
-		CloseTransientFile(fd);
-		return NULL;
-	}
-
-	crc_offset = stat.st_size - sizeof(pg_crc32);
-	if (crc_offset != MAXALIGN(crc_offset))
-	{
-		CloseTransientFile(fd);
-		return NULL;
-	}
-
-	/*
-	 * OK, slurp in the file.
-	 */
-	buf = (char *) palloc(stat.st_size);
-
-	if (read(fd, buf, stat.st_size) != stat.st_size)
-	{
-		CloseTransientFile(fd);
-		if (give_warnings)
-			ereport(WARNING,
-					(errcode_for_file_access(),
-					 errmsg("could not read two-phase state file \"%s\": %m",
-							path)));
-		pfree(buf);
-		return NULL;
-	}
-
-	CloseTransientFile(fd);
-
-	hdr = (TwoPhaseFileHeader *) buf;
-	if (hdr->magic != TWOPHASE_MAGIC || hdr->total_len != stat.st_size)
-	{
-		pfree(buf);
-		return NULL;
-	}
-
-	INIT_CRC32(calc_crc);
-	COMP_CRC32(calc_crc, buf, crc_offset);
-	FIN_CRC32(calc_crc);
-
-	file_crc = *((pg_crc32 *) (buf + crc_offset));
-
-	if (!EQ_CRC32(calc_crc, file_crc))
-	{
-		pfree(buf);
-		return NULL;
-	}
-
-	return buf;
-}
-
->>>>>>> e472b921
 /*
  * Confirms an xid is prepared, during recovery
  */
@@ -1485,6 +1267,84 @@
 
 	return result;
 #endif
+}
+
+
+typedef struct XLogPageReadPrivate
+{
+	int			readFile;
+	XLogSegNo	readSegNo;
+} XLogPageReadPrivate;
+
+/*
+ * This is simpler than XLogPageRead: no retry logic is needed, as the WAL should be
+ * present in pg_xlog.
+ */
+static int
+twophase_XLogPageRead(XLogReaderState *xlogreader, XLogRecPtr targetPagePtr, int reqLen,
+					  XLogRecPtr targetRecPtr, char *readBuf, TimeLineID *readTLI)
+{
+	XLogPageReadPrivate *private =
+	(XLogPageReadPrivate *) xlogreader->private_data;
+	uint32		targetPageOff;
+	XLogSegNo targetSegNo PG_USED_FOR_ASSERTS_ONLY;
+	char		path[MAXPGPATH];
+
+	XLByteToSeg(targetPagePtr, targetSegNo);
+	targetPageOff = targetPagePtr % XLogSegSize;
+
+	/*
+	 * See if we need to switch to a new segment because the requested record
+	 * is not in the currently open one.
+	 */
+	if (private->readFile >= 0 && !XLByteInSeg(targetPagePtr, private->readSegNo))
+	{
+		elogif(debug_xlog_record_read, LOG,
+			   "twophase xlog page read -- Requested record %X/%X does not exist in"
+			   "current read xlog file (readsegno " UINT64_FORMAT ")",
+			   (uint32) (targetRecPtr >> 32), (uint32) targetRecPtr,
+			   private->readSegNo);
+
+		close(private->readFile);
+		private->readFile = -1;
+	}
+
+	XLByteToSeg(targetPagePtr, private->readSegNo);
+
+	elogif(debug_xlog_record_read, LOG,
+		   "twophase xlog page read -- Requested record %X/%X has "
+		   "targetsegno " UINT64_FORMAT ", targetpageoff %u",
+		   (uint32) (targetRecPtr >> 32), (uint32) targetRecPtr,
+		   private->readSegNo, targetPageOff);
+
+	if (private->readFile == -1)
+	{
+		// GPDB_93_MERGE_FIXME: Is ThisTimeLineID correct here? Do we need to
+		// fetch prepare records for past timelines, after promotion?
+
+		XLogFilePath(path, ThisTimeLineID, private->readSegNo);
+
+		private->readFile = BasicOpenFile(path, O_RDONLY | PG_BINARY, 0);
+		if (private->readFile < 0)
+			ereport(ERROR,
+					(errcode_for_file_access(),
+					 errmsg("could not open file \"%s\": %m", path)));
+	}
+
+	/* Read the requested page */
+	if (lseek(private->readFile, (off_t) targetPageOff, SEEK_SET) < 0)
+		ereport(ERROR,
+				(errcode_for_file_access(),
+				 errmsg("could not seek in log segment %s to offset %u: %m",
+						path, targetPageOff)));
+
+	if (read(private->readFile, readBuf, XLOG_BLCKSZ) != XLOG_BLCKSZ)
+		ereport(ERROR,
+				(errcode_for_file_access(),
+				 errmsg("could not read from log segment %s, offset %u: %m",
+						path, targetPageOff)));
+
+	return reqLen;
 }
 
 /*
@@ -1509,6 +1369,9 @@
 	SharedInvalidationMessage *invalmsgs;
 	int			i;
 
+	XLogReaderState *xlogreader;
+	struct XLogPageReadPrivate private;
+	char	   *errormsg;
     XLogRecPtr   tfXLogRecPtr;
     XLogRecord  *tfRecord  = NULL;
 
@@ -1558,12 +1421,24 @@
     XLogReadRecoveryCommandFile(DEBUG5);
 
     /* Now we can determine the list of expected TLIs */
-    expectedTLIs = XLogReadTimeLineHistory(ThisTimeLineID);
-
+    expectedTLIs = readTimeLineHistory(ThisTimeLineID);
 
     /* get the two phase information from the xlog */
-	XLogCloseReadRecord();
-	tfRecord = XLogReadRecord(&tfXLogRecPtr, LOG, false);
+	/*
+	 * GPDB_93_MERGE_FIXME: GPDB used to do XLogCloseReadRecord() and then read,
+	 * do we need to perform something similar with new interface.
+	 *
+	 * GPDB_93_MERGE_FIXME: It's a bit inefficient to allocate a new XLogReader
+	 * object for every call. We could avoid opening+closing every WAL segment,
+	 * if we kept the XLogReader object around. Or reused xlog.c's openLogFile
+	 * file descriptor here.
+	 */
+
+	private.readFile = -1;
+	private.readSegNo = 0;
+	xlogreader = XLogReaderAllocate(&twophase_XLogPageRead, &private);
+
+	tfRecord = XLogReadRecord(xlogreader, tfXLogRecPtr, &errormsg);
 	if (tfRecord == NULL)
 	{
 		/*
@@ -1571,25 +1446,17 @@
 		 * Failover is required, hopefully mirror is in healthy state.
 		 */
 		ereport(WARNING,
-				(errmsg("primary failure, "
-						"xlog record is invalid, "
-						"failover requested"),
+				(errmsg("primary failure, xlog record is invalid, failover requested"),
 				 errhint("run gprecoverseg to re-establish mirror connectivity")));
 
 		ereport(ERROR,
 				(errcode(ERRCODE_DATA_CORRUPTED),
 				 errmsg("xlog record is invalid"),
+				 errdetail("%s", errormsg),
 				 errSendAlert(true)));
 	}
 
 	buf = XLogRecGetData(tfRecord);
-
-	if (buf == NULL)
-		ereport(ERROR,
-				(errcode(ERRCODE_DATA_CORRUPTED),
-				 errmsg("two-phase state information for transaction %u is corrupt",
-						xid),
-				 errSendAlert(true)));
 
 	/*
 	 * Disassemble the header area
@@ -1701,6 +1568,11 @@
 
 	/* Need to figure out the memory allocation and deallocationfor "buffer". For now, just let it leak. */
 
+
+	XLogReaderFree(xlogreader);
+	if (private.readFile != -1)
+		close(private.readFile);
+
 	return true;
 }
 
@@ -1751,62 +1623,7 @@
 RecreateTwoPhaseFile(TransactionId xid, void *content, int len,
 					 XLogRecPtr *xlogrecptr)
 {
-<<<<<<< HEAD
 	add_recover_post_checkpoint_prepared_transactions_map_entry(xid, xlogrecptr, "RecreateTwoPhaseFile: add entry to hash list");
-=======
-	char		path[MAXPGPATH];
-	pg_crc32	statefile_crc;
-	int			fd;
-
-	/* Recompute CRC */
-	INIT_CRC32(statefile_crc);
-	COMP_CRC32(statefile_crc, content, len);
-	FIN_CRC32(statefile_crc);
-
-	TwoPhaseFilePath(path, xid);
-
-	fd = OpenTransientFile(path,
-						   O_CREAT | O_TRUNC | O_WRONLY | PG_BINARY,
-						   S_IRUSR | S_IWUSR);
-	if (fd < 0)
-		ereport(ERROR,
-				(errcode_for_file_access(),
-				 errmsg("could not recreate two-phase state file \"%s\": %m",
-						path)));
-
-	/* Write content and CRC */
-	if (write(fd, content, len) != len)
-	{
-		CloseTransientFile(fd);
-		ereport(ERROR,
-				(errcode_for_file_access(),
-				 errmsg("could not write two-phase state file: %m")));
-	}
-	if (write(fd, &statefile_crc, sizeof(pg_crc32)) != sizeof(pg_crc32))
-	{
-		CloseTransientFile(fd);
-		ereport(ERROR,
-				(errcode_for_file_access(),
-				 errmsg("could not write two-phase state file: %m")));
-	}
-
-	/*
-	 * We must fsync the file because the end-of-replay checkpoint will not do
-	 * so, there being no GXACT in shared memory yet to tell it to.
-	 */
-	if (pg_fsync(fd) != 0)
-	{
-		CloseTransientFile(fd);
-		ereport(ERROR,
-				(errcode_for_file_access(),
-				 errmsg("could not fsync two-phase state file: %m")));
-	}
-
-	if (CloseTransientFile(fd) != 0)
-		ereport(ERROR,
-				(errcode_for_file_access(),
-				 errmsg("could not close two-phase state file: %m")));
->>>>>>> e472b921
 }
 
 /*
@@ -1834,75 +1651,7 @@
 	 * We have already attached all the prepared transactions to
 	 * the checkpoint record. For now, just return from this.
 	 */
-<<<<<<< HEAD
 	return;
-=======
-	if (max_prepared_xacts <= 0)
-		return;					/* nothing to do */
-
-	TRACE_POSTGRESQL_TWOPHASE_CHECKPOINT_START();
-
-	xids = (TransactionId *) palloc(max_prepared_xacts * sizeof(TransactionId));
-	nxids = 0;
-
-	LWLockAcquire(TwoPhaseStateLock, LW_SHARED);
-
-	for (i = 0; i < TwoPhaseState->numPrepXacts; i++)
-	{
-		GlobalTransaction gxact = TwoPhaseState->prepXacts[i];
-		PGXACT	   *pgxact = &ProcGlobal->allPgXact[gxact->pgprocno];
-
-		if (gxact->valid &&
-			gxact->prepare_lsn <= redo_horizon)
-			xids[nxids++] = pgxact->xid;
-	}
-
-	LWLockRelease(TwoPhaseStateLock);
-
-	for (i = 0; i < nxids; i++)
-	{
-		TransactionId xid = xids[i];
-		int			fd;
-
-		TwoPhaseFilePath(path, xid);
-
-		fd = OpenTransientFile(path, O_RDWR | PG_BINARY, 0);
-		if (fd < 0)
-		{
-			if (errno == ENOENT)
-			{
-				/* OK if gxact is no longer valid */
-				if (!TransactionIdIsPrepared(xid))
-					continue;
-				/* Restore errno in case it was changed */
-				errno = ENOENT;
-			}
-			ereport(ERROR,
-					(errcode_for_file_access(),
-					 errmsg("could not open two-phase state file \"%s\": %m",
-							path)));
-		}
-
-		if (pg_fsync(fd) != 0)
-		{
-			CloseTransientFile(fd);
-			ereport(ERROR,
-					(errcode_for_file_access(),
-					 errmsg("could not fsync two-phase state file \"%s\": %m",
-							path)));
-		}
-
-		if (CloseTransientFile(fd) != 0)
-			ereport(ERROR,
-					(errcode_for_file_access(),
-					 errmsg("could not close two-phase state file \"%s\": %m",
-							path)));
-	}
-
-	pfree(xids);
-
-	TRACE_POSTGRESQL_TWOPHASE_CHECKPOINT_DONE();
->>>>>>> e472b921
 }
 
 /*
@@ -1936,12 +1685,15 @@
 	prpt_map	*entry = NULL;
 	TransactionId origNextXid = ShmemVariableCache->nextXid;
 	TransactionId result = origNextXid;
-	XLogRecPtr *tfXLogRecPtr = NULL;
+	XLogRecPtr tfXLogRecPtr = InvalidXLogRecPtr;
 	XLogRecord *tfRecord = NULL;
 	HASH_SEQ_STATUS hsStatus;
 	TransactionId *xids = NULL;
 	int			nxids = 0;
 	int			allocsize = 0;
+	XLogReaderState *xlogreader;
+	struct XLogPageReadPrivate private;
+	char	   *errormsg;
 
 	if (crashRecoverPostCheckpointPreparedTransactions_map_ht != NULL)
 	{
@@ -1950,17 +1702,37 @@
 		entry = (prpt_map *)hash_seq_search(&hsStatus);
 
 		if (entry != NULL)
-			tfXLogRecPtr = (XLogRecPtr *) &entry->xlogrecptr;
-	}
-
-	while (tfXLogRecPtr != NULL)
+			tfXLogRecPtr = entry->xlogrecptr;
+	}
+
+	private.readFile = -1;
+	private.readSegNo = 0;
+	xlogreader = XLogReaderAllocate(&twophase_XLogPageRead, &private);
+
+	while (tfXLogRecPtr != InvalidXLogRecPtr)
 	{
 		TwoPhaseFileHeader *hdr;
 		TransactionId xid;
 
-		tfRecord = XLogReadRecord(tfXLogRecPtr, LOG, false);
+		tfRecord = XLogReadRecord(xlogreader, tfXLogRecPtr, &errormsg);
 		hdr = (TwoPhaseFileHeader *) XLogRecGetData(tfRecord);
 		xid = hdr->xid;
+
+		if (tfRecord == NULL)
+		{
+			if (errormsg)
+				ereport(WARNING,
+						(errmsg("%s", errormsg)));
+			else
+				ereport(WARNING,
+						(errmsg("could not load prepare WAL record for distributed transaction")));
+
+			ereport(ERROR,
+					(errcode(ERRCODE_DATA_CORRUPTED),
+					 errmsg("xlog record is invalid"),
+					 errormsg ? (errdetail("%s", errormsg)) : 0,
+					 errSendAlert(true)));
+		}
 
 		if (TransactionIdDidCommit(xid) == false && TransactionIdDidAbort(xid) == false)
 		{
@@ -2019,13 +1791,17 @@
 		}
 
 		/* Get the next entry */
-		entry = (prpt_map *)hash_seq_search(&hsStatus);
+		entry = (prpt_map *) hash_seq_search(&hsStatus);
 
 		if (entry != NULL)
-			tfXLogRecPtr = (XLogRecPtr *) &entry->xlogrecptr;
+			tfXLogRecPtr = entry->xlogrecptr;
 		else
-			tfXLogRecPtr = NULL;
-	}
+			tfXLogRecPtr = InvalidXLogRecPtr;
+	}
+
+	XLogReaderFree(xlogreader);
+	if (private.readFile != -1)
+		close(private.readFile);
 
 	if (xids_p)
 	{
@@ -2088,11 +1864,18 @@
 RecoverPreparedTransactions(void)
 {
 	prpt_map   *entry        = NULL;
-	XLogRecPtr *tfXLogRecPtr = NULL;
+	XLogRecPtr tfXLogRecPtr = InvalidXLogRecPtr;
 	XLogRecord *tfRecord     = NULL;
 	LocalDistribXactData localDistribXactData;
 	HASH_SEQ_STATUS hsStatus;
 	bool		overwriteOK = false;
+	XLogReaderState *xlogreader;
+	struct XLogPageReadPrivate private;
+	char	   *errormsg;
+
+	private.readFile = -1;
+	private.readSegNo = 0;
+	xlogreader = XLogReaderAllocate(&twophase_XLogPageRead, &private);
 
 	if (crashRecoverPostCheckpointPreparedTransactions_map_ht != NULL)
 	{
@@ -2101,10 +1884,10 @@
 		entry = (prpt_map *)hash_seq_search(&hsStatus);
 
 		if (entry != NULL)
-			tfXLogRecPtr = (XLogRecPtr *) &entry->xlogrecptr;
-	}
-
-	while (tfXLogRecPtr != NULL)
+			tfXLogRecPtr = entry->xlogrecptr;
+	}
+
+	while (tfXLogRecPtr != InvalidXLogRecPtr)
 	{
 		TransactionId xid;
 		char	   *buf;
@@ -2116,7 +1899,15 @@
 		DistributedTransactionId distribXid;
 		int			i;
 
-		tfRecord = XLogReadRecord(tfXLogRecPtr, LOG, false);
+		tfRecord = XLogReadRecord(xlogreader, tfXLogRecPtr, &errormsg);
+		if (!tfRecord)
+		{
+			ereport(ERROR,
+					(errcode(ERRCODE_DATA_CORRUPTED),
+					 errmsg("xlog record is invalid"),
+					 errdetail("%s", errormsg),
+					 errSendAlert(true)));
+		}
 
 		buf = XLogRecGetData(tfRecord);
 
@@ -2190,11 +1981,15 @@
 		entry = (prpt_map *)hash_seq_search(&hsStatus);
 
 		if (entry != NULL)
-			tfXLogRecPtr = (XLogRecPtr *) &entry->xlogrecptr;
+			tfXLogRecPtr = entry->xlogrecptr;
 		else
-			tfXLogRecPtr = NULL;
+			tfXLogRecPtr = InvalidXLogRecPtr;
 
 	}  /* end while (xlogrecptr = (XLogRecPtr *)hash_seq_search(&hsStatus)) */
+
+	XLogReaderFree(xlogreader);
+	if (private.readFile != -1)
+		close(private.readFile);
 }
 
 /*
@@ -2290,14 +2085,6 @@
 	/* Flush XLOG to disk */
 	XLogFlush(recptr);
 
-<<<<<<< HEAD
-	/*
-	 * Wake up all walsenders to send WAL up to the COMMIT PREPARED record
-	 * immediately if replication is enabled
-	 */
-	if (max_wal_senders > 0)
-		WalSndWakeup();
-
 	/* UNDONE: What are the locking issues here? */
 	/*
 	 * Mark the distributed transaction committed.
@@ -2307,8 +2094,6 @@
 									distribXid,
 									/* isRedo */ false);
 
-=======
->>>>>>> e472b921
 	/* Mark the transaction committed in pg_clog */
 	TransactionIdCommitTree(xid, nchildren, children);
 
@@ -2391,9 +2176,6 @@
 	/* Always flush, since we're about to remove the 2PC state file */
 	XLogFlush(recptr);
 
-	if (max_wal_senders > 0)
-		WalSndWakeup();
-
 	/*
 	 * Mark the transaction aborted in clog.  This is not absolutely necessary
 	 * but we may as well do it while we are here.
@@ -2408,7 +2190,7 @@
 	 * Note that at this stage we have marked clog, but still show as running
 	 * in the procarray and continue to hold locks.
 	 */
-	Assert(recptr.xrecoff != 0);
+	Assert(recptr != 0);
 	SyncRepWaitForLSN(recptr);
 }
 
@@ -2500,8 +2282,7 @@
 
 	m = &(*ptas)->maps[count];
 	m->xid = xid;
-	m->xlogrecptr.xlogid = xlogPtr->xlogid;
-	m->xlogrecptr.xrecoff = xlogPtr->xrecoff;
+	m->xlogrecptr = *xlogPtr;
 
 	(*ptas)->count++;
 }  /* end TwoPhaseAddPreparedTransaction */
@@ -2524,7 +2305,7 @@
 		oldest = &(m[0].xlogrecptr);
 		for (int i = 1; i < map_count; i++)
         {
-			if (XLByteLE(m[i].xlogrecptr, *oldest))
+			if (m[i].xlogrecptr <= *oldest)
 				oldest = &(m[i].xlogrecptr);
 		}
 	}
