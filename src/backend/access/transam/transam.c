--- conflicted
+++ resolved
@@ -25,20 +25,11 @@
 #include "utils/tqual.h"
 
 
-<<<<<<< HEAD
 /*
  * Single-item cache for results of TransactionLogFetch.  It's worth having
  * such a cache because we frequently find ourselves repeatedly checking the
  * same XID, for example when scanning a table just after a bulk insert,
  * update, or delete.
-=======
-static XidStatus TransactionLogFetch(TransactionId transactionId);
-static void TransactionLogUpdate(TransactionId transactionId,
-					 XidStatus status, XLogRecPtr lsn);
-
-/*
- * Single-item cache for results of TransactionLogFetch.
->>>>>>> d13f41d2
  */
 static TransactionId cachedFetchXid = InvalidTransactionId;
 static XidStatus cachedFetchXidStatus;
