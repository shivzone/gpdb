--- conflicted
+++ resolved
@@ -1133,9 +1133,6 @@
 		 */
 		if (ndeletable > 0)
 		{
-<<<<<<< HEAD
-			_bt_delitems(rel, buf, deletable, ndeletable, true);
-=======
 			BlockNumber lastBlockVacuumed = BufferGetBlockNumber(buf);
 
 			_bt_delitems_vacuum(rel, buf, deletable, ndeletable, vstate->lastBlockVacuumed);
@@ -1149,7 +1146,6 @@
 			if (lastBlockVacuumed > vstate->lastBlockVacuumed)
 				vstate->lastBlockVacuumed = lastBlockVacuumed;
 
->>>>>>> 1084f317
 			stats->tuples_removed += ndeletable;
 			/* must recompute maxoff */
 			maxoff = PageGetMaxOffsetNumber(page);
