--- conflicted
+++ resolved
@@ -912,13 +912,8 @@
 												 * locking */
 
 			/*
-<<<<<<< HEAD
-			 * remove read pages from pending list, at this point all
-			 * content of read pages is in regular structure
-=======
 			 * remove read pages from pending list, at this point all content
 			 * of read pages is in regular structure
->>>>>>> b5bce6c1
 			 */
 			shiftList(index, metabuffer, blkno, fill_fsm, stats);
 
