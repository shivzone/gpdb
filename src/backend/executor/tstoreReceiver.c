/*-------------------------------------------------------------------------
 *
 * tstoreReceiver.c
 *	  An implementation of DestReceiver that stores the result tuples in
 *	  a Tuplestore.
 *
 * Optionally, we can force detoasting (but not decompression) of out-of-line
 * toasted values.  This is to support cursors WITH HOLD, which must retain
 * data even if the underlying table is dropped.
 *
 *
 * Portions Copyright (c) 1996-2008, PostgreSQL Global Development Group
 * Portions Copyright (c) 1994, Regents of the University of California
 *
 * IDENTIFICATION
<<<<<<< HEAD
 *	  $PostgreSQL: pgsql/src/backend/executor/tstoreReceiver.c,v 1.19.2.2 2009/12/29 17:41:18 heikki Exp $
=======
 *	  $PostgreSQL: pgsql/src/backend/executor/tstoreReceiver.c,v 1.21 2008/12/01 17:06:21 tgl Exp $
>>>>>>> 38e93482
 *
 *-------------------------------------------------------------------------
 */

#include "postgres.h"

<<<<<<< HEAD
#include "access/heapam.h"
=======
>>>>>>> 38e93482
#include "access/tuptoaster.h"
#include "executor/tstoreReceiver.h"


typedef struct
{
	DestReceiver pub;
	/* parameters: */
	Tuplestorestate *tstore;	/* where to put the data */
	MemoryContext cxt;			/* context containing tstore */
	bool		detoast;		/* were we told to detoast? */
	/* workspace: */
	Datum	   *outvalues;		/* values array for result tuple */
	Datum	   *tofree;			/* temp values to be pfree'd */
} TStoreState;


static void tstoreReceiveSlot_notoast(TupleTableSlot *slot, DestReceiver *self);
static void tstoreReceiveSlot_detoast(TupleTableSlot *slot, DestReceiver *self);


/*
 * Prepare to receive tuples from executor.
 */
static void
tstoreStartupReceiver(DestReceiver *self, int operation, TupleDesc typeinfo)
{
	TStoreState *myState = (TStoreState *) self;
	bool		needtoast = false;
	Form_pg_attribute *attrs = typeinfo->attrs;
	int			natts = typeinfo->natts;
	int			i;

	/* Check if any columns require detoast work */
	if (myState->detoast)
	{
		for (i = 0; i < natts; i++)
		{
			if (attrs[i]->attisdropped)
				continue;
			if (attrs[i]->attlen == -1)
			{
				needtoast = true;
				break;
			}
		}
	}

	/* Set up appropriate callback */
	if (needtoast)
	{
		myState->pub.receiveSlot = tstoreReceiveSlot_detoast;
		/* Create workspace */
		myState->outvalues = (Datum *)
			MemoryContextAlloc(myState->cxt, natts * sizeof(Datum));
		myState->tofree = (Datum *)
			MemoryContextAlloc(myState->cxt, natts * sizeof(Datum));
	}
	else
	{
		myState->pub.receiveSlot = tstoreReceiveSlot_notoast;
		myState->outvalues = NULL;
		myState->tofree = NULL;
	}
}

/*
 * Receive a tuple from the executor and store it in the tuplestore.
 * This is for the easy case where we don't have to detoast.
 */
static void
tstoreReceiveSlot_notoast(TupleTableSlot *slot, DestReceiver *self)
{
	TStoreState *myState = (TStoreState *) self;

	tuplestore_puttupleslot(myState->tstore, slot);
}

/*
 * Receive a tuple from the executor and store it in the tuplestore.
 * This is for the case where we have to detoast any toasted values.
 */
static void
tstoreReceiveSlot_detoast(TupleTableSlot *slot, DestReceiver *self)
{
	TStoreState *myState = (TStoreState *) self;
	TupleDesc	typeinfo = slot->tts_tupleDescriptor;
	Form_pg_attribute *attrs = typeinfo->attrs;
	int			natts = typeinfo->natts;
	int			nfree;
	int			i;
	HeapTuple	tuple;
	MemoryContext oldcxt;
	bool        *nulls;
	
	nulls = (bool *)MemoryContextAlloc(myState->cxt, natts * sizeof(bool));

	/* Make sure the tuple is fully deconstructed */
	slot_getallattrs(slot);

	/*
	 * Fetch back any out-of-line datums.  We build the new datums array in
	 * myState->outvalues[] (but we can re-use the slot's isnull array).
	 * Also, remember the fetched values to free afterwards.
	 */
	nfree = 0;
	for (i = 0; i < natts; i++)
	{
		Datum		val;
		bool         isnull;
		
		val = slot_getattr(slot,i+1,&isnull);

		if (!attrs[i]->attisdropped &&
			attrs[i]->attlen == -1 &&
			!slot_attisnull(slot,i+1))
		{
			if (VARATT_IS_EXTERNAL(DatumGetPointer(val)))
			{
				val = PointerGetDatum(heap_tuple_fetch_attr(
										  (struct varlena *) DatumGetPointer(val)));
				myState->tofree[nfree++] = val;
			}
		}

		myState->outvalues[i] = val;
		nulls[i] = isnull;
	}

	/*
	 * Push the modified tuple into the tuplestore.
	 */
	tuple = heap_form_tuple(typeinfo,
							myState->outvalues, nulls);
	oldcxt = MemoryContextSwitchTo(myState->cxt);
	tuplestore_puttuple(myState->tstore, tuple);
	MemoryContextSwitchTo(oldcxt);
	heap_freetuple(tuple);

	/* And release any temporary detoasted values */
	for (i = 0; i < nfree; i++)
		pfree(DatumGetPointer(myState->tofree[i]));
}

/*
 * Receive a tuple from the executor and store it in the tuplestore.
 * This is for the case where we have to detoast any toasted values.
 */
static void
tstoreReceiveSlot_detoast(TupleTableSlot *slot, DestReceiver *self)
{
	TStoreState *myState = (TStoreState *) self;
	TupleDesc	typeinfo = slot->tts_tupleDescriptor;
	Form_pg_attribute *attrs = typeinfo->attrs;
	int			natts = typeinfo->natts;
	int			nfree;
	int			i;
	MemoryContext oldcxt;

	/* Make sure the tuple is fully deconstructed */
	slot_getallattrs(slot);

	/*
	 * Fetch back any out-of-line datums.  We build the new datums array in
	 * myState->outvalues[] (but we can re-use the slot's isnull array).
	 * Also, remember the fetched values to free afterwards.
	 */
	nfree = 0;
	for (i = 0; i < natts; i++)
	{
		Datum		val = slot->tts_values[i];

		if (!attrs[i]->attisdropped &&
			attrs[i]->attlen == -1 &&
			!slot->tts_isnull[i])
		{
			if (VARATT_IS_EXTERNAL(DatumGetPointer(val)))
			{
				val = PointerGetDatum(heap_tuple_fetch_attr((struct varlena *)
														DatumGetPointer(val)));
				myState->tofree[nfree++] = val;
			}
		}

		myState->outvalues[i] = val;
	}

	/*
	 * Push the modified tuple into the tuplestore.
	 */
	oldcxt = MemoryContextSwitchTo(myState->cxt);
	tuplestore_putvalues(myState->tstore, typeinfo,
						 myState->outvalues, slot->tts_isnull);
	MemoryContextSwitchTo(oldcxt);

	/* And release any temporary detoasted values */
	for (i = 0; i < nfree; i++)
		pfree(DatumGetPointer(myState->tofree[i]));
}

/*
 * Clean up at end of an executor run
 */
static void
tstoreShutdownReceiver(DestReceiver *self)
{
	TStoreState *myState = (TStoreState *) self;

	/* Release workspace if any */
	if (myState->outvalues)
		pfree(myState->outvalues);
	myState->outvalues = NULL;
	if (myState->tofree)
		pfree(myState->tofree);
	myState->tofree = NULL;
}

/*
 * Destroy receiver when done with it
 */
static void
tstoreDestroyReceiver(DestReceiver *self)
{
	pfree(self);
}

/*
 * Initially create a DestReceiver object.
 */
DestReceiver *
CreateTuplestoreDestReceiver(void)
{
	TStoreState *self = (TStoreState *) palloc0(sizeof(TStoreState));

<<<<<<< HEAD
	self->pub.receiveSlot = tstoreReceiveSlot_notoast;
=======
	self->pub.receiveSlot = tstoreReceiveSlot_notoast;	/* might change */
>>>>>>> 38e93482
	self->pub.rStartup = tstoreStartupReceiver;
	self->pub.rShutdown = tstoreShutdownReceiver;
	self->pub.rDestroy = tstoreDestroyReceiver;
	self->pub.mydest = DestTuplestore;

<<<<<<< HEAD
	self->tstore = tStore;
	self->cxt = tContext;
	self->detoast = false;
=======
	/* private fields will be set by SetTuplestoreDestReceiverParams */
>>>>>>> 38e93482

	return (DestReceiver *) self;
}

/*
 * Set parameters for a TuplestoreDestReceiver
 */
void
<<<<<<< HEAD
SetTuplestoreDestReceiverDeToast(DestReceiver *self,
								 bool detoast)
=======
SetTuplestoreDestReceiverParams(DestReceiver *self,
								Tuplestorestate *tStore,
								MemoryContext tContext,
								bool detoast)
>>>>>>> 38e93482
{
	TStoreState *myState = (TStoreState *) self;

	Assert(myState->pub.mydest == DestTuplestore);
<<<<<<< HEAD
=======
	myState->tstore = tStore;
	myState->cxt = tContext;
>>>>>>> 38e93482
	myState->detoast = detoast;
}<|MERGE_RESOLUTION|>--- conflicted
+++ resolved
@@ -13,21 +13,14 @@
  * Portions Copyright (c) 1994, Regents of the University of California
  *
  * IDENTIFICATION
-<<<<<<< HEAD
- *	  $PostgreSQL: pgsql/src/backend/executor/tstoreReceiver.c,v 1.19.2.2 2009/12/29 17:41:18 heikki Exp $
-=======
  *	  $PostgreSQL: pgsql/src/backend/executor/tstoreReceiver.c,v 1.21 2008/12/01 17:06:21 tgl Exp $
->>>>>>> 38e93482
  *
  *-------------------------------------------------------------------------
  */
 
 #include "postgres.h"
 
-<<<<<<< HEAD
 #include "access/heapam.h"
-=======
->>>>>>> 38e93482
 #include "access/tuptoaster.h"
 #include "executor/tstoreReceiver.h"
 
@@ -119,11 +112,7 @@
 	int			natts = typeinfo->natts;
 	int			nfree;
 	int			i;
-	HeapTuple	tuple;
 	MemoryContext oldcxt;
-	bool        *nulls;
-	
-	nulls = (bool *)MemoryContextAlloc(myState->cxt, natts * sizeof(bool));
 
 	/* Make sure the tuple is fully deconstructed */
 	slot_getallattrs(slot);
@@ -136,73 +125,11 @@
 	nfree = 0;
 	for (i = 0; i < natts; i++)
 	{
-		Datum		val;
-		bool         isnull;
-		
-		val = slot_getattr(slot,i+1,&isnull);
+		Datum		val = slot_get_values(slot)[i];
 
 		if (!attrs[i]->attisdropped &&
 			attrs[i]->attlen == -1 &&
-			!slot_attisnull(slot,i+1))
-		{
-			if (VARATT_IS_EXTERNAL(DatumGetPointer(val)))
-			{
-				val = PointerGetDatum(heap_tuple_fetch_attr(
-										  (struct varlena *) DatumGetPointer(val)));
-				myState->tofree[nfree++] = val;
-			}
-		}
-
-		myState->outvalues[i] = val;
-		nulls[i] = isnull;
-	}
-
-	/*
-	 * Push the modified tuple into the tuplestore.
-	 */
-	tuple = heap_form_tuple(typeinfo,
-							myState->outvalues, nulls);
-	oldcxt = MemoryContextSwitchTo(myState->cxt);
-	tuplestore_puttuple(myState->tstore, tuple);
-	MemoryContextSwitchTo(oldcxt);
-	heap_freetuple(tuple);
-
-	/* And release any temporary detoasted values */
-	for (i = 0; i < nfree; i++)
-		pfree(DatumGetPointer(myState->tofree[i]));
-}
-
-/*
- * Receive a tuple from the executor and store it in the tuplestore.
- * This is for the case where we have to detoast any toasted values.
- */
-static void
-tstoreReceiveSlot_detoast(TupleTableSlot *slot, DestReceiver *self)
-{
-	TStoreState *myState = (TStoreState *) self;
-	TupleDesc	typeinfo = slot->tts_tupleDescriptor;
-	Form_pg_attribute *attrs = typeinfo->attrs;
-	int			natts = typeinfo->natts;
-	int			nfree;
-	int			i;
-	MemoryContext oldcxt;
-
-	/* Make sure the tuple is fully deconstructed */
-	slot_getallattrs(slot);
-
-	/*
-	 * Fetch back any out-of-line datums.  We build the new datums array in
-	 * myState->outvalues[] (but we can re-use the slot's isnull array).
-	 * Also, remember the fetched values to free afterwards.
-	 */
-	nfree = 0;
-	for (i = 0; i < natts; i++)
-	{
-		Datum		val = slot->tts_values[i];
-
-		if (!attrs[i]->attisdropped &&
-			attrs[i]->attlen == -1 &&
-			!slot->tts_isnull[i])
+			!slot_get_isnull(slot)[i])
 		{
 			if (VARATT_IS_EXTERNAL(DatumGetPointer(val)))
 			{
@@ -220,7 +147,7 @@
 	 */
 	oldcxt = MemoryContextSwitchTo(myState->cxt);
 	tuplestore_putvalues(myState->tstore, typeinfo,
-						 myState->outvalues, slot->tts_isnull);
+						 myState->outvalues, slot_get_isnull(slot));
 	MemoryContextSwitchTo(oldcxt);
 
 	/* And release any temporary detoasted values */
@@ -262,23 +189,13 @@
 {
 	TStoreState *self = (TStoreState *) palloc0(sizeof(TStoreState));
 
-<<<<<<< HEAD
-	self->pub.receiveSlot = tstoreReceiveSlot_notoast;
-=======
 	self->pub.receiveSlot = tstoreReceiveSlot_notoast;	/* might change */
->>>>>>> 38e93482
 	self->pub.rStartup = tstoreStartupReceiver;
 	self->pub.rShutdown = tstoreShutdownReceiver;
 	self->pub.rDestroy = tstoreDestroyReceiver;
 	self->pub.mydest = DestTuplestore;
 
-<<<<<<< HEAD
-	self->tstore = tStore;
-	self->cxt = tContext;
-	self->detoast = false;
-=======
 	/* private fields will be set by SetTuplestoreDestReceiverParams */
->>>>>>> 38e93482
 
 	return (DestReceiver *) self;
 }
@@ -287,23 +204,15 @@
  * Set parameters for a TuplestoreDestReceiver
  */
 void
-<<<<<<< HEAD
-SetTuplestoreDestReceiverDeToast(DestReceiver *self,
-								 bool detoast)
-=======
 SetTuplestoreDestReceiverParams(DestReceiver *self,
 								Tuplestorestate *tStore,
 								MemoryContext tContext,
 								bool detoast)
->>>>>>> 38e93482
 {
 	TStoreState *myState = (TStoreState *) self;
 
 	Assert(myState->pub.mydest == DestTuplestore);
-<<<<<<< HEAD
-=======
 	myState->tstore = tStore;
 	myState->cxt = tContext;
->>>>>>> 38e93482
 	myState->detoast = detoast;
 }