/*-------------------------------------------------------------------------
 *
 * nodeBitmapIndexscan.c
 *	  Routines to support bitmapped index scans of relations
 *
<<<<<<< HEAD
 * Portions Copyright (c) 2007-2008, Greenplum inc
 * Portions Copyright (c) 2012-Present Pivotal Software, Inc.
 * Portions Copyright (c) 1996-2011, PostgreSQL Global Development Group
=======
 * Portions Copyright (c) 1996-2012, PostgreSQL Global Development Group
>>>>>>> 80edfd76
 * Portions Copyright (c) 1994, Regents of the University of California
 *
 *
 * IDENTIFICATION
 *	  src/backend/executor/nodeBitmapIndexscan.c
 *
 *-------------------------------------------------------------------------
 */
/*
 * INTERFACE ROUTINES
 *		MultiExecBitmapIndexScan	scans a relation using index.
 *		ExecInitBitmapIndexScan		creates and initializes state info.
 *		ExecReScanBitmapIndexScan	prepares to rescan the plan.
 *		ExecEndBitmapIndexScan		releases all storage.
 */
#include "postgres.h"

<<<<<<< HEAD
#include "access/genam.h"
#include "cdb/cdbvars.h"
#include "cdb/cdbpartition.h"
=======
>>>>>>> 80edfd76
#include "executor/execdebug.h"
#include "executor/nodeBitmapIndexscan.h"
#include "executor/nodeIndexscan.h"
#include "miscadmin.h"
#include "utils/memutils.h"
#include "utils/lsyscache.h"
#include "nodes/tidbitmap.h"


/* ----------------------------------------------------------------
 *		MultiExecBitmapIndexScan(node)
 *
 *		If IndexScanState's iss_NumArrayKeys = 0, then BitmapIndexScan
 *		node returns a StreamBitmap that stores all the interesting rows.
 *		The returning StreamBitmap will point to an IndexStream that contains
 *		pointers to functions for handling the output.
 *
 *		If IndexScanState's iss_NumArrayKeys > 0 (e.g., WHERE clause contains
 *		`d in (0,1)` condition and a bitmap index has been created on column d),
 *		then iss_NumArrayKeys StreamBitmaps will be created, where every bitmap
 *		points to an individual IndexStream. BitmapIndexScan node
 *		returns a StreamBitmap that ORs all the above StreamBitmaps. Also, the
 *		returning StreamBitmap will point to an OpStream of type BMS_OR whose input
 *		streams are the IndexStreams created for every array key.
 * ----------------------------------------------------------------
 */
Node *
MultiExecBitmapIndexScan(BitmapIndexScanState *node)
{
	Node	   *bitmap = NULL;
	IndexScanDesc scandesc;
	bool		doscan;

	/* Make sure we are not leaking a previous bitmap */
	Assert(NULL == node->biss_result);

	/* must provide our own instrumentation support */
	if (node->ss.ps.instrument)
		InstrStartNode(node->ss.ps.instrument);

	/*
	 * extract necessary information from index scan node
	 */
	scandesc = node->biss_ScanDesc;

	/*
	 * If we have runtime keys and they've not already been set up, do it now.
	 * Array keys are also treated as runtime keys; note that if ExecReScan
	 * returns with biss_RuntimeKeysReady still false, then there is an empty
	 * array key so we should do nothing.
	 */
	if (!node->biss_RuntimeKeysReady &&
		(node->biss_NumRuntimeKeys != 0 || node->biss_NumArrayKeys != 0))
	{
		ExecReScan((PlanState *) node);
		doscan = node->biss_RuntimeKeysReady;
	}
	else
		doscan = true;

	/* Get bitmap from index */
	while (doscan)
	{
		bitmap = index_getbitmap(scandesc, node->biss_result);

		if ((NULL != bitmap) &&
			!(IsA(bitmap, TIDBitmap) || IsA(bitmap, StreamBitmap)))
		{
			elog(ERROR, "unrecognized result from bitmap index scan");
		}

		CHECK_FOR_INTERRUPTS();

		if (QueryFinishPending)
			break;

		/* CDB: If EXPLAIN ANALYZE, let bitmap share our Instrumentation. */
		if (node->ss.ps.instrument && (node->ss.ps.instrument)->need_cdb)
			tbm_generic_set_instrument(bitmap, node->ss.ps.instrument);

		if (node->biss_result == NULL)
			node->biss_result = (Node *) bitmap;

		doscan = ExecIndexAdvanceArrayKeys(node->biss_ArrayKeys,
										   node->biss_NumArrayKeys);
		if (doscan)				/* reset index scan */
			index_rescan(node->biss_ScanDesc,
						 node->biss_ScanKeys, node->biss_NumScanKeys,
						 NULL, 0);
	}

	/* must provide our own instrumentation support */
	/* GPDB: Report "1 tuple", actually meaning "1 bitmap" */
	if (node->ss.ps.instrument)
		InstrStopNode(node->ss.ps.instrument, 1 /* nTuples */);

	return (Node *) bitmap;
}

/* ----------------------------------------------------------------
 *		ExecReScanBitmapIndexScan(node)
 *
 *		Recalculates the values of any scan keys whose value depends on
 *		information known at runtime, then rescans the indexed relation.
 * ----------------------------------------------------------------
 */
void
ExecReScanBitmapIndexScan(BitmapIndexScanState *node)
{
	ExprContext *econtext = node->biss_RuntimeContext;

	/*
	 * Reset the runtime-key context so we don't leak memory as each outer
	 * tuple is scanned.  Note this assumes that we will recalculate *all*
	 * runtime keys on each call.
	 */
	if (econtext)
		ResetExprContext(econtext);

	/*
	 * If we are doing runtime key calculations (ie, any of the index key
	 * values weren't simple Consts), compute the new key values.
	 *
	 * Array keys are also treated as runtime keys; note that if we return
	 * with biss_RuntimeKeysReady still false, then there is an empty array
	 * key so no index scan is needed.
	 */
	if (node->biss_NumRuntimeKeys != 0)
		ExecIndexEvalRuntimeKeys(econtext,
								 node->biss_RuntimeKeys,
								 node->biss_NumRuntimeKeys);
	if (node->biss_NumArrayKeys != 0)
		node->biss_RuntimeKeysReady =
			ExecIndexEvalArrayKeys(econtext,
								   node->biss_ArrayKeys,
								   node->biss_NumArrayKeys);
	else
		node->biss_RuntimeKeysReady = true;

	/* reset index scan */
	if (node->biss_RuntimeKeysReady)
		index_rescan(node->biss_ScanDesc,
					 node->biss_ScanKeys, node->biss_NumScanKeys,
					 NULL, 0);

	/* Sanity check */
	if (node->biss_result &&
		(!IsA(node->biss_result, TIDBitmap) && !IsA(node->biss_result, StreamBitmap)))
	{
		ereport(ERROR,
				(errcode(ERRCODE_INTERNAL_ERROR),
				 errmsg("the returning bitmap in nodeBitmapIndexScan is invalid.")));
	}

	if (NULL != node->biss_result)
	{
		tbm_generic_free(node->biss_result);
		node->biss_result = NULL;
	}
}

/* ----------------------------------------------------------------
 *		ExecEndBitmapIndexScan
 * ----------------------------------------------------------------
 */
void
ExecEndBitmapIndexScan(BitmapIndexScanState *node)
{
	Relation	indexRelationDesc;
	IndexScanDesc indexScanDesc;

	/*
	 * extract information from the node
	 */
	indexRelationDesc = node->biss_RelationDesc;
	indexScanDesc = node->biss_ScanDesc;

	/*
	 * Free the exprcontext ... now dead code, see ExecFreeExprContext
	 */
#ifdef NOT_USED
	if (node->biss_RuntimeContext)
		FreeExprContext(node->biss_RuntimeContext, true);
#endif

	/*
	 * close the index relation (no-op if we didn't open it)
	 */
	if (indexScanDesc)
		index_endscan(indexScanDesc);
	if (indexRelationDesc)
		index_close(indexRelationDesc, NoLock);

	tbm_generic_free(node->biss_result);
	node->biss_result = NULL;

	EndPlanStateGpmonPkt(&node->ss.ps);
}

/* ----------------------------------------------------------------
 *		ExecInitBitmapIndexScan
 *
 *		Initializes the index scan's state information.
 * ----------------------------------------------------------------
 */
BitmapIndexScanState *
ExecInitBitmapIndexScan(BitmapIndexScan *node, EState *estate, int eflags)
{
	BitmapIndexScanState *indexstate;
	bool		relistarget;

	/* check for unsupported flags */
	Assert(!(eflags & (EXEC_FLAG_BACKWARD | EXEC_FLAG_MARK)));

	/*
	 * create state structure
	 */
	indexstate = makeNode(BitmapIndexScanState);
	indexstate->ss.ps.plan = (Plan *) node;
	indexstate->ss.ps.state = estate;

	/* normally we don't make the result bitmap till runtime */
	indexstate->biss_result = NULL;

	/*
	 * Miscellaneous initialization
	 *
	 * We do not need a standard exprcontext for this node, though we may
	 * decide below to create a runtime-key exprcontext
	 */

	/*
	 * initialize child expressions
	 *
	 * We don't need to initialize targetlist or qual since neither are used.
	 *
	 * Note: we don't initialize all of the indexqual expression, only the
	 * sub-parts corresponding to runtime keys (see below).
	 */

	/*
	 * We do not open or lock the base relation here.  We assume that an
	 * ancestor BitmapHeapScan node is holding AccessShareLock (or better) on
	 * the heap relation throughout the execution of the plan tree.
	 */

	indexstate->ss.ss_currentRelation = NULL;
	//indexstate->ss.ss_currentScanDesc = NULL;

	/*
	 * If we are just doing EXPLAIN (ie, aren't going to run the plan), stop
	 * here.  This allows an index-advisor plugin to EXPLAIN a plan containing
	 * references to nonexistent indexes.
	 */
	if (eflags & EXEC_FLAG_EXPLAIN_ONLY)
		return indexstate;

	/*
	 * Open the index relation.
	 *
	 * If the parent table is one of the target relations of the query, then
	 * InitPlan already opened and write-locked the index, so we can avoid
	 * taking another lock here.  Otherwise we need a normal reader's lock.
	 */
	relistarget = ExecRelationIsTargetRelation(estate, node->scan.scanrelid);
	indexstate->biss_RelationDesc = index_open(node->indexid,
									 relistarget ? NoLock : AccessShareLock);

	/*
	 * Initialize index-specific scan state
	 */
	indexstate->biss_RuntimeKeysReady = false;
	indexstate->biss_RuntimeKeys = NULL;
	indexstate->biss_NumRuntimeKeys = 0;

	/*
	 * build the index scan keys from the index qualification
	 */
	ExecIndexBuildScanKeys((PlanState *) indexstate,
						   indexstate->biss_RelationDesc,
						   node->indexqual,
						   false,
						   &indexstate->biss_ScanKeys,
						   &indexstate->biss_NumScanKeys,
						   &indexstate->biss_RuntimeKeys,
						   &indexstate->biss_NumRuntimeKeys,
						   &indexstate->biss_ArrayKeys,
						   &indexstate->biss_NumArrayKeys);

	/*
	 * If we have runtime keys or array keys, we need an ExprContext to
	 * evaluate them. We could just create a "standard" plan node exprcontext,
	 * but to keep the code looking similar to nodeIndexscan.c, it seems
	 * better to stick with the approach of using a separate ExprContext.
	 */
	if (indexstate->biss_NumRuntimeKeys != 0 ||
		indexstate->biss_NumArrayKeys != 0)
	{
		ExprContext *stdecontext = indexstate->ss.ps.ps_ExprContext;

		ExecAssignExprContext(estate, &indexstate->ss.ps);
		indexstate->biss_RuntimeContext = indexstate->ss.ps.ps_ExprContext;
		indexstate->ss.ps.ps_ExprContext = stdecontext;
	}
	else
	{
		indexstate->biss_RuntimeContext = NULL;
	}

	/*
	 * Initialize scan descriptor.
	 */
	indexstate->biss_ScanDesc =
		index_beginscan_bitmap(indexstate->biss_RelationDesc,
							   estate->es_snapshot,
							   indexstate->biss_NumScanKeys);

	/*
	 * If no run-time keys to calculate, go ahead and pass the scankeys to the
	 * index AM.
	 */
	if (indexstate->biss_NumRuntimeKeys == 0 &&
		indexstate->biss_NumArrayKeys == 0)
		index_rescan(indexstate->biss_ScanDesc,
					 indexstate->biss_ScanKeys, indexstate->biss_NumScanKeys,
					 NULL, 0);

	/*
	 * all done.
	 */
	return indexstate;
}<|MERGE_RESOLUTION|>--- conflicted
+++ resolved
@@ -3,13 +3,9 @@
  * nodeBitmapIndexscan.c
  *	  Routines to support bitmapped index scans of relations
  *
-<<<<<<< HEAD
  * Portions Copyright (c) 2007-2008, Greenplum inc
  * Portions Copyright (c) 2012-Present Pivotal Software, Inc.
- * Portions Copyright (c) 1996-2011, PostgreSQL Global Development Group
-=======
  * Portions Copyright (c) 1996-2012, PostgreSQL Global Development Group
->>>>>>> 80edfd76
  * Portions Copyright (c) 1994, Regents of the University of California
  *
  *
@@ -27,12 +23,9 @@
  */
 #include "postgres.h"
 
-<<<<<<< HEAD
 #include "access/genam.h"
 #include "cdb/cdbvars.h"
 #include "cdb/cdbpartition.h"
-=======
->>>>>>> 80edfd76
 #include "executor/execdebug.h"
 #include "executor/nodeBitmapIndexscan.h"
 #include "executor/nodeIndexscan.h"
