--- conflicted
+++ resolved
@@ -26,13 +26,8 @@
        nodeNestloop.o nodeFunctionscan.o nodeRecursiveunion.o nodeResult.o \
        nodeSamplescan.o nodeSeqscan.o nodeSetOp.o nodeSort.o nodeUnique.o \
        nodeValuesscan.o nodeCtescan.o nodeWorktablescan.o \
-<<<<<<< HEAD
        nodeSubplan.o nodeSubqueryscan.o nodeTidscan.o \
-       nodeForeignscan.o nodeWindowAgg.o tstoreReceiver.o spi.o
-=======
-       nodeGroup.o nodeSubplan.o nodeSubqueryscan.o nodeTidscan.o \
        nodeForeignscan.o nodeWindowAgg.o tstoreReceiver.o tqueue.o spi.o
->>>>>>> b5bce6c1
 
 OBJS += nodeExternalscan.o \
        nodeDynamicIndexscan.o \
