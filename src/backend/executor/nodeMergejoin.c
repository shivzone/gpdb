--- conflicted
+++ resolved
@@ -3,13 +3,9 @@
  * nodeMergejoin.c
  *	  routines supporting merge joins
  *
-<<<<<<< HEAD
  * Portions Copyright (c) 2005-2008, Greenplum inc
  * Portions Copyright (c) 2012-Present Pivotal Software, Inc.
- * Portions Copyright (c) 1996-2011, PostgreSQL Global Development Group
-=======
  * Portions Copyright (c) 1996-2012, PostgreSQL Global Development Group
->>>>>>> 80edfd76
  * Portions Copyright (c) 1994, Regents of the University of California
  *
  *
@@ -99,11 +95,7 @@
 #include "postgres.h"
 
 #include "access/nbtree.h"
-<<<<<<< HEAD
-#include "catalog/pg_amop.h"
 #include "cdb/cdbvars.h"
-=======
->>>>>>> 80edfd76
 #include "executor/execdebug.h"
 #include "executor/nodeMergejoin.h"
 #include "utils/lsyscache.h"
@@ -144,19 +136,14 @@
 	bool		risnull;
 
 	/*
-<<<<<<< HEAD
 	 * CDB: Remember whether the mergejoin operation was actually an "is
 	 *      not distinct from" predicate.
 	 */
 	bool		notdistinct;
 
 	/*
-	 * The comparison strategy in use, and the lookup info to let us call the
-	 * btree comparison support function, and the collation to use.
-=======
 	 * Everything we need to know to compare the left and right values is
 	 * stored here.
->>>>>>> 80edfd76
 	 */
 	SortSupportData ssup;
 }	MergeJoinClauseData;
@@ -446,43 +433,7 @@
 		/*
 		 * Special case for NULL-vs-NULL, else use standard comparison.
 		 */
-<<<<<<< HEAD
-		if (clause->lisnull)
-		{
-			if (clause->risnull)
-			{
-				nulleqnull = !clause->notdistinct;	/* NULL "=" NULL */
-				continue;
-			}
-			if (clause->nulls_first)
-				result = -1;	/* NULL "<" NOT_NULL */
-			else
-				result = 1;		/* NULL ">" NOT_NULL */
-			break;
-		}
-		if (clause->risnull)
-		{
-			if (clause->nulls_first)
-				result = 1;		/* NOT_NULL ">" NULL */
-			else
-				result = -1;	/* NOT_NULL "<" NULL */
-			break;
-		}
-
-		/*
-		 * OK to call the comparison function.
-		 */
-		InitFunctionCallInfoData(fcinfo, &(clause->cmpfinfo), 2,
-								 clause->collation, NULL, NULL);
-		fcinfo.arg[0] = clause->ldatum;
-		fcinfo.arg[1] = clause->rdatum;
-		fcinfo.argnull[0] = false;
-		fcinfo.argnull[1] = false;
-		fresult = FunctionCallInvoke(&fcinfo);
-		if (fcinfo.isnull)
-=======
 		if (clause->lisnull && clause->risnull)
->>>>>>> 80edfd76
 		{
 			nulleqnull = true;	/* NULL "=" NULL */
 			continue;
