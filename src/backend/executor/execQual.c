--- conflicted
+++ resolved
@@ -781,13 +781,15 @@
 	/* Get the input slot and attribute number we want */
 	switch (variable->varno)
 	{
-		case INNER_VAR:				/* get the tuple from the inner node */
+		case INNER_VAR: /* get the tuple from the inner node */
 			slot = econtext->ecxt_innertuple;
 			break;
 
-		case OUTER_VAR:				/* get the tuple from the outer node */
+		case OUTER_VAR: /* get the tuple from the outer node */
 			slot = econtext->ecxt_outertuple;
 			break;
+
+			/* INDEX_VAR is handled by default case */
 
 		default:				/* get the tuple from the relation being
 								 * scanned */
@@ -819,10 +821,7 @@
 {
 	Var		   *variable = (Var *) wrvstate->xprstate.expr;
 	TupleTableSlot *slot;
-<<<<<<< HEAD
-=======
 	TupleDesc	slot_tupdesc;
->>>>>>> e472b921
 	bool		needslow = false;
 
 	if (isDone)
@@ -832,11 +831,6 @@
 	Assert(variable->varattno == InvalidAttrNumber);
 
 	/* Get the input slot we want */
-<<<<<<< HEAD
-	Assert(variable->varno != INNER_VAR);
-	Assert(variable->varno != OUTER_VAR);
-	slot = econtext->ecxt_scantuple;
-=======
 	switch (variable->varno)
 	{
 		case INNER_VAR: /* get the tuple from the inner node */
@@ -854,7 +848,6 @@
 			slot = econtext->ecxt_scantuple;
 			break;
 	}
->>>>>>> e472b921
 
 	/*
 	 * If the input tuple came from a subquery, it might contain "resjunk"
@@ -877,12 +870,9 @@
 			case T_SubqueryScanState:
 				subplan = ((SubqueryScanState *) wrvstate->parent)->subplan;
 				break;
-<<<<<<< HEAD
-=======
 			case T_CteScanState:
 				subplan = ((CteScanState *) wrvstate->parent)->cteplanstate;
 				break;
->>>>>>> e472b921
 			default:
 				break;
 		}
@@ -913,11 +903,7 @@
 				wrvstate->wrv_junkFilter =
 					ExecInitJunkFilter(subplan->plan->targetlist,
 									   ExecGetResultType(subplan)->tdhasoid,
-<<<<<<< HEAD
-									   NULL);
-=======
 							ExecInitExtraTupleSlot(wrvstate->parent->state));
->>>>>>> e472b921
 				MemoryContextSwitchTo(oldcontext);
 			}
 		}
@@ -927,16 +913,6 @@
 	if (wrvstate->wrv_junkFilter != NULL)
 		slot = ExecFilterJunk(wrvstate->wrv_junkFilter, slot);
 
-<<<<<<< HEAD
-	/*
-	 * If the Var identifies a named composite type, we must check that the
-	 * actual tuple type is compatible with it.
-	 */
-	if (variable->vartype != RECORDOID)
-	{
-		TupleDesc	var_tupdesc;
-		TupleDesc	slot_tupdesc;
-=======
 	slot_tupdesc = slot->tts_tupleDescriptor;
 
 	/*
@@ -956,7 +932,6 @@
 	else
 	{
 		TupleDesc	var_tupdesc;
->>>>>>> e472b921
 		int			i;
 
 		/*
@@ -973,11 +948,6 @@
 		 */
 		var_tupdesc = lookup_rowtype_tupdesc(variable->vartype, -1);
 
-<<<<<<< HEAD
-		slot_tupdesc = slot->tts_tupleDescriptor;
-
-=======
->>>>>>> e472b921
 		if (var_tupdesc->natts != slot_tupdesc->natts)
 			ereport(ERROR,
 					(errcode(ERRCODE_DATATYPE_MISMATCH),
@@ -1065,13 +1035,6 @@
 	/* Apply the junkfilter if any */
 	if (wrvstate->wrv_junkFilter != NULL)
 		slot = ExecFilterJunk(wrvstate->wrv_junkFilter, slot);
-
-<<<<<<< HEAD
-	tuple = ExecFetchSlotHeapTuple(slot);
-=======
-	tuple = ExecFetchSlotTuple(slot);
-	tupleDesc = slot->tts_tupleDescriptor;
->>>>>>> e472b921
 
 	/*
 	 * If it's a RECORD Var, we'll use the slot's type ID info.  It's likely
@@ -1090,6 +1053,7 @@
 	/*
 	 * Copy the slot tuple and make sure any toasted fields get detoasted.
 	 */
+	tuple = ExecFetchSlotHeapTuple(slot);
 	dtuple = (HeapTupleHeader) palloc(tuple->t_len);
 	memcpy((char *) dtuple, (char *) tuple->t_data, tuple->t_len);
 
@@ -1164,30 +1128,13 @@
 	/* Apply the junkfilter if any */
 	if (wrvstate->wrv_junkFilter != NULL)
 		slot = ExecFilterJunk(wrvstate->wrv_junkFilter, slot);
-<<<<<<< HEAD
 
 	tuple = ExecFetchSlotHeapTuple(slot);
 	tupleDesc = slot->tts_tupleDescriptor;
 
-	/*
-	 * Currently, the only data modification case handled here is stripping of
-	 * trailing resjunk fields, which we do in a slightly chintzy way by just
-	 * adjusting the tuple's natts header field.  Possibly there will someday
-	 * be a need for more-extensive rearrangements, in which case we'd
-	 * probably use tupconvert.c.
-	 */
 	Assert(variable->vartype != RECORDOID);
 	var_tupdesc = lookup_rowtype_tupdesc(variable->vartype, -1);
 
-=======
-
-	tuple = ExecFetchSlotTuple(slot);
-	tupleDesc = slot->tts_tupleDescriptor;
-
-	Assert(variable->vartype != RECORDOID);
-	var_tupdesc = lookup_rowtype_tupdesc(variable->vartype, -1);
-
->>>>>>> e472b921
 	/* Check to see if any dropped attributes are non-null */
 	for (i = 0; i < var_tupdesc->natts; i++)
 	{
@@ -2894,7 +2841,7 @@
 
 	Oid fnoid = InvalidOid;
 
-	static int4 optimize_func_oid[] = {
+	static Oid optimize_func_oid[] = {
 		INT2EQ_OID,
 		INT4EQ_OID,
 		TEXTEQ_OID,
@@ -5069,58 +5016,6 @@
 }
 
 /* ----------------------------------------------------------------
- *    ExecEvalCurrentOfExpr
- *
- *    Evaluate CURRENT OF
- *
- *    Constant folding must have bound observed values of
- * 	gp_segment_id, ctid, and tableoid into the CurrentOfExpr for
- *	this function's consumption.
- * ----------------------------------------------------------------
- */
-static Datum
-ExecEvalCurrentOfExpr(ExprState *exprstate, ExprContext *econtext,
-						bool *isNull, ExprDoneCond *isDone)
-{
-	CurrentOfExpr 	*cexpr = (CurrentOfExpr *) exprstate->expr;
-	bool 			result = false;
-	TupleTableSlot	*slot;
-
-	if (isDone)
-		*isDone = ExprSingleResult;
-	*isNull = false;
-
-	Assert(cexpr->cvarno != INNER_VAR);
-	Assert(cexpr->cvarno != OUTER_VAR);
-
-	slot = econtext->ecxt_scantuple;
-	Assert(!TupIsNull(slot));
-
-	/*
-	 * The currently scanned tuple must use heap storage for it to possibly
-	 * satisfy the CURRENT OF qualification. Despite our grand attempts during
-	 * parsing and constant folding to demand heap storage, the scanning of an
-	 * AO part is still possible, when the current row uses heap storage, but the
-	 * CURRENT OF invocation uses an unpruned scan of the partition table, yielding
-	 * tuples from the AO parts before the desired heap tuple.
-	 */
-	if (TupHasHeapTuple(slot))
-	{
-		ItemPointerData cursor_tid;
-
-		if (execCurrentOf(cexpr, econtext,
-						  slot->tts_tableOid,
-						  &cursor_tid))
-		{
-			if (ItemPointerEquals(&cursor_tid, slot_get_ctid(slot)))
-				result = true;
-		}
-	}
-
-	return BoolGetDatum(result);
-}
-
-/* ----------------------------------------------------------------
  *		ExecEvalCoerceViaIO
  *
  *		Evaluate a CoerceViaIO node.
@@ -5232,29 +5127,57 @@
 					 astate->amstate);
 }
 
-<<<<<<< HEAD
-=======
 /* ----------------------------------------------------------------
- *		ExecEvalCurrentOfExpr
- *
- * The planner should convert CURRENT OF into a TidScan qualification, or some
- * other special handling in a ForeignScan node.  So we have to be able to do
- * ExecInitExpr on a CurrentOfExpr, but we shouldn't ever actually execute it.
- * If we get here, we suppose we must be dealing with CURRENT OF on a foreign
- * table whose FDW doesn't handle it, and complain accordingly.
+ *    ExecEvalCurrentOfExpr
+ *
+ *    Evaluate CURRENT OF
+ *
+ *    Constant folding must have bound observed values of
+ * 	gp_segment_id, ctid, and tableoid into the CurrentOfExpr for
+ *	this function's consumption.
  * ----------------------------------------------------------------
  */
 static Datum
 ExecEvalCurrentOfExpr(ExprState *exprstate, ExprContext *econtext,
-					  bool *isNull, ExprDoneCond *isDone)
-{
-	ereport(ERROR,
-			(errcode(ERRCODE_FEATURE_NOT_SUPPORTED),
-		   errmsg("WHERE CURRENT OF is not supported for this table type")));
-	return 0;					/* keep compiler quiet */
-}
-
->>>>>>> e472b921
+						bool *isNull, ExprDoneCond *isDone)
+{
+	CurrentOfExpr 	*cexpr = (CurrentOfExpr *) exprstate->expr;
+	bool 			result = false;
+	TupleTableSlot	*slot;
+
+	if (isDone)
+		*isDone = ExprSingleResult;
+	*isNull = false;
+
+	Assert(cexpr->cvarno != INNER_VAR);
+	Assert(cexpr->cvarno != OUTER_VAR);
+
+	slot = econtext->ecxt_scantuple;
+	Assert(!TupIsNull(slot));
+
+	/*
+	 * The currently scanned tuple must use heap storage for it to possibly
+	 * satisfy the CURRENT OF qualification. Despite our grand attempts during
+	 * parsing and constant folding to demand heap storage, the scanning of an
+	 * AO part is still possible, when the current row uses heap storage, but the
+	 * CURRENT OF invocation uses an unpruned scan of the partition table, yielding
+	 * tuples from the AO parts before the desired heap tuple.
+	 */
+	if (TupHasHeapTuple(slot))
+	{
+		ItemPointerData cursor_tid;
+
+		if (execCurrentOf(cexpr, econtext,
+						  slot->tts_tableOid,
+						  &cursor_tid))
+		{
+			if (ItemPointerEquals(&cursor_tid, slot_get_ctid(slot)))
+				result = true;
+		}
+	}
+
+	return BoolGetDatum(result);
+}
 
 /*
  * ExecEvalExprSwitchContext
