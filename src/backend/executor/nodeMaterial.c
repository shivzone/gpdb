/*-------------------------------------------------------------------------
 *
 * nodeMaterial.c
 *	  Routines to handle materialization nodes.
 *
<<<<<<< HEAD
 * Portions Copyright (c) 2005-2008, Greenplum inc
=======
>>>>>>> d13f41d2
 * Portions Copyright (c) 1996-2008, PostgreSQL Global Development Group
 * Portions Copyright (c) 1994, Regents of the University of California
 *
 *
 * IDENTIFICATION
 *	  $PostgreSQL: pgsql/src/backend/executor/nodeMaterial.c,v 1.61 2008/01/01 19:45:49 momjian Exp $
 *
 *-------------------------------------------------------------------------
 */
/*
 * INTERFACE ROUTINES
 *		ExecMaterial			- materialize the result of a subplan
 *		ExecInitMaterial		- initialize node and subnodes
 *		ExecEndMaterial			- shutdown node and subnodes
 *
 */
#include "postgres.h"

#include "executor/executor.h"
#include "executor/nodeMaterial.h"
#include "executor/instrument.h"        /* Instrumentation */
#include "utils/tuplestorenew.h"

#include "miscadmin.h"

#include "cdb/cdbvars.h"

static void ExecMaterialExplainEnd(PlanState *planstate, struct StringInfoData *buf);
static void ExecChildRescan(MaterialState *node, ExprContext *exprCtxt);
static void DestroyTupleStore(MaterialState *node);
static void ExecMaterialResetWorkfileState(MaterialState *node);


/* ----------------------------------------------------------------
 *		ExecMaterial
 *
 *		As long as we are at the end of the data collected in the tuplestore,
 *		we collect one new row from the subplan on each call, and stash it
 *		aside in the tuplestore before returning it.  The tuplestore is
 *		only read if we are asked to scan backwards, rescan, or mark/restore.
 *
 * ----------------------------------------------------------------
 */
TupleTableSlot *				/* result tuple from subplan */
ExecMaterial(MaterialState *node)
{
	EState	   *estate;
	ScanDirection dir;
	bool		forward;

	NTupleStore *ts;
	NTupleStoreAccessor *tsa;

	bool		eof_tuplestore;
	TupleTableSlot *slot;
	Material *ma;

	/*
	 * get state info from node
	 */
	estate = node->ss.ps.state;
	dir = estate->es_direction;
	forward = ScanDirectionIsForward(dir);

	ts = node->ts_state->matstore;
	tsa = (NTupleStoreAccessor *) node->ts_pos;

	ma = (Material *) node->ss.ps.plan;
	Assert(IsA(ma, Material));

	/*
	 * If first time through, and we need a tuplestore, initialize it.
	 */
<<<<<<< HEAD
	if (ts == NULL && (ma->share_type != SHARE_NOTSHARED || node->randomAccess))
	{
		/*
		 * For cross slice material, we only run ExecMaterial on DriverSlice
		 */
		if(ma->share_type == SHARE_MATERIAL_XSLICE)
		{
			char rwfile_prefix[100];

			if(ma->driver_slice != currentSliceId)
			{
				elog(LOG, "Material Exec on CrossSlice, current slice %d", currentSliceId);
				return NULL;
			}
=======
	if (tuplestorestate == NULL && node->eflags != 0)
	{
		tuplestorestate = tuplestore_begin_heap(true, false, work_mem);
		tuplestore_set_eflags(tuplestorestate, node->eflags);
		node->tuplestorestate = (void *) tuplestorestate;
	}
>>>>>>> d13f41d2

			shareinput_create_bufname_prefix(rwfile_prefix, sizeof(rwfile_prefix), ma->share_id);
			elog(LOG, "Material node creates shareinput rwfile %s", rwfile_prefix);

			ts = ntuplestore_create_readerwriter(rwfile_prefix, PlanStateOperatorMemKB((PlanState *)node) * 1024, true);
			tsa = ntuplestore_create_accessor(ts, true);
		}
		else
		{
			/* Non-shared Materialize node */
			workfile_set *work_set =  workfile_mgr_create_set(BUFFILE, false /* can_reuse */, &node->ss.ps, NULL_SNAPSHOT);

			ts = ntuplestore_create_workset(work_set, PlanStateOperatorMemKB((PlanState *) node) * 1024);
			tsa = ntuplestore_create_accessor(ts, true /* isWriter */);
		}

		Assert(ts && tsa);
		node->ts_state->matstore = ts;
		node->ts_pos = (void *) tsa;

        /* CDB: Offer extra info for EXPLAIN ANALYZE. */
        if (node->ss.ps.instrument)
        {
            /* Let the tuplestore share our Instrumentation object. */
			ntuplestore_setinstrument(ts, node->ss.ps.instrument);

            /* Request a callback at end of query. */
            node->ss.ps.cdbexplainfun = ExecMaterialExplainEnd;
        }

		/*
		 * MPP: If requested, fetch all rows from subplan and put them
		 * in the tuplestore.  This decouples a middle slice's receiving
		 * and sending Motion operators to neutralize a deadlock hazard.
		 * MPP TODO: Remove when a better solution is implemented.
		 *
		 * ShareInput: if the material node
		 * is used to share input, we will need to fetch all rows and put
		 * them in tuple store
		 */
		while (((Material *) node->ss.ps.plan)->cdb_strict
				|| ma->share_type != SHARE_NOTSHARED)
		{
			/*
			 * When reusing cached workfiles, we already have all the tuples,
			 * and we don't need to read anything from subplan.
			 */
			if (node->cached_workfiles_found)
			{
				break;
			}
			TupleTableSlot *outerslot = ExecProcNode(outerPlanState(node));

			if (TupIsNull(outerslot))
			{
				node->eof_underlying = true;
				ntuplestore_acc_seek_bof(tsa);

				break;
			}
			Gpmon_M_Incr(GpmonPktFromMaterialState(node), GPMON_QEXEC_M_ROWSIN);

			ntuplestore_acc_put_tupleslot(tsa, outerslot);
		}

		CheckSendPlanStateGpmonPkt(&node->ss.ps);

		if(forward)
			ntuplestore_acc_seek_bof(tsa);
		else
			ntuplestore_acc_seek_eof(tsa);

		/* for share input, material do not need to return any tuple */
		if(ma->share_type != SHARE_NOTSHARED)
		{
			Assert(ma->share_type == SHARE_MATERIAL || ma->share_type == SHARE_MATERIAL_XSLICE);
			/*
			 * if the material is shared across slice, notify consumers that
			 * it is ready.
			 */
			if (ma->share_type == SHARE_MATERIAL_XSLICE)
			{
				if (ma->driver_slice == currentSliceId)
				{
					ntuplestore_flush(ts);

					node->share_lk_ctxt = shareinput_writer_notifyready(ma->share_id, ma->nsharer_xslice,
							estate->es_plannedstmt->planGen);
				}
			}
			return NULL;
		}
	}

	if(ma->share_type != SHARE_NOTSHARED)
		return NULL;

	/*
	 * If we can fetch another tuple from the tuplestore, return it.
	 */
	slot = node->ss.ps.ps_ResultTupleSlot;

	if(forward)
		eof_tuplestore = (tsa == NULL) || !ntuplestore_acc_advance(tsa, 1);
	else
		eof_tuplestore = (tsa == NULL) || !ntuplestore_acc_advance(tsa, -1);

	if(tsa != NULL && ntuplestore_acc_tell(tsa, NULL))
	{
		ntuplestore_acc_current_tupleslot(tsa, slot);
		if (!TupIsNull(slot))
		{
			Gpmon_M_Incr_Rows_Out(GpmonPktFromMaterialState(node));
			CheckSendPlanStateGpmonPkt(&node->ss.ps);
		}
		return slot;
	}

	/*
	 * If necessary, try to fetch another row from the subplan.
	 *
	 * Note: the eof_underlying state variable exists to short-circuit further
	 * subplan calls.  It's not optional, unfortunately, because some plan
	 * node types are not robust about being called again when they've already
	 * returned NULL.
	 * If reusing cached workfiles, there is no need to execute subplan at all.
	 */
	if (eof_tuplestore && !node->eof_underlying)
	{
		PlanState  *outerNode;
		TupleTableSlot *outerslot;

		Assert(!node->cached_workfiles_found && "we shouldn't get here when using cached workfiles");

		/*
		 * We can only get here with forward==true, so no need to worry about
		 * which direction the subplan will go.
		 */
		outerNode = outerPlanState(node);
		outerslot = ExecProcNode(outerNode);
		if (TupIsNull(outerslot))
		{
			node->eof_underlying = true;
			if (!node->ss.ps.delayEagerFree)
			{
				ExecEagerFreeMaterial(node);
			}

			return NULL;
		}

		Gpmon_M_Incr(GpmonPktFromMaterialState(node), GPMON_QEXEC_M_ROWSIN);

		if (tsa)
			ntuplestore_acc_put_tupleslot(tsa, outerslot);

		/*
		 * And return a copy of the tuple.	(XXX couldn't we just return the
		 * outerslot?)
		 */
		Gpmon_M_Incr_Rows_Out(GpmonPktFromMaterialState(node));
		CheckSendPlanStateGpmonPkt(&node->ss.ps);
		return ExecCopySlot(slot, outerslot);
	}


	if (!node->ss.ps.delayEagerFree)
	{
		ExecEagerFreeMaterial(node);
	}

	/*
	 * Nothing left ...
	 */
	return NULL;
}

/* ----------------------------------------------------------------
 *		ExecInitMaterial
 * ----------------------------------------------------------------
 */
MaterialState *
ExecInitMaterial(Material *node, EState *estate, int eflags)
{
	MaterialState *matstate;
	Plan	   *outerPlan;

	/*
	 * create state structure
	 */
	matstate = makeNode(MaterialState);
	matstate->ss.ps.plan = (Plan *) node;
	matstate->ss.ps.state = estate;

	/*
	 * We must have a tuplestore buffering the subplan output to do backward
	 * scan or mark/restore.  We also prefer to materialize the subplan output
	 * if we might be called on to rewind and replay it many times. However,
	 * if none of these cases apply, we can skip storing the data.
	 */
<<<<<<< HEAD
	matstate->randomAccess = node->cdb_strict ||
							(eflags & (EXEC_FLAG_REWIND |
										EXEC_FLAG_BACKWARD |
										EXEC_FLAG_MARK)) != 0;
=======
	matstate->eflags = (eflags & (EXEC_FLAG_REWIND |
								  EXEC_FLAG_BACKWARD |
								  EXEC_FLAG_MARK));
>>>>>>> d13f41d2

	matstate->eof_underlying = false;
	matstate->ts_state = palloc0(sizeof(GenericTupStore));
	matstate->ts_pos = NULL;
	matstate->ts_markpos = NULL;
	matstate->share_lk_ctxt = NULL;
	matstate->ts_destroyed = false;
	ExecMaterialResetWorkfileState(matstate);

	/*
	 * Miscellaneous initialization
	 *
	 * Materialization nodes don't need ExprContexts because they never call
	 * ExecQual or ExecProject.
	 */

#define MATERIAL_NSLOTS 2

	/*
	 * tuple table initialization
	 *
	 * material nodes only return tuples from their materialized relation.
	 */
	ExecInitResultTupleSlot(estate, &matstate->ss.ps);
	matstate->ss.ss_ScanTupleSlot = ExecInitExtraTupleSlot(estate);

	/*
	 * If eflag contains EXEC_FLAG_REWIND or EXEC_FLAG_BACKWARD or EXEC_FLAG_MARK,
	 * then this node is not eager free safe.
	 */
	matstate->ss.ps.delayEagerFree =
		((eflags & (EXEC_FLAG_REWIND | EXEC_FLAG_BACKWARD | EXEC_FLAG_MARK)) != 0);

	/*
	 * initialize child nodes
	 *
	 * We shield the child node from the need to support BACKWARD, or
	 * MARK/RESTORE.
	 */
	eflags &= ~(EXEC_FLAG_BACKWARD | EXEC_FLAG_MARK);

	/*
	 * If Materialize does not have any external parameters, then it
	 * can shield the child node from being rescanned as well, hence
	 * we can clear the EXEC_FLAG_REWIND as well. If there are parameters,
	 * don't clear the REWIND flag, as the child will be rewound.
	 */
	if (node->plan.allParam == NULL || node->plan.extParam == NULL)
	{
		eflags &= ~EXEC_FLAG_REWIND;
	}

	outerPlan = outerPlan(node);
	/*
	 * A very basic check to see if the optimizer requires the material to do a projection.
	 * Ideally, this check would recursively compare all the target list expressions. However,
	 * such a check is tricky because of the varno mismatch (outer plan may have a varno that
	 * index into range table, while the material may refer to the same relation as "outer" varno)
	 * [JIRA: MPP-25365]
	 */
	insist_log(list_length(node->plan.targetlist) == list_length(outerPlan->targetlist),
			"Material operator does not support projection");
	outerPlanState(matstate) = ExecInitNode(outerPlan, estate, eflags);

	/*
	 * If the child node of a Material is a Motion, then this Material node is
	 * not eager free safe.
	 */
	if (IsA(outerPlan((Plan *)node), Motion))
	{
		matstate->ss.ps.delayEagerFree = true;
	}

	/*
	 * initialize tuple type.  no need to initialize projection info because
	 * this node doesn't do projections.
	 */
	ExecAssignResultTypeFromTL(&matstate->ss.ps);
	ExecAssignScanTypeFromOuterPlan(&matstate->ss);
	matstate->ss.ps.ps_ProjInfo = NULL;

	/*
	 * If share input, need to register with range table entry
	 */
	if (node->share_type != SHARE_NOTSHARED)
	{
		ShareNodeEntry *snEntry = ExecGetShareNodeEntry(estate, node->share_id, true);
		snEntry->sharePlan = (Node *) node;
		snEntry->shareState = (Node *) matstate;
	}

	initGpmonPktForMaterial((Plan *)node, &matstate->ss.ps.gpmon_pkt, estate);

	return matstate;
}

int
ExecCountSlotsMaterial(Material *node)
{
	return ExecCountSlotsNode(outerPlan((Plan *) node)) +
		ExecCountSlotsNode(innerPlan((Plan *) node)) +
		MATERIAL_NSLOTS;
}


/*
 * ExecMaterialExplainEnd
 *      Called before ExecutorEnd to finish EXPLAIN ANALYZE reporting.
 *
 * Some of the cleanup that ordinarily would occur during ExecEndMaterial()
 * needs to be done earlier in order to report statistics to EXPLAIN ANALYZE.
 * Note that ExecEndMaterial() will be called again during ExecutorEnd().
 */
void
ExecMaterialExplainEnd(PlanState *planstate, struct StringInfoData *buf)
{
	ExecEagerFreeMaterial((MaterialState*)planstate);
}                               /* ExecMaterialExplainEnd */


/* ----------------------------------------------------------------
 *		ExecEndMaterial
 * ----------------------------------------------------------------
 */
void
ExecEndMaterial(MaterialState *node)
{
	ExecClearTuple(node->ss.ps.ps_ResultTupleSlot);
	ExecClearTuple(node->ss.ss_ScanTupleSlot);

	ExecEagerFreeMaterial(node);

	/*
	 * Release tuplestore resources for cases where EagerFree doesn't do it
	 */
	if (node->ts_state->matstore != NULL)
	{
		Material   *ma = (Material *) node->ss.ps.plan;
		if (ma->share_type == SHARE_MATERIAL_XSLICE && node->share_lk_ctxt)
		{
			shareinput_writer_waitdone(node->share_lk_ctxt, ma->share_id, ma->nsharer_xslice);
		}
		Assert(node->ts_pos);

		DestroyTupleStore(node);
	}

	/*
	 * shut down the subplan
	 */
	ExecEndNode(outerPlanState(node));
	EndPlanStateGpmonPkt(&node->ss.ps);
}

/* ----------------------------------------------------------------
 *		ExecMaterialMarkPos
 *
 *		Calls tuplestore to save the current position in the stored file.
 * ----------------------------------------------------------------
 */
void
ExecMaterialMarkPos(MaterialState *node)
{
	Assert(node->eflags & EXEC_FLAG_MARK);

#ifdef DEBUG
	{
		/* share input should never call this */
		Material *ma = (Material *) node->ss.ps.plan;
		Assert(ma->share_type == SHARE_NOTSHARED);
	}
#endif

	/*
	 * if we haven't materialized yet, just return.
	 */
	if (NULL == node->ts_state->matstore)
	{
		return;
	}

	Assert(node->ts_pos);

	if(node->ts_markpos == NULL)
	{
		node->ts_markpos = palloc(sizeof(NTupleStorePos));
	}

	ntuplestore_acc_tell((NTupleStoreAccessor *) node->ts_pos, (NTupleStorePos *) node->ts_markpos);
}

/* ----------------------------------------------------------------
 *		ExecMaterialRestrPos
 *
 *		Calls tuplestore to restore the last saved file position.
 * ----------------------------------------------------------------
 */
void
ExecMaterialRestrPos(MaterialState *node)
{
	Assert(node->eflags & EXEC_FLAG_MARK);

#ifdef DEBUG
	{
		/* share input should never call this */
		Material *ma = (Material *) node->ss.ps.plan;
		Assert(ma->share_type == SHARE_NOTSHARED);
	}
#endif

	/*
	 * if we haven't materialized yet, just return.
	 */
	if (NULL == node->ts_state->matstore)
	{
		return;
	}

	Assert(node->ts_pos && node->ts_markpos);
	ntuplestore_acc_seek((NTupleStoreAccessor *) node->ts_pos, (NTupleStorePos *) node->ts_markpos);
}

/*
 * DestroyTupleStore
 * 		Helper function for destroying tuple store
 */
void
DestroyTupleStore(MaterialState *node)
{
	Assert(NULL != node);
	Assert(NULL != node->ts_state);
	Assert(NULL != node->ts_state->matstore);

	ntuplestore_destroy_accessor((NTupleStoreAccessor *) node->ts_pos);
	ntuplestore_destroy(node->ts_state->matstore);
	if(node->ts_markpos)
	{
		pfree(node->ts_markpos);
	}

	node->ts_state->matstore = NULL;
	node->ts_pos = NULL;
	node->ts_markpos = NULL;
	node->eof_underlying = false;
	node->ts_destroyed = true;
	ExecMaterialResetWorkfileState(node);
}

/*
 * Reset workfile caching state
 */
static void
ExecMaterialResetWorkfileState(MaterialState *node)
{
	node->cached_workfiles_found = false;
}

/*
 * ExecChildRescan
 *      Helper function for rescanning child of materialize node
 */
void
ExecChildRescan(MaterialState *node, ExprContext *exprCtxt)
{
	Assert(node);
	/*
	 * if parameters of subplan have changed, then subplan will be rescanned by
	 * first ExecProcNode. Otherwise, we need to rescan subplan here
	 */
	if (((PlanState *) node)->lefttree->chgParam == NULL)
	{
		Gpmon_M_Incr(GpmonPktFromMaterialState(node), GPMON_MATERIAL_RESCAN);
		CheckSendPlanStateGpmonPkt(&node->ss.ps);
		ExecReScan(((PlanState *) node)->lefttree, exprCtxt);
	}
	node->eof_underlying = false;
}

/* ----------------------------------------------------------------
 *		ExecMaterialReScan
 *
 *		Rescans the materialized relation.
 * ----------------------------------------------------------------
 */
void
ExecMaterialReScan(MaterialState *node, ExprContext *exprCtxt)
{
	ExecClearTuple(node->ss.ps.ps_ResultTupleSlot);

	if (node->eflags != 0)
	{
		/*
		 * If tuple store is empty, then either we have not materialized yet
		 * or tuple store was destroyed after a previous execution of materialize.
		 */
		if (NULL == node->ts_state->matstore)
		{
			/*
			 *  If tuple store was destroyed before, then materialize is part of subquery
			 *  execution, and we need to rescan child (MPP-15087).
			 */
			if (node->ts_destroyed)
			{
				ExecChildRescan(node, exprCtxt);
			}
			return;
		}

		/*
		 * If subnode is to be rescanned then we forget previous stored
		 * results; we have to re-read the subplan and re-store.  Also, if we
		 * told tuplestore it needn't support rescan, we lose and must
		 * re-read.  (This last should not happen in common cases; else our
		 * caller lied by not passing EXEC_FLAG_REWIND to us.)
		 *
		 * Otherwise we can just rewind and rescan the stored output. The
		 * state of the subnode does not change.
		 */
		if (((PlanState *) node)->lefttree->chgParam != NULL ||
			(node->eflags & EXEC_FLAG_REWIND) == 0)
		{
<<<<<<< HEAD
			DestroyTupleStore(node);
=======
			tuplestore_end((Tuplestorestate *) node->tuplestorestate);
			node->tuplestorestate = NULL;
			if (((PlanState *) node)->lefttree->chgParam == NULL)
				ExecReScan(((PlanState *) node)->lefttree, exprCtxt);
			node->eof_underlying = false;
>>>>>>> d13f41d2
		}
		else
		{
			ntuplestore_acc_seek_bof((NTupleStoreAccessor *) node->ts_pos);
		}
	}
	else
	{
		/* In this case we are just passing on the subquery's output */
		ExecChildRescan(node, exprCtxt);
	}
}

void
initGpmonPktForMaterial(Plan *planNode, gpmon_packet_t *gpmon_pkt, EState *estate)
{
	Assert(planNode != NULL && gpmon_pkt != NULL && IsA(planNode, Material));
	Assert(GPMON_MATERIAL_TOTAL <= (int) GPMON_QEXEC_M_COUNT);

	InitPlanNodeGpmonPkt(planNode, gpmon_pkt, estate, PMNT_Materialize,
						 (int64)planNode->plan_rows,
						 NULL);
}

void
ExecEagerFreeMaterial(MaterialState *node)
{
	Material   *ma = (Material *) node->ss.ps.plan;
	EState	   *estate = node->ss.ps.state;

	/*
	 * If we still have potential readers assocated with this node,
	 * we shouldn't free the tuplestore too early.  The eager-free message
	 * doesn't know about upper ShareInputScan nodes, but those nodes
	 * bumps up the reference count in their initializations and decrement
	 * it in either EagerFree or ExecEnd.
	 */
	if (ma->share_type == SHARE_MATERIAL)
	{
		ShareNodeEntry	   *snEntry;

		snEntry = ExecGetShareNodeEntry(estate, ma->share_id, false);

		if (snEntry->refcount > 0)
			return;
	}

	/*
	 * Release tuplestore resources
	 */
	if (NULL != node->ts_state->matstore)
	{
		if (ma->share_type == SHARE_MATERIAL_XSLICE && node->share_lk_ctxt)
		{
			/*
			 * MPP-22682: If this is a producer shared XSLICE, don't free up
			 * the tuple store here. For XSLICE producers, that will wait for
			 * consumers that haven't completed yet, which can cause deadlocks.
			 * Wait until ExecEndMaterial to free it, which is safer.
			 */
			return;
		}
		Assert(node->ts_pos);

		DestroyTupleStore(node);
	}
}<|MERGE_RESOLUTION|>--- conflicted
+++ resolved
@@ -3,10 +3,7 @@
  * nodeMaterial.c
  *	  Routines to handle materialization nodes.
  *
-<<<<<<< HEAD
  * Portions Copyright (c) 2005-2008, Greenplum inc
-=======
->>>>>>> d13f41d2
  * Portions Copyright (c) 1996-2008, PostgreSQL Global Development Group
  * Portions Copyright (c) 1994, Regents of the University of California
  *
@@ -80,8 +77,7 @@
 	/*
 	 * If first time through, and we need a tuplestore, initialize it.
 	 */
-<<<<<<< HEAD
-	if (ts == NULL && (ma->share_type != SHARE_NOTSHARED || node->randomAccess))
+	if (ts == NULL && (ma->share_type != SHARE_NOTSHARED || node->eflags != 0))
 	{
 		/*
 		 * For cross slice material, we only run ExecMaterial on DriverSlice
@@ -95,14 +91,6 @@
 				elog(LOG, "Material Exec on CrossSlice, current slice %d", currentSliceId);
 				return NULL;
 			}
-=======
-	if (tuplestorestate == NULL && node->eflags != 0)
-	{
-		tuplestorestate = tuplestore_begin_heap(true, false, work_mem);
-		tuplestore_set_eflags(tuplestorestate, node->eflags);
-		node->tuplestorestate = (void *) tuplestorestate;
-	}
->>>>>>> d13f41d2
 
 			shareinput_create_bufname_prefix(rwfile_prefix, sizeof(rwfile_prefix), ma->share_id);
 			elog(LOG, "Material node creates shareinput rwfile %s", rwfile_prefix);
@@ -297,22 +285,18 @@
 	matstate->ss.ps.plan = (Plan *) node;
 	matstate->ss.ps.state = estate;
 
+	if (node->cdb_strict)
+		eflags |= EXEC_FLAG_REWIND;
+
 	/*
 	 * We must have a tuplestore buffering the subplan output to do backward
 	 * scan or mark/restore.  We also prefer to materialize the subplan output
 	 * if we might be called on to rewind and replay it many times. However,
 	 * if none of these cases apply, we can skip storing the data.
 	 */
-<<<<<<< HEAD
-	matstate->randomAccess = node->cdb_strict ||
-							(eflags & (EXEC_FLAG_REWIND |
-										EXEC_FLAG_BACKWARD |
-										EXEC_FLAG_MARK)) != 0;
-=======
 	matstate->eflags = (eflags & (EXEC_FLAG_REWIND |
 								  EXEC_FLAG_BACKWARD |
 								  EXEC_FLAG_MARK));
->>>>>>> d13f41d2
 
 	matstate->eof_underlying = false;
 	matstate->ts_state = palloc0(sizeof(GenericTupStore));
@@ -634,15 +618,9 @@
 		if (((PlanState *) node)->lefttree->chgParam != NULL ||
 			(node->eflags & EXEC_FLAG_REWIND) == 0)
 		{
-<<<<<<< HEAD
 			DestroyTupleStore(node);
-=======
-			tuplestore_end((Tuplestorestate *) node->tuplestorestate);
-			node->tuplestorestate = NULL;
 			if (((PlanState *) node)->lefttree->chgParam == NULL)
 				ExecReScan(((PlanState *) node)->lefttree, exprCtxt);
-			node->eof_underlying = false;
->>>>>>> d13f41d2
 		}
 		else
 		{
