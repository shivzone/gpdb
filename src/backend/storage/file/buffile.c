--- conflicted
+++ resolved
@@ -39,21 +39,8 @@
 #include "utils/workfile_mgr.h"
 
 /*
-<<<<<<< HEAD
  * This data structure represents a buffered file that consists of one
  * physical file (accessed through a virtual file descriptor
-=======
- * We break BufFiles into gigabyte-sized segments, regardless of RELSEG_SIZE.
- * The reason is that we'd like large temporary BufFiles to be spread across
- * multiple tablespaces when available.
- */
-#define MAX_PHYSICAL_FILESIZE	0x40000000
-#define BUFFILE_SEG_SIZE		(MAX_PHYSICAL_FILESIZE / BLCKSZ)
-
-/*
- * This data structure represents a buffered file that consists of one or
- * more physical files (each accessed through a virtual file descriptor
->>>>>>> 49f001d8
  * managed by fd.c).
  */
 struct BufFile
