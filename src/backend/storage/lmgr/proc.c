/*-------------------------------------------------------------------------
 *
 * proc.c
 *	  routines to manage per-process shared memory data structure
 *
 * Portions Copyright (c) 2006-2008, Greenplum inc
 * Portions Copyright (c) 1996-2009, PostgreSQL Global Development Group
 * Portions Copyright (c) 1994, Regents of the University of California
 *
 *
 * IDENTIFICATION
 *	  $PostgreSQL: pgsql/src/backend/storage/lmgr/proc.c,v 1.183 2007/01/16 13:28:56 alvherre Exp $
 *
 *-------------------------------------------------------------------------
 */
/*
 * Interface (a):
 *		ProcSleep(), ProcWakeup(),
 *		ProcQueueAlloc() -- create a shm queue for sleeping processes
 *		ProcQueueInit() -- create a queue without allocing memory
 *
 * Waiting for a lock causes the backend to be put to sleep.  Whoever releases
 * the lock wakes the process up again (and gives it an error code so it knows
 * whether it was awoken on an error condition).
 *
 * Interface (b):
 *
 * ProcReleaseLocks -- frees the locks associated with current transaction
 *
 * ProcKill -- destroys the shared memory state (and locks)
 * associated with the process.
 */
#include "postgres.h"

#include <signal.h>
#include <unistd.h>
#include <sys/time.h>

#include "access/transam.h"
#include "access/xact.h"
#include "miscadmin.h"
#include "postmaster/autovacuum.h"
<<<<<<< HEAD
#include "replication/syncrep.h"
=======
>>>>>>> 10a5e334
#include "storage/ipc.h"
#include "storage/spin.h"
#include "storage/proc.h"
#include "storage/procarray.h"
#include "storage/pmsignal.h"
#include "executor/execdesc.h"
#include "utils/resscheduler.h"
#include "utils/timestamp.h"
#include "utils/portal.h"

#include "utils/tqual.h"  /*SharedLocalSnapshotSlot*/

#include "cdb/cdblocaldistribxact.h"
#include "cdb/cdbgang.h"
#include "cdb/cdbvars.h"  /*Gp_is_writer*/
#include "utils/atomic.h"
#include "utils/session_state.h"

/* GUC variables */
int			DeadlockTimeout = 1000;
int			StatementTimeout = 0;
int			IdleSessionGangTimeout = 18000;

/* Pointer to this process's PGPROC struct, if any */
PGPROC	   *MyProc = NULL;

/* Special for MPP reader gangs */
PGPROC	   *lockHolderProcPtr = NULL;

/* Pointers to shared-memory structures */
NON_EXEC_STATIC PROC_HDR *ProcGlobal = NULL;
NON_EXEC_STATIC PGPROC *AuxiliaryProcs = NULL;

/* If we are waiting for a lock, this points to the associated LOCALLOCK */
static LOCALLOCK *lockAwaited = NULL;

/* Mark these volatile because they can be changed by signal handler */
static volatile bool statement_timeout_active = false;
static volatile bool deadlock_timeout_active = false;
volatile bool cancel_from_timeout = false;

/* statement_fin_time is valid only if statement_timeout_active is true */
static TimestampTz statement_fin_time;


static void RemoveProcFromArray(int code, Datum arg);
static void ProcKill(int code, Datum arg);
static void AuxiliaryProcKill(int code, Datum arg);
static bool CheckStatementTimeout(void);

/*
 * Report shared-memory space needed by InitProcGlobal.
 */
Size
ProcGlobalShmemSize(void)
{
	Size		size = 0;

	/* ProcGlobal */
	size = add_size(size, sizeof(PROC_HDR));
	/* AuxiliaryProcs */
	size = add_size(size, mul_size(NUM_AUXILIARY_PROCS, sizeof(PGPROC)));
	/* MyProcs, including autovacuum */
	size = add_size(size, mul_size(MaxBackends, sizeof(PGPROC)));

	return size;
}

/*
 * Report number of semaphores needed by InitProcGlobal.
 */
int
ProcGlobalSemas(void)
{
	/*
	 * We need a sema per backend (including autovacuum), plus one for each
	 * auxiliary process.
	 */
	return MaxBackends + NUM_AUXILIARY_PROCS;
}

/*
 * InitProcGlobal -
 *	  Initialize the global process table during postmaster or standalone
 *	  backend startup.
 *
 *	  We also create all the per-process semaphores we will need to support
 *	  the requested number of backends.  We used to allocate semaphores
 *	  only when backends were actually started up, but that is bad because
 *	  it lets Postgres fail under load --- a lot of Unix systems are
 *	  (mis)configured with small limits on the number of semaphores, and
 *	  running out when trying to start another backend is a common failure.
 *	  So, now we grab enough semaphores to support the desired max number
 *	  of backends immediately at initialization --- if the sysadmin has set
 *	  MaxConnections or autovacuum_max_workers higher than his kernel will
 *	  support, he'll find out sooner rather than later.
 *
 *	  Another reason for creating semaphores here is that the semaphore
 *	  implementation typically requires us to create semaphores in the
 *	  postmaster, not in backends.
 *
 * Note: this is NOT called by individual backends under a postmaster,
 * not even in the EXEC_BACKEND case.  The ProcGlobal and AuxiliaryProcs
 * pointers must be propagated specially for EXEC_BACKEND operation.
 */
void
InitProcGlobal(int mppLocalProcessCounter)
{
	PGPROC	   *procs;
	int			i;
	bool		found;

	/* Create the ProcGlobal shared structure */
	ProcGlobal = (PROC_HDR *)
		ShmemInitStruct("Proc Header", sizeof(PROC_HDR), &found);
	Assert(!found);

	/*
	 * Create the PGPROC structures for auxiliary (bgwriter) processes, too.
	 * These do not get linked into the freeProcs list.
	 */
	AuxiliaryProcs = (PGPROC *)
		ShmemInitStruct("AuxiliaryProcs", NUM_AUXILIARY_PROCS * sizeof(PGPROC),
						&found);
	Assert(!found);

	/*
	 * Initialize the data structures.
	 */
	ProcGlobal->freeProcs = INVALID_OFFSET;

	ProcGlobal->spins_per_delay = DEFAULT_SPINS_PER_DELAY;

	ProcGlobal->mppLocalProcessCounter = mppLocalProcessCounter;

	/*
	 * Pre-create the PGPROC structures and create a semaphore for each.
	 */
	procs = (PGPROC *) ShmemAlloc(MaxBackends * sizeof(PGPROC));
	if (!procs)
		ereport(FATAL,
				(errcode(ERRCODE_OUT_OF_MEMORY),
				 errmsg("out of shared memory")));
	MemSet(procs, 0, MaxBackends * sizeof(PGPROC));
	for (i = 0; i < MaxBackends; i++)
	{
		PGSemaphoreCreate(&(procs[i].sem));
		InitSharedLatch(&(procs[i].procLatch));

		procs[i].links.next = ProcGlobal->freeProcs;
		ProcGlobal->freeProcs = MAKE_OFFSET(&procs[i]);
	}
	ProcGlobal->procs = procs;
	ProcGlobal->numFreeProcs = MaxBackends;

	MemSet(AuxiliaryProcs, 0, NUM_AUXILIARY_PROCS * sizeof(PGPROC));
	for (i = 0; i < NUM_AUXILIARY_PROCS; i++)
	{
		AuxiliaryProcs[i].pid = 0;		/* marks auxiliary proc as not in use */
		AuxiliaryProcs[i].postmasterResetRequired = true;
		PGSemaphoreCreate(&(AuxiliaryProcs[i].sem));
		InitSharedLatch(&(AuxiliaryProcs[i].procLatch));
	}
}

/*
 * Prepend -- prepend the entry to the free list of ProcGlobal.
 *
 * Use compare_and_swap to avoid using lock and guarantee atomic operation.
 */
static void
Prepend(PGPROC *myProc)
{
	int pid = myProc->pid;
	
	myProc->pid = 0;
	
	int32 casResult = false;
	
	/* Update freeProcs atomically. */
	while (!casResult)
	{
		myProc->links.next = ProcGlobal->freeProcs;
		
		casResult = compare_and_swap_ulong(&ProcGlobal->freeProcs,
										   myProc->links.next,
										   MAKE_OFFSET(myProc));
		
		if (gp_debug_pgproc && !casResult)
		{
			elog(LOG, "need to retry moving PGPROC entry to freelist: pid=%d "
				 "(myOffset=%ld, oldHeadOffset=%ld, newHeadOffset=%ld)",
				 pid, MAKE_OFFSET(myProc), myProc->links.next, ProcGlobal->freeProcs);
		}
		
	}

	/* Atomically increment numFreeProcs */
	gp_atomic_add_32(&ProcGlobal->numFreeProcs, 1);
}


/*
 * RemoveFirst -- remove the first entry in the free list of ProcGlobal.
 *
 * Use compare_and_swap to avoid using lock and guarantee atomic operation.
 */
static PGPROC *
RemoveFirst()
{
	volatile PROC_HDR *procglobal = ProcGlobal;
	SHMEM_OFFSET myOffset;
	PGPROC *freeProc = NULL;

	/*
	 * Decrement numFreeProcs before removing the first entry from the
	 * free list.
	 */
	gp_atomic_add_32(&procglobal->numFreeProcs, -1);

	int32 casResult = false;
	while(!casResult)
	{
		myOffset = procglobal->freeProcs;

		if (myOffset == INVALID_OFFSET)
		{
			freeProc = NULL;
			break;
		}
		
		freeProc = (PGPROC *) MAKE_PTR(myOffset);
			
		casResult = compare_and_swap_ulong(&((PROC_HDR *)procglobal)->freeProcs,
										   myOffset,
										   freeProc->links.next);

		if (gp_debug_pgproc && !casResult)
		{
			elog(LOG, "need to retry allocating a PGPROC entry: pid=%d (oldHeadOffset=%ld, newHeadOffset=%ld)",
				 MyProcPid, myOffset, procglobal->freeProcs);
		}

	}

	if (freeProc == NULL)
	{
		/*
		 * Increment numFreeProcs since we didn't remove any entry from
		 * the free list.
		 */
		gp_atomic_add_32(&procglobal->numFreeProcs, 1);
	}

	return freeProc;
}

/*
 * InitProcess -- initialize a per-process data structure for this backend
 */
void
InitProcess(void)
{
	/* use volatile pointer to prevent code rearrangement */
	volatile PROC_HDR *procglobal = ProcGlobal;
	int			i;

	/*
	 * ProcGlobal should be set up already (if we are a backend, we inherit
	 * this by fork() or EXEC_BACKEND mechanism from the postmaster).
	 */
	if (procglobal == NULL)
		elog(PANIC, "proc header uninitialized");

	if (MyProc != NULL)
		elog(ERROR, "you already exist");

	/*
	 * Initialize process-local latch support.  This could fail if the kernel
	 * is low on resources, and if so we want to exit cleanly before acquiring
	 * any shared-memory resources.
	 */
	InitializeLatchSupport();

	MyProc = RemoveFirst();
	
	if (MyProc == NULL)
	{
		ereport(FATAL,
				(errcode(ERRCODE_TOO_MANY_CONNECTIONS),
				 errmsg("sorry, too many clients already")));
	}
	
	if (gp_debug_pgproc)
	{
		elog(LOG, "allocating PGPROC entry for pid %d, freeProcs (prev offset, new offset): (%ld, %ld)",
			 MyProcPid, MAKE_OFFSET(MyProc), MyProc->links.next);
	}

	set_spins_per_delay(procglobal->spins_per_delay);

	int mppLocalProcessSerial = gp_atomic_add_32(&procglobal->mppLocalProcessCounter, 1);

	lockHolderProcPtr = MyProc;

	/* Set the next pointer to INVALID_OFFSET */
	MyProc->links.next = INVALID_OFFSET;

	/*
	 * Now that we have a PGPROC, mark ourselves as an active postmaster
	 * child; this is so that the postmaster can detect it if we exit without
	 * cleaning up.  (XXX autovac launcher currently doesn't participate in
	 * this; it probably should.)
	 *
	 * Ideally, we should create functions similar to IsAutoVacuumProcess()
	 * for ftsProber, SeqServer etc who call InitProcess().
	 * But MyPMChildSlot helps to get away with it.
	 */
	if (IsUnderPostmaster && !IsAutoVacuumProcess()
		&& MyPMChildSlot > 0)
		MarkPostmasterChildActive();

	/*
	 * Initialize all fields of MyProc, except for the semaphore which was
	 * prepared for us by InitProcGlobal.
	 */
	SHMQueueElemInit(&(MyProc->links));
	MyProc->waitStatus = STATUS_OK;
	MyProc->xid = InvalidTransactionId;
	LocalDistribXactRef_Init(&MyProc->localDistribXactRef);
	MyProc->xmin = InvalidTransactionId;
	MyProc->serializableIsoLevel = false;
	MyProc->inDropTransaction = false;
	MyProc->pid = MyProcPid;
	/* databaseId and roleId will be filled in later */
	MyProc->databaseId = InvalidOid;
	MyProc->roleId = InvalidOid;
	MyProc->inVacuum = false;
<<<<<<< HEAD
	MyProc->postmasterResetRequired = true;
=======
	MyProc->isAutovacuum = IsAutoVacuumProcess();
>>>>>>> 10a5e334
	MyProc->lwWaiting = false;
	MyProc->lwExclusive = false;
	MyProc->lwWaitLink = NULL;
	MyProc->waitLock = NULL;
	MyProc->waitProcLock = NULL;
	for (i = 0; i < NUM_LOCK_PARTITIONS; i++)
		SHMQueueInit(&(MyProc->myProcLocks[i]));

    /* 
     * mppLocalProcessSerial uniquely identifies this backend process among
     * all those that our parent postmaster process creates over its lifetime. 
     *
  	 * Since we use the process serial number to decide if we should
	 * deliver a response from a server under this spin, we need to 
	 * assign it under the spin lock.
	 */
    MyProc->mppLocalProcessSerial = mppLocalProcessSerial;

    /* 
     * A nonzero gp_session_id uniquely identifies an MPP client session 
     * over the lifetime of the entry postmaster process.  A qDisp passes
     * its gp_session_id down to all of its qExecs.  If this is a qExec,
     * we have already received the gp_session_id from the qDisp.
     */
    elog(DEBUG1,"InitProcess(): gp_session_id %d, gp_is_callback %d",gp_session_id,gp_is_callback);
    Assert(gp_session_id > 0 || !gp_is_callback);
    if (Gp_role == GP_ROLE_DISPATCH && gp_session_id == -1)
        gp_session_id = mppLocalProcessSerial;
    MyProc->mppSessionId = gp_session_id;
    
    MyProc->mppIsWriter = Gp_is_writer;
    
    if (Gp_role == GP_ROLE_DISPATCH)
    	MyProc->mppIsWriter = !gp_is_callback;

	/* Initialize fields for sync rep */
	MyProc->waitLSN.xlogid = 0;
	MyProc->waitLSN.xrecoff = 0;
	MyProc->syncRepState = SYNC_REP_NOT_WAITING;
	SHMQueueElemInit(&(MyProc->syncRepLinks));

	/*
	 * Acquire ownership of the PGPROC's latch, so that we can use WaitLatch.
	 * Note that there's no particular need to do ResetLatch here.
	 */
	OwnLatch(&MyProc->procLatch);

	/*
	 * We might be reusing a semaphore that belonged to a failed process. So
	 * be careful and reinitialize its value here.	(This is not strictly
	 * necessary anymore, but seems like a good idea for cleanliness.)
	 */
	PGSemaphoreReset(&MyProc->sem);

	/* Set wait portal (do not check if resource scheduling is enabled) */
	MyProc->waitPortalId = INVALID_PORTALID;

	MyProc->queryCommandId = -1;

	/*
	 * Arrange to clean up at backend exit.
	 */
	on_shmem_exit(ProcKill, 0);

	/*
	 * Now that we have a PGPROC, we could try to acquire locks, so initialize
	 * the deadlock checker.
	 */
	InitDeadLockChecking();
}

/*
 * InitProcessPhase2 -- make MyProc visible in the shared ProcArray.
 *
 * This is separate from InitProcess because we can't acquire LWLocks until
 * we've created a PGPROC, but in the EXEC_BACKEND case there is a good deal
 * of stuff to be done before this step that will require LWLock access.
 */
void
InitProcessPhase2(void)
{
	Assert(MyProc != NULL);

	/*
	 * Add our PGPROC to the PGPROC array in shared memory.
	 */
	ProcArrayAdd(MyProc);

	/*
	 * Arrange to clean that up at backend exit.
	 */
	on_shmem_exit(RemoveProcFromArray, 0);
}

/*
 * InitAuxiliaryProcess -- create a per-auxiliary-process data structure
 *
 * This is called by bgwriter and similar processes so that they will have a
 * MyProc value that's real enough to let them wait for LWLocks.  The PGPROC
 * and sema that are assigned are one of the extra ones created during
 * InitProcGlobal.
 *
 * Auxiliary processes are presently not expected to wait for real (lockmgr)
 * locks, so we need not set up the deadlock checker.  They are never added
 * to the ProcArray or the sinval messaging mechanism, either.	They also
 * don't get a VXID assigned, since this is only useful when we actually
 * hold lockmgr locks.
 */
void
InitAuxiliaryProcess(void)
{
	PGPROC	   *auxproc;
	int			proctype;
	int			i;

	/*
	 * ProcGlobal should be set up already (if we are a backend, we inherit
	 * this by fork() or EXEC_BACKEND mechanism from the postmaster).
	 */
	if (ProcGlobal == NULL || AuxiliaryProcs == NULL)
		elog(PANIC, "proc header uninitialized");

	if (MyProc != NULL)
		elog(ERROR, "you already exist");

	/*
	 * Initialize process-local latch support.  This could fail if the kernel
	 * is low on resources, and if so we want to exit cleanly before acquiring
	 * any shared-memory resources.
	 */
	InitializeLatchSupport();

	/*
	 * Find a free auxproc entry. Use compare_and_swap to avoid locking.
	 */
	for (proctype = 0; proctype < NUM_AUXILIARY_PROCS; proctype++)
	{
		auxproc = &AuxiliaryProcs[proctype];
		if (compare_and_swap_32((uint32*)(&(auxproc->pid)),
								0,
								MyProcPid))
		{
			/* Find a free entry, break here. */
			break;
		}
	}
	
	if (proctype >= NUM_AUXILIARY_PROCS)
	{
		elog(FATAL, "all AuxiliaryProcs are in use");
	}

	set_spins_per_delay(ProcGlobal->spins_per_delay);

	MyProc = auxproc;
	lockHolderProcPtr = auxproc;

	/*
	 * Initialize all fields of MyProc, except for the semaphore which was
	 * prepared for us by InitProcGlobal.
	 */
	SHMQueueElemInit(&(MyProc->links));
	MyProc->waitStatus = STATUS_OK;
	MyProc->xid = InvalidTransactionId;
	LocalDistribXactRef_Init(&MyProc->localDistribXactRef);
	MyProc->xmin = InvalidTransactionId;
	MyProc->serializableIsoLevel = false;
	MyProc->inDropTransaction = false;
	MyProc->databaseId = InvalidOid;
	MyProc->roleId = InvalidOid;
    MyProc->mppLocalProcessSerial = 0;
    MyProc->mppSessionId = 0;
    MyProc->mppIsWriter = false;
	MyProc->inVacuum = false;
<<<<<<< HEAD
	MyProc->postmasterResetRequired = true;
=======
	MyProc->isAutovacuum = false;
>>>>>>> 10a5e334
	MyProc->lwWaiting = false;
	MyProc->lwExclusive = false;
	MyProc->lwWaitLink = NULL;
	MyProc->waitLock = NULL;
	MyProc->waitProcLock = NULL;
	for (i = 0; i < NUM_LOCK_PARTITIONS; i++)
		SHMQueueInit(&(MyProc->myProcLocks[i]));

	/*
	 * Auxiliary process doesn't bother with sync rep.  Though it was
	 * originally supposed to not do transaction work, but it does in GPDB,
	 * we mark it and avoid sync rep work.
	 */
	MyProc->syncRepState = SYNC_REP_DISABLED;

	/*
	 * Acquire ownership of the PGPROC's latch, so that we can use WaitLatch.
	 * Note that there's no particular need to do ResetLatch here.
	 */
	OwnLatch(&MyProc->procLatch);

	/*
	 * We might be reusing a semaphore that belonged to a failed process. So
	 * be careful and reinitialize its value here.	(This is not strictly
	 * necessary anymore, but seems like a good idea for cleanliness.)
	 */
	PGSemaphoreReset(&MyProc->sem);

	MyProc->queryCommandId = -1;

	/*
	 * Arrange to clean up at process exit.
	 */
	on_shmem_exit(AuxiliaryProcKill, Int32GetDatum(proctype));
}

/*
 * Check whether there are at least N free PGPROC objects.
 */
bool
HaveNFreeProcs(int n)
{
	Assert(n >= 0);
	
	return (ProcGlobal->numFreeProcs >= n);
}

/*
 * Cancel any pending wait for lock, when aborting a transaction.
 *
 * Returns true if we had been waiting for a lock, else false.
 *
 * (Normally, this would only happen if we accept a cancel/die
 * interrupt while waiting; but an ereport(ERROR) while waiting is
 * within the realm of possibility, too.)
 */
bool
LockWaitCancel(void)
{
	LWLockId	partitionLock;

	/* Nothing to do if we weren't waiting for a lock */
	if (lockAwaited == NULL)
		return false;

	/* Don't try to cancel resource locks.*/
	if (Gp_role == GP_ROLE_DISPATCH && ResourceScheduler &&
		LOCALLOCK_LOCKMETHOD(*lockAwaited) == RESOURCE_LOCKMETHOD)
		return false;

	/* Turn off the deadlock timer, if it's still running (see ProcSleep) */
	disable_sig_alarm(false);

	/* Unlink myself from the wait queue, if on it (might not be anymore!) */
	partitionLock = LockHashPartitionLock(lockAwaited->hashcode);
	LWLockAcquire(partitionLock, LW_EXCLUSIVE);

	if (MyProc->links.next != INVALID_OFFSET)
	{
		/* We could not have been granted the lock yet */
		RemoveFromWaitQueue(MyProc, lockAwaited->hashcode);
	}
	else
	{
		/*
		 * Somebody kicked us off the lock queue already.  Perhaps they
		 * granted us the lock, or perhaps they detected a deadlock. If they
		 * did grant us the lock, we'd better remember it in our local lock
		 * table.
		 */
		if (MyProc->waitStatus == STATUS_OK)
			GrantAwaitedLock();
	}

	lockAwaited = NULL;

	LWLockRelease(partitionLock);

	/*
	 * We used to do PGSemaphoreReset() here to ensure that our proc's wait
	 * semaphore is reset to zero.	This prevented a leftover wakeup signal
	 * from remaining in the semaphore if someone else had granted us the lock
	 * we wanted before we were able to remove ourselves from the wait-list.
	 * However, now that ProcSleep loops until waitStatus changes, a leftover
	 * wakeup signal isn't harmful, and it seems not worth expending cycles to
	 * get rid of a signal that most likely isn't there.
	 */

	/*
	 * Return true even if we were kicked off the lock before we were able to
	 * remove ourselves.
	 */
	return true;
}


/*
 * ProcReleaseLocks() -- release locks associated with current transaction
 *			at main transaction commit or abort
 *
 * At main transaction commit, we release all locks except session locks.
 * At main transaction abort, we release all locks including session locks;
 * this lets us clean up after a VACUUM FULL failure.
 *
 * At subtransaction commit, we don't release any locks (so this func is not
 * needed at all); we will defer the releasing to the parent transaction.
 * At subtransaction abort, we release all locks held by the subtransaction;
 * this is implemented by retail releasing of the locks under control of
 * the ResourceOwner mechanism.
 *
 * Note that user locks are not released in any case.
 */
void
ProcReleaseLocks(bool isCommit)
{
	if (!MyProc)
		return;
	/* If waiting, get off wait queue (should only be needed after error) */
	LockWaitCancel();
	/* Release locks */
	LockReleaseAll(DEFAULT_LOCKMETHOD, !isCommit);
}


/*
 * RemoveProcFromArray() -- Remove this process from the shared ProcArray.
 */
static void
RemoveProcFromArray(int code, Datum arg)
{
	Assert(MyProc != NULL);
	ProcArrayRemove(MyProc, /* forPrepare */ false, /* (not used) isCommit */ false);
}

/*
 * update_spins_per_delay
 *   Update spins_per_delay value in ProcGlobal.
 */
static void update_spins_per_delay()
{
	volatile PROC_HDR *procglobal = ProcGlobal;
	bool casResult = false;

	while (!casResult)
	{
		int old_spins_per_delay = procglobal->spins_per_delay;
		int new_spins_per_delay = recompute_spins_per_delay(old_spins_per_delay);
		casResult = compare_and_swap_32((uint32*)&procglobal->spins_per_delay,
										old_spins_per_delay,
										new_spins_per_delay);
	}
}

/*
 * ProcKill() -- Destroy the per-proc data structure for
 *		this process. Release any of its held LW locks.
 */
static void
ProcKill(int code, Datum arg)
{
	Assert(MyProc != NULL);

	/* Make sure we're out of the sync rep lists */
	SyncRepCleanupAtProcExit();

	/* 
	 * Cleanup for any resource locks on portals - from holdable cursors or
	 * unclean process abort (assertion failures).
	 */
	if (Gp_role == GP_ROLE_DISPATCH && ResourceScheduler)
		AtExitCleanup_ResPortals();

	/*
	 * Remove the shared snapshot slot.
	 */
	if (SharedLocalSnapshotSlot != NULL)
	{
		if (Gp_role == GP_ROLE_DISPATCH)
		{
			SharedSnapshotRemove(SharedLocalSnapshotSlot,
								 "Query Dispatcher");
		}
	    else if (Gp_segment == -1 && Gp_role == GP_ROLE_EXECUTE && !Gp_is_writer)
	    {
			/* 
			 * Entry db singleton QE is a user of the shared snapshot -- not a creator.
			 */	
	    }
		else if (Gp_role == GP_ROLE_EXECUTE && Gp_is_writer)
		{
			SharedSnapshotRemove(SharedLocalSnapshotSlot,
								 "Writer qExec");
		}
		SharedLocalSnapshotSlot = NULL;
	}

	/*
	 * Release any LW locks I am holding.  There really shouldn't be any, but
	 * it's cheap to check again before we cut the knees off the LWLock
	 * facility by releasing our PGPROC ...
	 */
	LWLockReleaseAll();

	/* Release ownership of the process's latch, too */
	DisownLatch(&MyProc->procLatch);

	/* Update shared estimate of spins_per_delay */
	update_spins_per_delay();

	LocalDistribXactRef_Release(&MyProc->localDistribXactRef);
    MyProc->mppLocalProcessSerial = 0;
    MyProc->mppSessionId = 0;
    MyProc->mppIsWriter = false;

	if (code == 0 || code == 1)
	{
		MyProc->postmasterResetRequired = false;
	}

	/* PGPROC struct isn't mine anymore */
	MyProc = NULL;
	lockHolderProcPtr = NULL;

	/*
	 * This process is no longer present in shared memory in any meaningful
	 * way, so tell the postmaster we've cleaned up acceptably well.
	 */
	if (IsUnderPostmaster && !IsAutoVacuumProcess()
		&& MyPMChildSlot > 0)
		MarkPostmasterChildInactive();
}

/*
 * AuxiliaryProcKill() -- Cut-down version of ProcKill for auxiliary
 *		processes (bgwriter, etc).	The PGPROC and sema are not released, only
 *		marked as not-in-use.
 */
static void
AuxiliaryProcKill(int code, Datum arg)
{
	int			proctype = DatumGetInt32(arg);
	PGPROC	   *auxproc;

	Assert(proctype >= 0 && proctype < NUM_AUXILIARY_PROCS);

	auxproc = &AuxiliaryProcs[proctype];

	Assert(MyProc == auxproc);

	/* Release any LW locks I am holding (see notes above) */
	LWLockReleaseAll();

	/* Release ownership of the process's latch, too */
	DisownLatch(&MyProc->procLatch);

	/* Update shared estimate of spins_per_delay */
	update_spins_per_delay();

	if (code == 0 || code == 1)
	{
		MyProc->postmasterResetRequired = false;
	}

	/*
	 * If the parent process of this auxiliary process does not exist,
	 * we want to set the proc array entry free here. The postmaster may
	 * not own this process, so that it can't set the entry free. This
	 * could happen to the filerep subprocesses when the filerep main
	 * process dies unexpectedly.
	 */
	if (!ParentProcIsAlive())
	{
		MyProc->pid = 0;
		MyProc->postmasterResetRequired = true;
	}

	/* PGPROC struct isn't mine anymore */
	MyProc = NULL;
	lockHolderProcPtr = NULL;
}


/*
 * ProcQueue package: routines for putting processes to sleep
 *		and  waking them up
 */

/*
 * ProcQueueAlloc -- alloc/attach to a shared memory process queue
 *
 * Returns: a pointer to the queue or NULL
 * Side Effects: Initializes the queue if we allocated one
 */
#ifdef NOT_USED
PROC_QUEUE *
ProcQueueAlloc(char *name)
{
	bool		found;
	PROC_QUEUE *queue = (PROC_QUEUE *)
	ShmemInitStruct(name, sizeof(PROC_QUEUE), &found);

	if (!queue)
		return NULL;
	if (!found)
		ProcQueueInit(queue);
	return queue;
}
#endif

/*
 * ProcQueueInit -- initialize a shared memory process queue
 */
void
ProcQueueInit(PROC_QUEUE *queue)
{
	SHMQueueInit(&(queue->links));
	queue->size = 0;
}


/*
 * ProcSleep -- put a process to sleep on the specified lock
 *
 * Caller must have set MyProc->heldLocks to reflect locks already held
 * on the lockable object by this process (under all XIDs).
 *
 * The lock table's partition lock must be held at entry, and will be held
 * at exit.
 *
 * Result: STATUS_OK if we acquired the lock, STATUS_ERROR if not (deadlock).
 *
 * ASSUME: that no one will fiddle with the queue until after
 *		we release the partition lock.
 *
 * NOTES: The process queue is now a priority queue for locking.
 *
 * P() on the semaphore should put us to sleep.  The process
 * semaphore is normally zero, so when we try to acquire it, we sleep.
 */
int
ProcSleep(LOCALLOCK *locallock, LockMethod lockMethodTable)
{
	LOCKMODE	lockmode = locallock->tag.mode;
	LOCK	   *lock = locallock->lock;
	PROCLOCK   *proclock = locallock->proclock;
	uint32		hashcode = locallock->hashcode;
	LWLockId	partitionLock = LockHashPartitionLock(hashcode);
	PROC_QUEUE *waitQueue = &(lock->waitProcs);
	LOCKMASK	myHeldLocks = MyProc->heldLocks;
	bool		early_deadlock = false;
	PGPROC	   *proc;
	int			i;

	/*
	 * Determine where to add myself in the wait queue.
	 *
	 * Normally I should go at the end of the queue.  However, if I already
	 * hold locks that conflict with the request of any previous waiter, put
	 * myself in the queue just in front of the first such waiter. This is not
	 * a necessary step, since deadlock detection would move me to before that
	 * waiter anyway; but it's relatively cheap to detect such a conflict
	 * immediately, and avoid delaying till deadlock timeout.
	 *
	 * Special case: if I find I should go in front of some waiter, check to
	 * see if I conflict with already-held locks or the requests before that
	 * waiter.	If not, then just grant myself the requested lock immediately.
	 * This is the same as the test for immediate grant in LockAcquire, except
	 * we are only considering the part of the wait queue before my insertion
	 * point.
	 */
	if (myHeldLocks != 0)
	{
		LOCKMASK	aheadRequests = 0;

		proc = (PGPROC *) MAKE_PTR(waitQueue->links.next);
		for (i = 0; i < waitQueue->size; i++)
		{
			/* Must he wait for me? */
			if (lockMethodTable->conflictTab[proc->waitLockMode] & myHeldLocks)
			{
				/* Must I wait for him ? */
				if (lockMethodTable->conflictTab[lockmode] & proc->heldLocks)
				{
					/*
					 * Yes, so we have a deadlock.	Easiest way to clean up
					 * correctly is to call RemoveFromWaitQueue(), but we
					 * can't do that until we are *on* the wait queue. So, set
					 * a flag to check below, and break out of loop.  Also,
					 * record deadlock info for later message.
					 */
					RememberSimpleDeadLock(MyProc, lockmode, lock, proc);
					early_deadlock = true;
					break;
				}
				/* I must go before this waiter.  Check special case. */
				if ((lockMethodTable->conflictTab[lockmode] & aheadRequests) == 0 &&
					LockCheckConflicts(lockMethodTable,
									   lockmode,
									   lock,
									   proclock,
									   MyProc) == STATUS_OK)
				{
					/* Skip the wait and just grant myself the lock. */
					GrantLock(lock, proclock, lockmode);
					GrantAwaitedLock();
					return STATUS_OK;
				}
				/* Break out of loop to put myself before him */
				break;
			}
			/* Nope, so advance to next waiter */
			aheadRequests |= LOCKBIT_ON(proc->waitLockMode);
			proc = (PGPROC *) MAKE_PTR(proc->links.next);
		}

		/*
		 * If we fall out of loop normally, proc points to waitQueue head, so
		 * we will insert at tail of queue as desired.
		 */
	}
	else
	{
		/* I hold no locks, so I can't push in front of anyone. */
		proc = (PGPROC *) &(waitQueue->links);
	}

	/*
	 * Insert self into queue, ahead of the given proc (or at tail of queue).
	 */
	SHMQueueInsertBefore(&(proc->links), &(MyProc->links));
	waitQueue->size++;

	lock->waitMask |= LOCKBIT_ON(lockmode);

	/* Set up wait information in PGPROC object, too */
	MyProc->waitLock = lock;
	MyProc->waitProcLock = proclock;
	MyProc->waitLockMode = lockmode;

	MyProc->waitStatus = STATUS_WAITING;

	/*
	 * If we detected deadlock, give up without waiting.  This must agree with
	 * CheckDeadLock's recovery code, except that we shouldn't release the
	 * semaphore since we haven't tried to lock it yet.
	 */
	if (early_deadlock)
	{
		RemoveFromWaitQueue(MyProc, hashcode);
		return STATUS_ERROR;
	}

	/* mark that we are waiting for a lock */
	lockAwaited = locallock;

	/*
	 * Release the lock table's partition lock.
	 *
	 * NOTE: this may also cause us to exit critical-section state, possibly
	 * allowing a cancel/die interrupt to be accepted. This is OK because we
	 * have recorded the fact that we are waiting for a lock, and so
	 * LockWaitCancel will clean up if cancel/die happens.
	 */
	LWLockRelease(partitionLock);

	/*
	 * Set timer so we can wake up after awhile and check for a deadlock. If a
	 * deadlock is detected, the handler releases the process's semaphore and
	 * sets MyProc->waitStatus = STATUS_ERROR, allowing us to know that we
	 * must report failure rather than success.
	 *
	 * By delaying the check until we've waited for a bit, we can avoid
	 * running the rather expensive deadlock-check code in most cases.
	 */
	if (!enable_sig_alarm(DeadlockTimeout, false))
		elog(FATAL, "could not set timer for process wakeup");

	/*
	 * If someone wakes us between LWLockRelease and PGSemaphoreLock,
	 * PGSemaphoreLock will not block.	The wakeup is "saved" by the semaphore
	 * implementation.	While this is normally good, there are cases where a
	 * saved wakeup might be leftover from a previous operation (for example,
	 * we aborted ProcWaitForSignal just before someone did ProcSendSignal).
	 * So, loop to wait again if the waitStatus shows we haven't been granted
	 * nor denied the lock yet.
	 *
	 * We pass interruptOK = true, which eliminates a window in which
	 * cancel/die interrupts would be held off undesirably.  This is a promise
	 * that we don't mind losing control to a cancel/die interrupt here.  We
	 * don't, because we have no shared-state-change work to do after being
	 * granted the lock (the grantor did it all).  We do have to worry about
	 * updating the locallock table, but if we lose control to an error,
	 * LockWaitCancel will fix that up.
	 */
	do
	{
		PGSemaphoreLock(&MyProc->sem, true);
	} while (MyProc->waitStatus == STATUS_WAITING);

	/*
	 * Disable the timer, if it's still running
	 */
	if (!disable_sig_alarm(false))
		elog(FATAL, "could not disable timer for process wakeup");

	/*
	 * Re-acquire the lock table's partition lock.  We have to do this to hold
	 * off cancel/die interrupts before we can mess with lockAwaited (else we
	 * might have a missed or duplicated locallock update).
	 */
	LWLockAcquire(partitionLock, LW_EXCLUSIVE);

	/*
	 * We no longer want LockWaitCancel to do anything.
	 */
	lockAwaited = NULL;

	/*
	 * If we got the lock, be sure to remember it in the locallock table.
	 */
	if (MyProc->waitStatus == STATUS_OK)
		GrantAwaitedLock();

	/*
	 * We don't have to do anything else, because the awaker did all the
	 * necessary update of the lock table and MyProc.
	 */
	return MyProc->waitStatus;
}


/*
 * ProcWakeup -- wake up a process by releasing its private semaphore.
 *
 *	 Also remove the process from the wait queue and set its links invalid.
 *	 RETURN: the next process in the wait queue.
 *
 * The appropriate lock partition lock must be held by caller.
 *
 * XXX: presently, this code is only used for the "success" case, and only
 * works correctly for that case.  To clean up in failure case, would need
 * to twiddle the lock's request counts too --- see RemoveFromWaitQueue.
 * Hence, in practice the waitStatus parameter must be STATUS_OK.
 */
PGPROC *
ProcWakeup(PGPROC *proc, int waitStatus)
{
	PGPROC	   *retProc;

	/* Proc should be sleeping ... */
	if (proc->links.prev == INVALID_OFFSET ||
		proc->links.next == INVALID_OFFSET)
		return NULL;
	Assert(proc->waitStatus == STATUS_WAITING);

	/* Save next process before we zap the list link */
	retProc = (PGPROC *) MAKE_PTR(proc->links.next);

	/* Remove process from wait queue */
	SHMQueueDelete(&(proc->links));
	(proc->waitLock->waitProcs.size)--;

	/* Clean up process' state and pass it the ok/fail signal */
	proc->waitLock = NULL;
	proc->waitProcLock = NULL;
	proc->waitStatus = waitStatus;

	/* And awaken it */
	PGSemaphoreUnlock(&proc->sem);

	return retProc;
}

/*
 * ProcLockWakeup -- routine for waking up processes when a lock is
 *		released (or a prior waiter is aborted).  Scan all waiters
 *		for lock, waken any that are no longer blocked.
 *
 * The appropriate lock partition lock must be held by caller.
 */
void
ProcLockWakeup(LockMethod lockMethodTable, LOCK *lock)
{
	PROC_QUEUE *waitQueue = &(lock->waitProcs);
	int			queue_size = waitQueue->size;
	PGPROC	   *proc;
	LOCKMASK	aheadRequests = 0;

	Assert(queue_size >= 0);

	if (queue_size == 0)
		return;

	proc = (PGPROC *) MAKE_PTR(waitQueue->links.next);

	while (queue_size-- > 0)
	{
		LOCKMODE	lockmode = proc->waitLockMode;

		/*
		 * Waken if (a) doesn't conflict with requests of earlier waiters, and
		 * (b) doesn't conflict with already-held locks.
		 */
		if ((lockMethodTable->conflictTab[lockmode] & aheadRequests) == 0 &&
			LockCheckConflicts(lockMethodTable,
							   lockmode,
							   lock,
							   proc->waitProcLock,
							   proc) == STATUS_OK)
		{
			/* OK to waken */
			GrantLock(lock, proc->waitProcLock, lockmode);
			proc = ProcWakeup(proc, STATUS_OK);

			/*
			 * ProcWakeup removes proc from the lock's waiting process queue
			 * and returns the next proc in chain; don't use proc's next-link,
			 * because it's been cleared.
			 */
		}
		else
		{
			/*
			 * Cannot wake this guy. Remember his request for later checks.
			 */
			aheadRequests |= LOCKBIT_ON(lockmode);
			proc = (PGPROC *) MAKE_PTR(proc->links.next);
		}
	}

	Assert(waitQueue->size >= 0);
}

/*
 * CheckDeadLock
 *
 * We only get to this routine if we got SIGALRM after DeadlockTimeout
 * while waiting for a lock to be released by some other process.  Look
 * to see if there's a deadlock; if not, just return and continue waiting.
 * (But signal ProcSleep to log a message, if log_lock_waits is true.)
 * If we have a real deadlock, remove ourselves from the lock's wait queue
 * and signal an error to ProcSleep.
 *
 * NB: this is run inside a signal handler, so be very wary about what is done
 * here or in called routines.
 */
static void
CheckDeadLock(void)
{
	int			i;

	/*
	 * Acquire exclusive lock on the entire shared lock data structures. Must
	 * grab LWLocks in partition-number order to avoid LWLock deadlock.
	 *
	 * Note that the deadlock check interrupt had better not be enabled
	 * anywhere that this process itself holds lock partition locks, else this
	 * will wait forever.  Also note that LWLockAcquire creates a critical
	 * section, so that this routine cannot be interrupted by cancel/die
	 * interrupts.
	 */
	for (i = 0; i < NUM_LOCK_PARTITIONS; i++)
		LWLockAcquire(FirstLockMgrLock + i, LW_EXCLUSIVE);

	/*
	 * Check to see if we've been awoken by anyone in the interim.
	 *
	 * If we have, we can return and resume our transaction -- happy day.
	 * Before we are awoken the process releasing the lock grants it to us
	 * so we know that we don't have to wait anymore.
	 *
	 * We check by looking to see if we've been unlinked from the wait queue.
	 * This is quicker than checking our semaphore's state, since no kernel
	 * call is needed, and it is safe because we hold the lock partition lock.
	 */
	if (MyProc->links.prev == INVALID_OFFSET ||
		MyProc->links.next == INVALID_OFFSET)
		goto check_done;

#ifdef LOCK_DEBUG
	if (Debug_deadlocks)
		DumpAllLocks();
#endif

	if (!DeadLockCheck(MyProc))
	{
		/* No deadlock, so keep waiting */
		goto check_done;
	}

	/*
	 * Oops.  We have a deadlock.
	 *
	 * Get this process out of wait state.	(Note: we could do this more
	 * efficiently by relying on lockAwaited, but use this coding to
	 * preserve the flexibility to kill some other transaction than the
	 * one detecting the deadlock.)
	 *
	 * RemoveFromWaitQueue sets MyProc->waitStatus to STATUS_ERROR, so
	 * ProcSleep will report an error after we return from the signal
	 * handler.
	 */
	Assert(MyProc->waitLock != NULL);
	if (Gp_role == GP_ROLE_DISPATCH && ResourceScheduler && 
		LOCK_LOCKMETHOD(*(MyProc->waitLock)) == RESOURCE_LOCKMETHOD)
	{
		ResRemoveFromWaitQueue(MyProc, 
							   LockTagHashCode(&(MyProc->waitLock->tag)));
	}
	else
	{
		RemoveFromWaitQueue(MyProc, 
							LockTagHashCode(&(MyProc->waitLock->tag)));
	}

	/*
	 * Unlock my semaphore so that the interrupted ProcSleep() call can
	 * finish.
	 */
	PGSemaphoreUnlock(&MyProc->sem);

	/*
	 * We're done here.  Transaction abort caused by the error that ProcSleep
	 * will raise will cause any other locks we hold to be released, thus
	 * allowing other processes to wake up; we don't need to do that here.
	 * NOTE: an exception is that releasing locks we hold doesn't consider the
	 * possibility of waiters that were blocked behind us on the lock we just
	 * failed to get, and might now be wakable because we're not in front of
	 * them anymore.  However, RemoveFromWaitQueue took care of waking up any
	 * such processes.
	 */

	/*
	 * Release locks acquired at head of routine.  Order is not critical, so
	 * do it back-to-front to avoid waking another CheckDeadLock instance
	 * before it can get all the locks.
	 */
check_done:
	for (i = NUM_LOCK_PARTITIONS; --i >= 0;)
		LWLockRelease(FirstLockMgrLock + i);
}


/*
 * ProcWaitForSignal - wait for a signal from another backend.
 *
 * This can share the semaphore normally used for waiting for locks,
 * since a backend could never be waiting for a lock and a signal at
 * the same time.  As with locks, it's OK if the signal arrives just
 * before we actually reach the waiting state.	Also as with locks,
 * it's necessary that the caller be robust against bogus wakeups:
 * always check that the desired state has occurred, and wait again
 * if not.	This copes with possible "leftover" wakeups.
 */
void
ProcWaitForSignal(void)
{
	PGSemaphoreLock(&MyProc->sem, true);
}

/*
 * ProcSendSignal - send a signal to a backend identified by PID
 */
void
ProcSendSignal(int pid)
{
	PGPROC	   *proc = BackendPidGetProc(pid);

	if (proc != NULL)
		PGSemaphoreUnlock(&proc->sem);
}


/*****************************************************************************
 * SIGALRM interrupt support
 *
 * Maybe these should be in pqsignal.c?
 *****************************************************************************/

/*
 * Enable the SIGALRM interrupt to fire after the specified delay
 *
 * Delay is given in milliseconds.	Caller should be sure a SIGALRM
 * signal handler is installed before this is called.
 *
 * This code properly handles nesting of deadlock timeout alarms within
 * statement timeout alarms.
 *
 * Returns TRUE if okay, FALSE on failure.
 */
bool
enable_sig_alarm(int delayms, bool is_statement_timeout)
{
 	TimestampTz fin_time;
	struct itimerval timeval;

	if (is_statement_timeout)
	{
		/*
		 * Begin statement-level timeout
		 *
		 * Note that we compute statement_fin_time with reference to the
		 * statement_timestamp, but apply the specified delay without any
		 * correction; that is, we ignore whatever time has elapsed since
		 * statement_timestamp was set.  In the normal case only a small
		 * interval will have elapsed and so this doesn't matter, but there
		 * are corner cases (involving multi-statement query strings with
		 * embedded COMMIT or ROLLBACK) where we might re-initialize the
		 * statement timeout long after initial receipt of the message. In
		 * such cases the enforcement of the statement timeout will be a bit
		 * inconsistent.  This annoyance is judged not worth the cost of
		 * performing an additional gettimeofday() here.
		 */
		Assert(!deadlock_timeout_active);
		fin_time = GetCurrentStatementStartTimestamp();
		fin_time = TimestampTzPlusMilliseconds(fin_time, delayms);
		statement_fin_time = fin_time;
		cancel_from_timeout = false;
		statement_timeout_active = true;
	}
	else if (statement_timeout_active)
	{
		/*
		 * Begin deadlock timeout with statement-level timeout active
		 *
		 * Here, we want to interrupt at the closer of the two timeout times.
		 * If fin_time >= statement_fin_time then we need not touch the
		 * existing timer setting; else set up to interrupt at the deadlock
		 * timeout time.
		 *
		 * NOTE: in this case it is possible that this routine will be
		 * interrupted by the previously-set timer alarm.  This is okay
		 * because the signal handler will do only what it should do according
		 * to the state variables.	The deadlock checker may get run earlier
		 * than normal, but that does no harm.
		 */
		fin_time = GetCurrentTimestamp();
		fin_time = TimestampTzPlusMilliseconds(fin_time, delayms);
		deadlock_timeout_active = true;
		if (fin_time >= statement_fin_time)
			return true;
	}
	else
	{
		/* Begin deadlock timeout with no statement-level timeout */
		deadlock_timeout_active = true;
	}

	/* If we reach here, okay to set the timer interrupt */
	MemSet(&timeval, 0, sizeof(struct itimerval));
	timeval.it_value.tv_sec = delayms / 1000;
	timeval.it_value.tv_usec = (delayms % 1000) * 1000;
	if (setitimer(ITIMER_REAL, &timeval, NULL))
		return false;
	return true;
}

/*
 * Cancel the SIGALRM timer, either for a deadlock timeout or a statement
 * timeout.  If a deadlock timeout is canceled, any active statement timeout
 * remains in force.
 *
 * Returns TRUE if okay, FALSE on failure.
 */
bool
disable_sig_alarm(bool is_statement_timeout)
{
	/*
	 * Always disable the interrupt if it is active; this avoids being
	 * interrupted by the signal handler and thereby possibly getting
	 * confused.
	 *
	 * We will re-enable the interrupt if necessary in CheckStatementTimeout.
	 */
	if (statement_timeout_active || deadlock_timeout_active)
	{
		struct itimerval timeval;

		MemSet(&timeval, 0, sizeof(struct itimerval));
		if (setitimer(ITIMER_REAL, &timeval, NULL))
		{
			statement_timeout_active = false;
			cancel_from_timeout = false;
			deadlock_timeout_active = false;
			return false;
		}
	}

	/* Always cancel deadlock timeout, in case this is error cleanup */
	deadlock_timeout_active = false;

	/* Cancel or reschedule statement timeout */
	if (is_statement_timeout)
	{
		statement_timeout_active = false;
		cancel_from_timeout = false;
	}
	else if (statement_timeout_active)
	{
		if (!CheckStatementTimeout())
			return false;
	}
	return true;
}

/*
 * We get here when a session has been idle for a while (waiting for the
 * client to send us SQL to execute).  The idea is to consume less resources while sitting idle,
 * so we can support more sessions being logged on.
 *
 * The expectation is that if the session is logged on, but nobody is sending us work to do,
 * we want to free up whatever resources we can.  Usually it means there is a human being at the
 * other end of the connection, and that person has walked away from their terminal, or just hasn't
 * decided what to do next.  We could be idle for a very long time (many hours).
 *
 * Of course, freeing gangs means that the next time the user does send in an SQL statement,
 * we need to allocate gangs (at least the writer gang) to do anything.  This entails extra work,
 * so we don't want to do this if we don't think the session has gone idle.
 *
 * We can call cleanupIdleReaderGangs() to just free some resources, or cleanupAllIdleGangs() to
 * free up everything possible on the segDB side.  At the moment, I can't find a reason to
 * use cleanupIdleReaderGangs(), but it we wanted to, we would have two timeouts:  The first
 * when we free the reader gangs, and the second later time free the writer gang.
 * My current thinking is that it is better to free all the gangs as soon as we decide
 * the session is idle.
 *
 * P.s:  Is there anything we can free up on the master (QD) side?  I can't think of anything.
 *
 */
static void
HandleClientWaitTimeout(void)
{
	elog(DEBUG2,"HandleClientWaitTimeout");
	/*
	 * cancel the timer, as there is no reason we need it to go off again.
	 */
	disable_sig_alarm(false);
	/*
	 * Free gangs to free up resources on the segDBs.
	 */
	if (gangsExist())
	{
		cleanupAllIdleGangs();
	}

}

/*
 * Check for statement timeout.  If the timeout time has come,
 * trigger a query-cancel interrupt; if not, reschedule the SIGALRM
 * interrupt to occur at the right time.
 *
 * Returns true if okay, false if failed to set the interrupt.
 */
static bool
CheckStatementTimeout(void)
{
	TimestampTz now;

	if (!statement_timeout_active)
		return true;			/* do nothing if not active */

	/* QD takes care of timeouts for QE. */
	if (Gp_role == GP_ROLE_EXECUTE)
		return true;

	now = GetCurrentTimestamp();

	if (now >= statement_fin_time)
	{
		/* Time to die */
		statement_timeout_active = false;
		cancel_from_timeout = true;
#ifdef HAVE_SETSID
		/* try to signal whole process group */
		kill(-MyProcPid, SIGINT);
#endif
		kill(MyProcPid, SIGINT);
	}
	else
	{
		/* Not time yet, so (re)schedule the interrupt */
		long		secs;
		int			usecs;
		struct itimerval timeval;

		TimestampDifference(now, statement_fin_time,
							&secs, &usecs);

		/*
		 * It's possible that the difference is less than a microsecond;
		 * ensure we don't cancel, rather than set, the interrupt.
		 */
		if (secs == 0 && usecs == 0)
			usecs = 1;
		MemSet(&timeval, 0, sizeof(struct itimerval));
		timeval.it_value.tv_sec = secs;
		timeval.it_value.tv_usec = usecs;
		if (setitimer(ITIMER_REAL, &timeval, NULL))
			return false;
	}

	return true;
}

/*
 * need DoingCommandRead to be extern so we can test it here.
 * Or would it be better to have some routine to call to get the
 * value of the bool?  This is simpler.
 */
extern bool DoingCommandRead;

/*
 * Signal handler for SIGALRM
 *
 * Process deadlock check and/or statement timeout check, as needed.
 * To avoid various edge cases, we must be careful to do nothing
 * when there is nothing to be done.  We also need to be able to
 * reschedule the timer interrupt if called before end of statement.
 */
void
handle_sig_alarm(SIGNAL_ARGS)
{
	int			save_errno = errno;

	/* SIGALRM is cause for waking anything waiting on the process latch */
	if (MyProc)
		SetLatch(&MyProc->procLatch);

	/* don't joggle the elbow of proc_exit */
	if (!proc_exit_inprogress)
	{
		/*
		 * Idle session timeout shares with the deadlock timeout.
		 * If DoingCommandRead is true, we are deciding the session is idle
		 * In that case, we can't possibly be in a deadlock, so no point
		 * in running the deadlock detection.
		 */

		if (deadlock_timeout_active && !DoingCommandRead)
		{
			deadlock_timeout_active = false;
			CheckDeadLock();
		}

		if (statement_timeout_active)
			(void) CheckStatementTimeout();

		/*
		 * If we are DoingCommandRead, it means we are sitting idle waiting for
		 * the user to send us some SQL.
		 */
		if (DoingCommandRead)
		{
			(void) HandleClientWaitTimeout();
			deadlock_timeout_active = false;
		}
	}

	errno = save_errno;
}

/*
 * ResProcSleep -- put a process to sleep (that is waiting for a resource lock).
 *
 * Notes:
 * 	Locktable's masterLock must be held at entry, and will be held
 * 	at exit.
 *
 *	This is merely a version of ProcSleep modified for resource locks.
 *	The logic here could have been merged into ProcSleep, however it was
 *	requested to keep as much as possible of this resource lock code 
 *	seperate from its standard lock relatives - in the interest of not
 *	introducing new bugs or performance regressions into the lock code.
 */
int
ResProcSleep(LOCKMODE lockmode, LOCALLOCK *locallock, void *incrementSet)
{
	LOCK	   *lock = locallock->lock;
	PROCLOCK   *proclock = locallock->proclock;
	PROC_QUEUE	*waitQueue = &(lock->waitProcs);
	PGPROC		*proc;
	uint32		hashcode = locallock->hashcode;
	LWLockId	partitionLock = LockHashPartitionLock(hashcode);

	bool		selflock = true;		/* initialize result for error. */

	/*
	 * Don't check my held locks, as we just add at the end of the queue.
	 */
	proc = (PGPROC *) &(waitQueue->links);
	SHMQueueInsertBefore(&(proc->links), &(MyProc->links));
	waitQueue->size++;

	lock->waitMask |= LOCKBIT_ON(lockmode);

	/*
	 * reflect this in PGPROC object, too.
	 */
	MyProc->waitLock = lock;
	MyProc->waitProcLock = (PROCLOCK *) proclock;
	MyProc->waitLockMode = lockmode;

	MyProc->waitStatus = STATUS_ERROR;	/* initialize result for error */

	/* Now check the status of the self lock footgun. */
	selflock = ResCheckSelfDeadLock(lock, proclock, incrementSet);
	if (selflock)
	{
		LWLockRelease(partitionLock);
		ereport(ERROR,
				(errcode(ERRCODE_T_R_DEADLOCK_DETECTED),
				 errmsg("deadlock detected, locking against self")));
	}

	/* Mark that we are waiting for a lock */
	lockAwaited = locallock;

	/* Ok to wait.*/
	LWLockRelease(partitionLock);

	if (!enable_sig_alarm(DeadlockTimeout, false))
   		elog(FATAL, "could not set timer for (resource lock) process wakeup");

	/*
	 * Sleep on the semaphore.
	 */
	PGSemaphoreLock(&MyProc->sem, true);

	if (!disable_sig_alarm(false))
		elog(FATAL, "could not disable timer for (resource lock) process wakeup");

	/*
	 * Have been awakened, so continue.
	 */
	LWLockAcquire(partitionLock, LW_EXCLUSIVE);

	/*
	 * We no longer want (Res)LockWaitCancel to do anything.
	 */
	lockAwaited = NULL;

	return MyProc->waitStatus;
}


/*
 * ResLockWaitCancel -- Cancel any pending wait for a resource lock, when 
 *	aborting a transaction.
 */
void
ResLockWaitCancel(void)
{
	LWLockId	partitionLock;

	if (lockAwaited != NULL)
	{
		/* Unlink myself from the wait queue, if on it  */
		partitionLock = LockHashPartition(lockAwaited->hashcode);
		LWLockAcquire(partitionLock, LW_EXCLUSIVE);

		if (MyProc->links.next != INVALID_OFFSET)
		{
			/* We could not have been granted the lock yet */
			Assert(MyProc->waitStatus == STATUS_ERROR);

			/* We should only be trying to cancel resource locks. */
			Assert(LOCALLOCK_LOCKMETHOD(*lockAwaited) == RESOURCE_LOCKMETHOD);

			ResRemoveFromWaitQueue(MyProc, lockAwaited->hashcode);
		}

		lockAwaited = NULL;

		LWLockRelease(partitionLock);
	}

	/*
	 * Reset the proc wait semaphore to zero. This is necessary in the
	 * scenario where someone else granted us the lock we wanted before we
	 * were able to remove ourselves from the wait-list.
	 */
	PGSemaphoreReset(&MyProc->sem);

	return;
}

bool ProcGetMppLocalProcessCounter(int *mppLocalProcessCounter)
{
	Assert(mppLocalProcessCounter != NULL);

	if (ProcGlobal == NULL)
		return false;

	*mppLocalProcessCounter = ProcGlobal->mppLocalProcessCounter;

	return true;
}

bool ProcCanSetMppSessionId(void)
{
	if (ProcGlobal == NULL || MyProc == NULL)
		return false;

	return true;
}

void ProcNewMppSessionId(int *newSessionId)
{
	Assert(newSessionId != NULL);

    *newSessionId = MyProc->mppSessionId =
		gp_atomic_add_32(&ProcGlobal->mppLocalProcessCounter, 1);

    /*
     * Make sure that our SessionState entry correctly records our
     * new session id.
     */
    if (NULL != MySessionState)
    {
    	/* This should not happen outside of dispatcher on the master */
    	Assert(GpIdentity.segindex == MASTER_CONTENT_ID && Gp_role == GP_ROLE_DISPATCH);

    	ereport(gp_sessionstate_loglevel, (errmsg("ProcNewMppSessionId: changing session id (old: %d, new: %d), pinCount: %d, activeProcessCount: %d",
    			MySessionState->sessionId, *newSessionId, MySessionState->pinCount, MySessionState->activeProcessCount), errprintstack(true)));

#ifdef USE_ASSERT_CHECKING
    	MySessionState->isModifiedSessionId = true;
#endif

    	MySessionState->sessionId = *newSessionId;
    }
}

/*
 * freeAuxiliaryProcEntryAndReturnReset -- free proc entry in AuxiliaryProcs array,
 * and return the postmasterResetRequired value.
 *
 * We don't need to hold a lock to update auxiliary proc entry, since
 * no one will be using the given entry.
 *
 * If inArray is not NULL, it will be set to true when the given pid is found
 * in AuxiliaryProcs array.
 */
bool
freeAuxiliaryProcEntryAndReturnReset(int pid, bool *inArray)
{
	bool resetRequired = true;
	bool myInArray = false;

	for (int i=0; i < NUM_AUXILIARY_PROCS; i++)
	{
		PGPROC *myProc = &AuxiliaryProcs[i];
		
		if (myProc->pid == pid)
		{
			resetRequired = myProc->postmasterResetRequired;

			/* Set this entry to free */
			myProc->pid = 0;

			myInArray = true;
						
			break;
		}
	}

	if (inArray != NULL)
	{
		*inArray = myInArray;
	}

	if (myInArray && gp_debug_pgproc)
	{
		elog(LOG, "setting auxiliary proc to free: pid=%d (resetRequired=%d)",
			 pid, resetRequired);
	}

	return resetRequired;
}

/*
 * freeProcEntryAndReturnReset -- free proc entry in PGPROC or AuxiliaryProcs array,
 * and return the postmasterResetRequired value.
 *
 * To avoid holding a lock on PGPROC structure, we use compare_and_swap to put
 * PGPROC entry back to the free list.
 */
bool
freeProcEntryAndReturnReset(int pid)
{
	Assert(ProcGlobal != NULL);
	bool resetRequired = true;
	
	PGPROC *procs = ProcGlobal->procs;
	
    /* Return PGPROC structure to freelist */
	for (int i = 0; i < MaxBackends; i++)
	{
		PGPROC *myProc = &procs[i];

		if (myProc->pid == pid)
		{
			resetRequired = myProc->postmasterResetRequired;
			myProc->postmasterResetRequired = true;

			Prepend(myProc);

			if (gp_debug_pgproc)
			{
				elog(LOG, "moving PGPROC entry to freelist: pid=%d (resetRequired=%d)",
					 pid, resetRequired);
				elog(LOG, "freeing PGPROC entry for pid %d, freeProcs (prev offset, new offset): (%ld, %ld)",
					 pid, myProc->links.next, MAKE_OFFSET(myProc));
			}
			
			return resetRequired;
		}
	}

	bool found = false;
	resetRequired = freeAuxiliaryProcEntryAndReturnReset(pid, &found);
	
	if (found)
		return resetRequired;
	
	if (gp_debug_pgproc)
	{
		elog(LOG, "proc entry not found: pid=%d", pid);
	}

	return resetRequired;
}<|MERGE_RESOLUTION|>--- conflicted
+++ resolved
@@ -40,10 +40,7 @@
 #include "access/xact.h"
 #include "miscadmin.h"
 #include "postmaster/autovacuum.h"
-<<<<<<< HEAD
 #include "replication/syncrep.h"
-=======
->>>>>>> 10a5e334
 #include "storage/ipc.h"
 #include "storage/spin.h"
 #include "storage/proc.h"
@@ -382,11 +379,8 @@
 	MyProc->databaseId = InvalidOid;
 	MyProc->roleId = InvalidOid;
 	MyProc->inVacuum = false;
-<<<<<<< HEAD
+	MyProc->isAutovacuum = IsAutoVacuumProcess();
 	MyProc->postmasterResetRequired = true;
-=======
-	MyProc->isAutovacuum = IsAutoVacuumProcess();
->>>>>>> 10a5e334
 	MyProc->lwWaiting = false;
 	MyProc->lwExclusive = false;
 	MyProc->lwWaitLink = NULL;
@@ -561,11 +555,8 @@
     MyProc->mppSessionId = 0;
     MyProc->mppIsWriter = false;
 	MyProc->inVacuum = false;
-<<<<<<< HEAD
+	MyProc->isAutovacuum = false;
 	MyProc->postmasterResetRequired = true;
-=======
-	MyProc->isAutovacuum = false;
->>>>>>> 10a5e334
 	MyProc->lwWaiting = false;
 	MyProc->lwExclusive = false;
 	MyProc->lwWaitLink = NULL;
