--- conflicted
+++ resolved
@@ -203,21 +203,14 @@
 	 */
 	if (bufHdr->flags & BM_DIRTY)
 	{
-<<<<<<< HEAD
-		SMgrRelation	oreln;
-		Page			localpage = (char *) LocalBufHdrGetBlock(bufHdr);
-=======
 		SMgrRelation oreln;
 		Page		localpage = (char *) LocalBufHdrGetBlock(bufHdr);
->>>>>>> e472b921
 
 		/* Find smgr relation for buffer */
 		oreln = smgropen(bufHdr->tag.rnode, MyBackendId);
 
-<<<<<<< HEAD
+		// GPDB_93_MERGE_FIXME: is this TODO comment still relevant?
 		// UNDONE: Unfortunately, I think we write temp relations to the mirror...
-=======
->>>>>>> e472b921
 		PageSetChecksumInplace(localpage, bufHdr->tag.blockNum);
 
 		/* And write... */
