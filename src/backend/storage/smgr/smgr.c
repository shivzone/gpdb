/*-------------------------------------------------------------------------
 *
 * smgr.c
 *	  public interface routines to storage manager switch.
 *
 *	  All file system operations in POSTGRES dispatch through these
 *	  routines.
 *
 * Portions Copyright (c) 2006-2008, Greenplum inc
 * Portions Copyright (c) 2012-Present Pivotal Software, Inc.
 * Portions Copyright (c) 1996-2009, PostgreSQL Global Development Group
 * Portions Copyright (c) 1994, Regents of the University of California
 *
 *
 * IDENTIFICATION
 *	  $PostgreSQL: pgsql/src/backend/storage/smgr/smgr.c,v 1.114 2008/11/19 10:34:52 heikki Exp $
 *
 *-------------------------------------------------------------------------
 */
#include "postgres.h"

<<<<<<< HEAD
#include "access/persistentfilesysobjname.h"
#include "access/xact.h"
#include "access/xlogmm.h"
#include "access/xlogutils.h"
#include "catalog/catalog.h"
#include "catalog/indexing.h"
#include "cdb/cdbpersistentfilespace.h"
#include "cdb/cdbpersistenttablespace.h"
#include "cdb/cdbpersistentdatabase.h"
#include "cdb/cdbpersistentrelation.h"
=======
#include "access/xlogutils.h"
#include "catalog/catalog.h"
>>>>>>> 38e93482
#include "commands/tablespace.h"
#include "postmaster/postmaster.h"
#include "storage/bufmgr.h"
#include "storage/ipc.h"
#include "storage/smgr.h"
#include "storage/smgr_ao.h"
#include "utils/faultinjector.h"
#include "utils/hsearch.h"

<<<<<<< HEAD
=======

/*
 * This struct of function pointers defines the API between smgr.c and
 * any individual storage manager module.  Note that smgr subfunctions are
 * generally expected to report problems via elog(ERROR).  An exception is
 * that smgr_unlink should use elog(WARNING), rather than erroring out,
 * because we normally unlink relations during post-commit/abort cleanup,
 * and so it's too late to raise an error.  Also, various conditions that
 * would normally be errors should be allowed during bootstrap and/or WAL
 * recovery --- see comments in md.c for details.
 */
typedef struct f_smgr
{
	void		(*smgr_init) (void);	/* may be NULL */
	void		(*smgr_shutdown) (void);		/* may be NULL */
	void		(*smgr_close) (SMgrRelation reln, ForkNumber forknum);
	void		(*smgr_create) (SMgrRelation reln, ForkNumber forknum,
								bool isRedo);
	bool		(*smgr_exists) (SMgrRelation reln, ForkNumber forknum);
	void		(*smgr_unlink) (RelFileNode rnode, ForkNumber forknum,
								bool isRedo);
	void		(*smgr_extend) (SMgrRelation reln, ForkNumber forknum,
							BlockNumber blocknum, char *buffer, bool isTemp);
	void		(*smgr_read) (SMgrRelation reln, ForkNumber forknum,
							  BlockNumber blocknum, char *buffer);
	void		(*smgr_write) (SMgrRelation reln, ForkNumber forknum, 
						   BlockNumber blocknum, char *buffer, bool isTemp);
	BlockNumber (*smgr_nblocks) (SMgrRelation reln, ForkNumber forknum);
	void		(*smgr_truncate) (SMgrRelation reln, ForkNumber forknum,
								  BlockNumber nblocks, bool isTemp);
	void		(*smgr_immedsync) (SMgrRelation reln, ForkNumber forknum);
	void		(*smgr_pre_ckpt) (void);		/* may be NULL */
	void		(*smgr_sync) (void);	/* may be NULL */
	void		(*smgr_post_ckpt) (void);		/* may be NULL */
} f_smgr;


static const f_smgr smgrsw[] = {
	/* magnetic disk */
	{mdinit, NULL, mdclose, mdcreate, mdexists, mdunlink, mdextend,
		mdread, mdwrite, mdnblocks, mdtruncate, mdimmedsync,
		mdpreckpt, mdsync, mdpostckpt
	}
};

static const int NSmgr = lengthof(smgrsw);


>>>>>>> 38e93482
/*
 * Each backend has a hashtable that stores all extant SMgrRelation objects.
 */
static HTAB *SMgrRelationHash = NULL;

<<<<<<< HEAD
/*
 * We keep a list of all relations (represented as RelFileNode values)
 * that have been created or deleted in the current transaction.  When
 * a relation is created, we create the physical file immediately, but
 * remember it so that we can delete the file again if the current
 * transaction is aborted.	Conversely, a deletion request is NOT
 * executed immediately, but is just entered in the list.  When and if
 * the transaction commits, we can delete the physical file.
 *
 * To handle subtransactions, every entry is marked with its transaction
 * nesting level.  At subtransaction commit, we reassign the subtransaction's
 * entries to the parent nesting level.  At subtransaction abort, we can
 * immediately execute the abort-time actions for all entries of the current
 * nesting level.
 *
 * NOTE: the list is kept in TopMemoryContext to be sure it won't disappear
 * unbetimes.  It'd probably be OK to keep it in TopTransactionContext,
 * but I'm being paranoid.
 */
typedef struct PendingDelete
{
	PersistentFileSysObjName fsObjName;
	/* File-system object that may need to be deleted */

	PersistentFileSysRelStorageMgr relStorageMgr;

	char	   *relationName;

	bool		isLocalBuf;		/* CDB: true => uses local buffer mgr */
	bool		bufferPoolBulkLoad;
	bool		dropForCommit;	/* T=delete at commit; F=delete at abort */
	bool		sameTransCreateDrop;	/* Collapsed create-delete? */
	ItemPointerData persistentTid;
	int64		persistentSerialNum;
	int			nestLevel;		/* xact nesting level of request */
	struct PendingDelete *next; /* linked-list link */
} PendingDelete;

static PendingDelete *pendingDeletes = NULL;	/* head of linked list */
static int	pendingDeletesCount = 0;
static bool pendingDeletesSorted = false;

typedef PendingDelete *PendingDeletePtr;

static PendingDelete *
PendingDelete_AddEntry(PersistentFileSysObjName *fsObjName,
					   ItemPointer persistentTid,
					   int64 persistentSerialNum,
					   bool dropForCommit)
{
	PendingDelete *pending;

	if (!ItemPointerIsValid(persistentTid))
		elog(ERROR, "tried to delete a relation with invalid persistent TID");

	/* Add the filespace to the list of stuff to delete at abort */
	pending = (PendingDelete *)
		MemoryContextAllocZero(TopMemoryContext, sizeof(PendingDelete));

	pending->fsObjName = *fsObjName;
	pending->isLocalBuf = false;
	pending->relationName = NULL;
	pending->relStorageMgr = PersistentFileSysRelStorageMgr_None;
	pending->dropForCommit = dropForCommit;
	pending->sameTransCreateDrop = false;
	pending->nestLevel = GetCurrentTransactionNestLevel();
	pending->persistentTid = *persistentTid;
	pending->persistentSerialNum = persistentSerialNum;
	pending->next = pendingDeletes;
	pendingDeletes = pending;
	pendingDeletesCount++;
	pendingDeletesSorted = false;

	return pending;
}

static PendingDelete *
PendingDelete_AddCreatePendingEntry(PersistentFileSysObjName *fsObjName,
									ItemPointer persistentTid,
									int64 persistentSerialNum)
{
	return PendingDelete_AddEntry(fsObjName,
								  persistentTid,
								  persistentSerialNum,
								   /* dropForCommit */ false);
}

void
PendingDelete_AddCreatePendingRelationEntry(PersistentFileSysObjName *fsObjName,
											ItemPointer persistentTid,
											int64 *persistentSerialNum,
											PersistentFileSysRelStorageMgr relStorageMgr,
											char *relationName,
											bool isLocalBuf,
											bool bufferPoolBulkLoad)
{
	PendingDelete *pending;

	pending = PendingDelete_AddCreatePendingEntry(fsObjName,
												  persistentTid,
												  *persistentSerialNum);

	pending->relStorageMgr = relStorageMgr;
	pending->relationName = MemoryContextStrdup(TopMemoryContext, relationName);
	pending->isLocalBuf = isLocalBuf;	/* CDB */
	pending->bufferPoolBulkLoad = bufferPoolBulkLoad;

}

/*
 * MPP-18228
 * Wrapper to call above function from cdb files
 */
void
PendingDelete_AddCreatePendingEntryWrapper(PersistentFileSysObjName *fsObjName,
										   ItemPointer persistentTid,
										   int64 persistentSerialNum)
{
	PendingDelete_AddCreatePendingEntry(fsObjName,
										persistentTid,
										persistentSerialNum);
}

static PendingDelete *
PendingDelete_AddDropEntry(PersistentFileSysObjName *fsObjName,
						   ItemPointer persistentTid,
						   int64 persistentSerialNum)
{
	return PendingDelete_AddEntry(fsObjName,
								  persistentTid,
								  persistentSerialNum,
								   /* dropForCommit */ true);
}

static inline PersistentEndXactFileSysAction
PendingDelete_Action(PendingDelete *pendingDelete)
{
	if (pendingDelete->dropForCommit)
	{
		return (pendingDelete->sameTransCreateDrop ?
				PersistentEndXactFileSysAction_AbortingCreateNeeded :
				PersistentEndXactFileSysAction_Drop);
	}
	else
		return PersistentEndXactFileSysAction_Create;
}

/*
 * Declarations for smgr-related XLOG records
 *
 * Note: we log file creation and truncation here, but logging of deletion
 * actions is handled by xact.c, because it is part of transaction commit.
 */

/*
 * XLOG gives us high 4 bits. Unlike in the xlog code, we need not
 * make the flags OR-able, we we have 16 bits to play with here.
 */
#define XLOG_SMGR_CREATE	0x10
#define XLOG_SMGR_TRUNCATE	0x20
#define XLOG_SMGR_CREATE_DIR 0x30

typedef struct xl_smgr_create
{
	RelFileNode rnode;
} xl_smgr_create;

typedef struct xl_smgr_truncate
{
	BlockNumber blkno;
	RelFileNode rnode;
	ItemPointerData persistentTid;
	int64		persistentSerialNum;
} xl_smgr_truncate;

/* local function prototypes */
static void smgrshutdown(int code, Datum arg);
static void
smgr_internal_unlink(RelFileNode rnode,
					 bool isLocalBuf,
					 char *relationName,	/* For tracing only.  Can be NULL
											 * in some execution paths. */
					 bool primaryOnly,
					 bool isRedo,
					 bool ignoreNonExistence,
					 bool *mirrorDataLossOccurred);

char *
StorageManagerMirrorMode_Name(StorageManagerMirrorMode mirrorMode)
{
	switch (mirrorMode)
	{
		case StorageManagerMirrorMode_None:
			return "None";
		case StorageManagerMirrorMode_PrimaryOnly:
			return "Primary Only";
		case StorageManagerMirrorMode_MirrorOnly:
			return "Mirror Only";
		case StorageManagerMirrorMode_Both:
			return "Both";

		default:
			return "Unknown";
	}
}
=======
/* local function prototypes */
static void smgrshutdown(int code, Datum arg);
static void smgr_internal_unlink(RelFileNode rnode, ForkNumber forknum, 
								 int which, bool isTemp, bool isRedo);

>>>>>>> 38e93482

/*
 *	smgrinit(), smgrshutdown() -- Initialize or shut down storage
 *								  managers.
 *
 * Note: smgrinit is called during backend startup (normal or standalone
 * case), *not* during postmaster start.  Therefore, any resources created
 * here or destroyed in smgrshutdown are backend-local.
 */
void
smgrinit(void)
{
	mdinit();

	/* register the shutdown proc */
	on_proc_exit(smgrshutdown, 0);
}

/*
 * on_proc_exit hook for smgr cleanup during backend shutdown
 */
static void
smgrshutdown(int code, Datum arg)
{
}

/*
 *	smgropen() -- Return an SMgrRelation object, creating it if need be.
 *
 *		This does not attempt to actually open the object.
 */
SMgrRelation
smgropen(RelFileNode rnode)
{
	SMgrRelation reln;
	bool		found;

	if (SMgrRelationHash == NULL)
	{
		/* First time through: initialize the hash table */
		HASHCTL		ctl;

		MemSet(&ctl, 0, sizeof(ctl));
		ctl.keysize = sizeof(RelFileNode);
		ctl.entrysize = sizeof(SMgrRelationData);
		ctl.hash = tag_hash;
		SMgrRelationHash = hash_create("smgr relation table", 400,
									   &ctl, HASH_ELEM | HASH_FUNCTION);
	}

	/* Look up or create an entry */
	reln = (SMgrRelation) hash_search(SMgrRelationHash,
									  (void *) &rnode,
									  HASH_ENTER, &found);

	/* Initialize it if not present before */
	if (!found)
	{
		int forknum;

		/* hash_search already filled in the lookup key */
		reln->smgr_owner = NULL;
		reln->smgr_which = 0;	/* we only have md.c at present */
<<<<<<< HEAD
		reln->md_mirvec = NULL; /* mark it not open */
=======

		/* mark it not open */
		for(forknum = 0; forknum <= MAX_FORKNUM; forknum++)
			reln->md_fd[forknum] = NULL;
>>>>>>> 38e93482
	}

	return reln;
}

/*
 * smgrsetowner() -- Establish a long-lived reference to an SMgrRelation object
 *
 * There can be only one owner at a time; this is sufficient since currently
 * the only such owners exist in the relcache.
 */
void
smgrsetowner(SMgrRelation *owner, SMgrRelation reln)
{
	/*
	 * First, unhook any old owner.  (Normally there shouldn't be any, but it
	 * seems possible that this can happen during swap_relation_files()
	 * depending on the order of processing.  It's ok to close the old
	 * relcache entry early in that case.)
	 */
	if (reln->smgr_owner)
		*(reln->smgr_owner) = NULL;

	/* Now establish the ownership relationship. */
	reln->smgr_owner = owner;
	*owner = reln;
}

/*
 *	smgrexists() -- Does the underlying file for a fork exist?
 */
bool
smgrexists(SMgrRelation reln, ForkNumber forknum)
{
	return (*(smgrsw[reln->smgr_which].smgr_exists)) (reln, forknum);
}

/*
 *	smgrclose() -- Close and delete an SMgrRelation object.
 */
void
smgrclose(SMgrRelation reln)
{
	SMgrRelation *owner;
	ForkNumber forknum;

<<<<<<< HEAD
	mdclose(reln);
=======
	for (forknum = 0; forknum <= MAX_FORKNUM; forknum++)
		(*(smgrsw[reln->smgr_which].smgr_close)) (reln, forknum);
>>>>>>> 38e93482

	owner = reln->smgr_owner;

	if (hash_search(SMgrRelationHash,
					(void *) &(reln->smgr_rnode),
					HASH_REMOVE, NULL) == NULL)
		elog(ERROR, "SMgrRelation hashtable corrupted");

	/*
	 * Unhook the owner pointer, if any.  We do this last since in the remote
	 * possibility of failure above, the SMgrRelation object will still exist.
	 */
	if (owner)
		*owner = NULL;
}

/*
 *	smgrcloseall() -- Close all existing SMgrRelation objects.
 */
void
smgrcloseall(void)
{
	HASH_SEQ_STATUS status;
	SMgrRelation reln;

	/* Nothing to do if hashtable not set up */
	if (SMgrRelationHash == NULL)
		return;

	hash_seq_init(&status, SMgrRelationHash);

	while ((reln = (SMgrRelation) hash_seq_search(&status)) != NULL)
		smgrclose(reln);
}

/*
 *	smgrclosenode() -- Close SMgrRelation object for given RelFileNode,
 *					   if one exists.
 *
 * This has the same effects as smgrclose(smgropen(rnode)), but it avoids
 * uselessly creating a hashtable entry only to drop it again when no
 * such entry exists already.
 */
void
smgrclosenode(RelFileNode rnode)
{
	SMgrRelation reln;

	/* Nothing to do if hashtable not set up */
	if (SMgrRelationHash == NULL)
		return;

	reln = (SMgrRelation) hash_search(SMgrRelationHash,
									  (void *) &rnode,
									  HASH_FIND, NULL);
	if (reln != NULL)
		smgrclose(reln);
}

/*
 *	smgrcreatefilespacedirpending() -- Create a new filespace directory.
 *
<<<<<<< HEAD
 */
void
smgrcreatefilespacedirpending(Oid filespaceOid,
							  int16 primaryDbId,
							  char *primaryFilespaceLocation,
							  int16 mirrorDbId,
							  char *mirrorFilespaceLocation,
							  MirroredObjectExistenceState mirrorExistenceState,
							  ItemPointer persistentTid,
							  int64 *persistentSerialNum,
							  bool flushToXLog)
{
	PersistentFilespace_MarkCreatePending(filespaceOid,
										  primaryDbId,
										  primaryFilespaceLocation,
										  mirrorDbId,
										  mirrorFilespaceLocation,
										  mirrorExistenceState,
										  persistentTid,
										  persistentSerialNum,
										  flushToXLog);
}

/*
 *	smgrcreatefilespacedir() -- Create a new filespace directory.
 *
 */
void
smgrcreatefilespacedir(Oid filespaceOid,
					   char *primaryFilespaceLocation,

 /*
  * The primary filespace directory path.  NOT Blank padded. Just a NULL
  * terminated string.
  */
					   char *mirrorFilespaceLocation,
					   StorageManagerMirrorMode mirrorMode,
					   bool ignoreAlreadyExists,
					   int *primaryError,
					   bool *mirrorDataLossOccurred)
{
	mdcreatefilespacedir(filespaceOid,
						 primaryFilespaceLocation,
						 mirrorFilespaceLocation,
						 mirrorMode,
						 ignoreAlreadyExists,
						 primaryError,
						 mirrorDataLossOccurred);
}

/*
 *	smgrcreatetablespacedirpending() -- Create a new tablespace directory.
 *
 */
void
smgrcreatetablespacedirpending(TablespaceDirNode *tablespaceDirNode,
							   MirroredObjectExistenceState mirrorExistenceState,
							   ItemPointer persistentTid,
							   int64 *persistentSerialNum,
							   bool flushToXLog)
{
	PersistentTablespace_MarkCreatePending(tablespaceDirNode->filespace,
										   tablespaceDirNode->tablespace,
										   mirrorExistenceState,
										   persistentTid,
										   persistentSerialNum,
										   flushToXLog);
=======
 *		Given an already-created (but presumably unused) SMgrRelation,
 *		cause the underlying disk file or other storage for the fork
 *		to be created.
 *
 *		If isRedo is true, it is okay for the underlying file to exist
 *		already because we are in a WAL replay sequence.
 */
void
smgrcreate(SMgrRelation reln, ForkNumber forknum, bool isRedo)
{
	/*
	 * Exit quickly in WAL replay mode if we've already opened the file. 
	 * If it's open, it surely must exist.
	 */ 
	if (isRedo && reln->md_fd[forknum] != NULL)
		return;
>>>>>>> 38e93482

}

<<<<<<< HEAD
/*
 *	smgrcreatetablespacedir() -- Create a new tablespace directory.
 *
 */
void
smgrcreatetablespacedir(Oid tablespaceOid,
						StorageManagerMirrorMode mirrorMode,
						bool ignoreAlreadyExists,
						int *primaryError,
						bool *mirrorDataLossOccurred)
{
	mdcreatetablespacedir(tablespaceOid,
						  mirrorMode,
						  ignoreAlreadyExists,
						  primaryError,
						  mirrorDataLossOccurred);
}

/*
 *	smgrcreatedbdirpending() -- Create a new database directory.
 *
 */
void
smgrcreatedbdirpending(DbDirNode *dbDirNode,
					   MirroredObjectExistenceState mirrorExistenceState,
					   ItemPointer persistentTid,
					   int64 *persistentSerialNum,
					   bool flushToXLog)
{
	PersistentDatabase_MarkCreatePending(dbDirNode,
										 mirrorExistenceState,
										 persistentTid,
										 persistentSerialNum,
										 flushToXLog);
}

/*
 *	smgrcreatedbdir() -- Create a new database directory.
 *
 */
void
smgrcreatedbdir(DbDirNode *dbDirNode,
				StorageManagerMirrorMode mirrorMode,
				bool ignoreAlreadyExists,
				int *primaryError,
				bool *mirrorDataLossOccurred)
{
	mdcreatedbdir(dbDirNode,
				  mirrorMode,
				  ignoreAlreadyExists,
				  primaryError,
				  mirrorDataLossOccurred);
}

void
smgrcreatedbdirjustintime(DbDirNode *justInTimeDbDirNode,
						  MirroredObjectExistenceState mirrorExistenceState,
						  StorageManagerMirrorMode mirrorMode,
						  ItemPointer persistentTid,
						  int64 *persistentSerialNum,
						  int *primaryError,
						  bool *mirrorDataLossOccurred)
{
	PersistentDatabase_MarkJustInTimeCreatePending(justInTimeDbDirNode,
												   mirrorExistenceState,
												   persistentTid,
												   persistentSerialNum);

	mdcreatedbdir(justInTimeDbDirNode,
				  mirrorMode,
				   /* ignoreAlreadyExists */ true,
				  primaryError,
				  mirrorDataLossOccurred);
	if (*primaryError != 0)
	{
		PersistentDatabase_AbandonJustInTimeCreatePending(justInTimeDbDirNode,
														  persistentTid,
														  *persistentSerialNum);
		return;
	}

	PersistentDatabase_JustInTimeCreated(justInTimeDbDirNode,
										 persistentTid,
										 *persistentSerialNum);

	/* be sure to set PG_VERSION file for just in time dirs too */
	set_short_version(NULL, justInTimeDbDirNode, true);
}


void
smgrcreatepending(RelFileNode *relFileNode,
				  int32 segmentFileNum,
				  PersistentFileSysRelStorageMgr relStorageMgr,
				  PersistentFileSysRelBufpoolKind relBufpoolKind,
				  MirroredObjectExistenceState mirrorExistenceState,
				  MirroredRelDataSynchronizationState relDataSynchronizationState,
				  char *relationName,
				  ItemPointer persistentTid,
				  int64 *persistentSerialNum,
				  bool isLocalBuf,
				  bool bufferPoolBulkLoad,
				  bool flushToXLog)
{
	PersistentRelation_AddCreatePending(relFileNode,
										segmentFileNum,
										relStorageMgr,
										relBufpoolKind,
										bufferPoolBulkLoad,
										mirrorExistenceState,
										relDataSynchronizationState,
										relationName,
										persistentTid,
										persistentSerialNum,
										flushToXLog,
										isLocalBuf);
}

/*
 *	smgrcreate() -- Create a new relation.
 *
 *		Given an already-created (but presumably unused) SMgrRelation,
 *		cause the underlying disk file or other storage to be created.
 *
 *		We assume the persistent 'Create Pending' work has already been done.
 *
 *		And, we assume the Just-In-Time database directory in the tablespace has already
 *		been created.
 */
void
smgrcreate(SMgrRelation reln,
		   char *relationName,	/* For tracing only.  Can be NULL in some
								 * execution paths. */
		   MirrorDataLossTrackingState mirrorDataLossTrackingState,
		   int64 mirrorDataLossTrackingSessionNum,
		   bool ignoreAlreadyExists,
		   bool *mirrorDataLossOccurred)	/* FIXME: is this arg still
											 * needed? */
{
	/*
	 * GPDB_84_MERGE_FIXME: the following performance tweak came in from 8.4;
	 * is it still applicable to our system here?
	 */
#if 0
	/*
	 * Exit quickly in WAL replay mode if we've already opened the file. If
	 * it's open, it surely must exist.
	 */
	if (isRedo && reln->md_fd != NULL)
		return;
#endif

	mdcreate(reln,
			 relationName,
			 mirrorDataLossTrackingState,
			 mirrorDataLossTrackingSessionNum,
			 ignoreAlreadyExists,
			 mirrorDataLossOccurred);
}

/*
 *	smgrscheduleunlink() -- Schedule unlinking a relation at xact commit.
 *
 *		The relation is marked to be removed from the store if we
 *		successfully commit the current transaction.
 *
 * This also implies smgrclose() on the SMgrRelation object.
 */
void
smgrscheduleunlink(RelFileNode *relFileNode,
				   int32 segmentFileNum,
				   PersistentFileSysRelStorageMgr relStorageMgr,
				   bool isLocalBuf,
				   char *relationName,
				   ItemPointer persistentTid,
				   int64 persistentSerialNum)
{
	SUPPRESS_ERRCONTEXT_DECLARE;

	PersistentFileSysObjName fsObjName;

	PendingDelete *pending;


	/*
	 * IMPORTANT: ----> Relcache invalidation can close an open smgr <------
	 *
	 * This routine can be called in the context of a relation and rd_smgr
	 * being used, so do not issue elog here without suppressing errcontext.
	 * Otherwise, the heap_open inside errcontext processing may cause the
	 * smgr open to be closed...
	 */

	SUPPRESS_ERRCONTEXT_PUSH();

	PersistentFileSysObjName_SetRelationFile(&fsObjName,
											 relFileNode,
											 segmentFileNum);

	pending = PendingDelete_AddDropEntry(&fsObjName,
										 persistentTid,
										 persistentSerialNum);

	pending->relStorageMgr = relStorageMgr;
	pending->relationName = MemoryContextStrdup(TopMemoryContext, relationName);
	pending->isLocalBuf = isLocalBuf;	/* CDB */

	if (relStorageMgr == PersistentFileSysRelStorageMgr_AppendOnly)
	{
		/*
		 * Remove pending updates for Append-Only mirror resync EOFs, too.
		 *
		 * But only at this transaction level !!!
		 */
		AppendOnlyMirrorResyncEofs_RemoveForDrop(relFileNode,
												 segmentFileNum,
												 GetCurrentTransactionNestLevel());
	}

	SUPPRESS_ERRCONTEXT_POP();

	/*
	 * IMPORTANT: ----> Relcache invalidation can close an open smgr <------
	 *
	 * See above.
	 */
=======
	(*(smgrsw[reln->smgr_which].smgr_create)) (reln, forknum, isRedo);
>>>>>>> 38e93482
}

/*
 *	smgrdounlink() -- Immediately unlink a relation.
 *
 *		The specified fork of the relation is removed from the store.  This
 *		should not be used during transactional operations, since it can't be
 *		undone.
 *
 *		If isRedo is true, it is okay for the underlying file to be gone
 *		already.
 */
void
<<<<<<< HEAD
smgrdounlink(RelFileNode *relFileNode,
			 bool isLocalBuf,
			 char *relationName,	/* For tracing only.  Can be NULL in some
									 * execution paths. */
			 bool primaryOnly,
			 bool isRedo,
			 bool ignoreNonExistence,
			 bool *mirrorDataLossOccurred)
{
	smgr_internal_unlink(*relFileNode,
						 isLocalBuf,
						 relationName,
						 primaryOnly,
						 isRedo,
						 ignoreNonExistence,
						 mirrorDataLossOccurred);
=======
smgrdounlink(SMgrRelation reln, ForkNumber forknum, bool isTemp, bool isRedo)
{
	RelFileNode rnode = reln->smgr_rnode;
	int			which = reln->smgr_which;

	/* Close the fork */
	(*(smgrsw[which].smgr_close)) (reln, forknum);

	smgr_internal_unlink(rnode, forknum, which, isTemp, isRedo);
>>>>>>> 38e93482
}

/*
 * Shared subroutine that actually does the unlink ...
 */
static void
<<<<<<< HEAD
smgr_internal_unlink(RelFileNode rnode,
					 bool isLocalBuf,
					 char *relationName,	/* For tracing only.  Can be NULL
											 * in some execution paths. */
					 bool primaryOnly,
					 bool isRedo,
					 bool ignoreNonExistence,
					 bool *mirrorDataLossOccurred)
=======
smgr_internal_unlink(RelFileNode rnode, ForkNumber forknum, 
					 int which, bool isTemp, bool isRedo)
>>>>>>> 38e93482
{
	/*
	 * Get rid of any remaining buffers for the relation.  bufmgr will just
	 * drop them without bothering to write the contents.
	 */
<<<<<<< HEAD
	DropRelFileNodeBuffers(rnode, isLocalBuf, 0);	/* CDB */

	/*
	 * Tell the free space map to forget this relation.  It won't be accessed
	 * any more anyway, but we may as well recycle the map space quickly.
	 */
	FreeSpaceMapForgetRel(&rnode);
=======
	DropRelFileNodeBuffers(rnode, forknum, isTemp, 0);
>>>>>>> 38e93482

	/*
	 * It'd be nice to tell the stats collector to forget it immediately, too.
	 * But we can't because we don't know the OID (and in cases involving
	 * relfilenode swaps, it's not always clear which table OID to forget,
	 * anyway).
	 */

	/*
	 * And delete the physical files.
	 *
	 * Note: smgr_unlink must treat deletion failure as a WARNING, not an
	 * ERROR, because we've already decided to commit or abort the current
	 * xact.
	 */
<<<<<<< HEAD
	mdunlink(rnode, relationName, primaryOnly, isRedo, ignoreNonExistence, mirrorDataLossOccurred);
}

/*
 *	smgrschedulermfilespacedir() -- Schedule removing a filespace directory at xact commit.
 *
 *		The filespace directory is marked to be removed from the store if we
 *		successfully commit the current transaction.
 */
void
smgrschedulermfilespacedir(Oid filespaceOid,
						   ItemPointer persistentTid,
						   int64 persistentSerialNum)
{
	PersistentFileSysObjName fsObjName;

	PersistentFileSysObjName_SetFilespaceDir(&fsObjName,
											 filespaceOid);

	PendingDelete_AddDropEntry(&fsObjName,
							   persistentTid,
							   persistentSerialNum);
}

void
smgrdormfilespacedir(Oid filespaceOid,
					 char *primaryFilespaceLocation,

 /*
  * The primary filespace directory path.  NOT Blank padded. Just a NULL
  * terminated string.
  */
					 char *mirrorFilespaceLocation,
					 bool primaryOnly,
					 bool mirrorOnly,
					 bool ignoreNonExistence,
					 bool *mirrorDataLossOccurred)
{
	/*
	 * And remove the physical filespace directory.
	 *
	 * Note: we treat deletion failure as a WARNING, not an error, because
	 * we've already decided to commit or abort the current xact.
	 */
	if (!mdrmfilespacedir(filespaceOid,
						  primaryFilespaceLocation,
						  mirrorFilespaceLocation,
						  primaryOnly,
						  mirrorOnly,
						  ignoreNonExistence,
						  mirrorDataLossOccurred))
		ereport(WARNING,
				(errcode_for_file_access(),
				 errmsg("could not remove filespace directory %u: %m",
						filespaceOid)));
}


/*
 *	smgrschedulermtablespacedir() -- Schedule removing a tablespace directory at xact commit.
 *
 *		The tablespace directory is marked to be removed from the store if we
 *		successfully commit the current transaction.
 */
void
smgrschedulermtablespacedir(Oid tablespaceOid,
							ItemPointer persistentTid,
							int64 persistentSerialNum)
{
	PersistentFileSysObjName fsObjName;

	PersistentFileSysObjName_SetTablespaceDir(&fsObjName, tablespaceOid);

	PendingDelete_AddDropEntry(&fsObjName, persistentTid, persistentSerialNum);
}

/*
 *	smgrschedulermdbdir() -- Schedule removing a DB directory at xact commit.
 *
 *		The database directory is marked to be removed from the store if we
 *		successfully commit the current transaction.
 */
void
smgrschedulermdbdir(DbDirNode *dbDirNode,
					ItemPointer persistentTid,
					int64 persistentSerialNum)
{
	PersistentFileSysObjName fsObjName;

	Oid			tablespace;
	Oid			database;

	tablespace = dbDirNode->tablespace;
	database = dbDirNode->database;

	PersistentFileSysObjName_SetDatabaseDir(&fsObjName,
											tablespace,
											database);

	PendingDelete_AddDropEntry(&fsObjName,
							   persistentTid,
							   persistentSerialNum);
}

void
smgrdormtablespacedir(Oid tablespaceOid,
					  bool primaryOnly,
					  bool mirrorOnly,
					  bool ignoreNonExistence,
					  bool *mirrorDataLossOccurred)
{
	/*
	 * And remove the physical tablespace directory.
	 *
	 * Note: we treat deletion failure as a WARNING, not an error, because
	 * we've already decided to commit or abort the current xact.
	 */
	if (!mdrmtablespacedir(tablespaceOid, primaryOnly, mirrorOnly, ignoreNonExistence, mirrorDataLossOccurred))
		ereport(WARNING,
				(errcode_for_file_access(),
				 errmsg("could not remove tablespace directory %u: %m",
						tablespaceOid)));
}

/*
 * Shared subroutine that actually does the rmdir of a database directory ...
 */
static void
smgr_internal_rmdbdir(DbDirNode *dbDirNode,
					  bool primaryOnly,
					  bool mirrorOnly,
					  bool ignoreNonExistence,
					  bool *mirrorDataLossOccurred)
{
	/*
	 * And remove the physical database directory.
	 *
	 * Note: we treat deletion failure as a WARNING, not an error, because
	 * we've already decided to commit or abort the current xact.
	 */
	if (!mdrmdbdir(dbDirNode, primaryOnly, mirrorOnly, ignoreNonExistence, mirrorDataLossOccurred))
		ereport(WARNING,
				(errcode_for_file_access(),
				 errmsg("could not remove database directory %u/%u: %m",
						dbDirNode->tablespace,
						dbDirNode->database)));
}

void
smgrdormdbdir(DbDirNode *dbDirNode,
			  bool primaryOnly,
			  bool mirrorOnly,
			  bool ignoreNonExistence,
			  bool *mirrorDataLossOccurred)
{
	smgr_internal_rmdbdir(dbDirNode,
						  primaryOnly,
						  mirrorOnly,
						  ignoreNonExistence,
						  mirrorDataLossOccurred);
=======
	(*(smgrsw[which].smgr_unlink)) (rnode, forknum, isRedo);
>>>>>>> 38e93482
}

/*
 *	smgrextend() -- Add a new block to a file.
 *
 *		The semantics are nearly the same as smgrwrite(): write at the
 *		specified position.  However, this is to be used for the case of
 *		extending a relation (i.e., blocknum is at or beyond the current
 *		EOF).  Note that we assume writing a block beyond current EOF
 *		causes intervening file space to become filled with zeroes.
 *		failure we clean up by truncating.
 */
void
smgrextend(SMgrRelation reln, ForkNumber forknum, BlockNumber blocknum, 
		   char *buffer, bool isTemp)
{
<<<<<<< HEAD
	mdextend(reln, blocknum, buffer, isTemp);
=======
	(*(smgrsw[reln->smgr_which].smgr_extend)) (reln, forknum, blocknum,
											   buffer, isTemp);
>>>>>>> 38e93482
}

/*
 *	smgrread() -- read a particular block from a relation into the supplied
 *				  buffer.
 *
 *		This routine is called from the buffer manager in order to
 *		instantiate pages in the shared buffer cache.  All storage managers
 *		return pages in the format that POSTGRES expects.
 */
void
smgrread(SMgrRelation reln, ForkNumber forknum, BlockNumber blocknum, 
		 char *buffer)
{
<<<<<<< HEAD
	mdread(reln, blocknum, buffer);
=======
	(*(smgrsw[reln->smgr_which].smgr_read)) (reln, forknum, blocknum, buffer);
>>>>>>> 38e93482
}

/*
 *	smgrwrite() -- Write the supplied buffer out.
 *
 *		This is to be used only for updating already-existing blocks of a
 *		relation (ie, those before the current EOF).  To extend a relation,
 *		use smgrextend().
 *
 *		This is not a synchronous write -- the block is not necessarily
 *		on disk at return, only dumped out to the kernel.  However,
 *		provisions will be made to fsync the write before the next checkpoint.
 *
 *		isTemp indicates that the relation is a temp table (ie, is managed
 *		by the local-buffer manager).  In this case no provisions need be
 *		made to fsync the write before checkpointing.
 */
void
smgrwrite(SMgrRelation reln, ForkNumber forknum, BlockNumber blocknum, 
		  char *buffer, bool isTemp)
{
<<<<<<< HEAD
	mdwrite(reln, blocknum, buffer, isTemp);
=======
	(*(smgrsw[reln->smgr_which].smgr_write)) (reln, forknum, blocknum,
											  buffer, isTemp);
>>>>>>> 38e93482
}

/*
 *	smgrnblocks() -- Calculate the number of blocks in the
 *					 supplied relation.
 */
BlockNumber
smgrnblocks(SMgrRelation reln, ForkNumber forknum)
{
<<<<<<< HEAD
	return mdnblocks(reln);
=======
	return (*(smgrsw[reln->smgr_which].smgr_nblocks)) (reln, forknum);
>>>>>>> 38e93482
}

/*
 *	smgrtruncate() -- Truncate supplied relation to the specified number
 *					  of blocks
 */
void
<<<<<<< HEAD
smgrtruncate(SMgrRelation reln, BlockNumber nblocks, bool isTemp, bool isLocalBuf, ItemPointer persistentTid, int64 persistentSerialNum)
=======
smgrtruncate(SMgrRelation reln, ForkNumber forknum, BlockNumber nblocks,
			 bool isTemp)
>>>>>>> 38e93482
{
	/*
	 * Get rid of any buffers for the about-to-be-deleted blocks. bufmgr will
	 * just drop them without bothering to write the contents.
	 */
<<<<<<< HEAD
	DropRelFileNodeBuffers(reln->smgr_rnode, isLocalBuf, nblocks);

	/*
	 * Tell the free space map to forget anything it may have stored for the
	 * about-to-be-deleted blocks.	We want to be sure it won't return bogus
	 * block numbers later on.
	 */
	FreeSpaceMapTruncateRel(&reln->smgr_rnode, nblocks);

	/* Do the truncation */
	mdtruncate(reln, nblocks, isTemp, false);

	if (!isTemp)
	{
		/*
		 * Make an XLOG entry showing the file truncation.
		 */
		XLogRecPtr	lsn;
		XLogRecData rdata;
		xl_smgr_truncate xlrec;

		xlrec.blkno = nblocks;
		xlrec.rnode = reln->smgr_rnode;
		xlrec.persistentTid = *persistentTid;
		xlrec.persistentSerialNum = persistentSerialNum;

		rdata.data = (char *) &xlrec;
		rdata.len = sizeof(xlrec);
		rdata.buffer = InvalidBuffer;
		rdata.next = NULL;

		lsn = XLogInsert(RM_SMGR_ID, XLOG_SMGR_TRUNCATE, &rdata);
	}
=======
	DropRelFileNodeBuffers(reln->smgr_rnode, forknum, isTemp, nblocks);

	/* Do the truncation */
	(*(smgrsw[reln->smgr_which].smgr_truncate)) (reln, forknum, nblocks,
												 isTemp);
>>>>>>> 38e93482
}

bool
smgrgetpersistentinfo(XLogRecord *record,
					  RelFileNode *relFileNode,
					  ItemPointer persistentTid,
					  int64 *persistentSerialNum)
{
	uint8		info;

	Assert(record->xl_rmid == RM_SMGR_ID);

	info = record->xl_info & ~XLR_INFO_MASK;

	if (info == XLOG_SMGR_TRUNCATE)
	{
		xl_smgr_truncate *xlrec = (xl_smgr_truncate *) XLogRecGetData(record);

		*relFileNode = xlrec->rnode;
		*persistentTid = xlrec->persistentTid;
		*persistentSerialNum = xlrec->persistentSerialNum;
		return true;
	}

	return false;
}

/*
 *	smgrimmedsync() -- Force the specified relation to stable storage.
 *
 *		Synchronously force all previous writes to the specified relation
 *		down to disk.
 *
 *		This is useful for building completely new relations (eg, new
 *		indexes).  Instead of incrementally WAL-logging the index build
 *		steps, we can just write completed index pages to disk with smgrwrite
 *		or smgrextend, and then fsync the completed index file before
 *		committing the transaction.  (This is sufficient for purposes of
 *		crash recovery, since it effectively duplicates forcing a checkpoint
 *		for the completed index.  But it is *not* sufficient if one wishes
 *		to use the WAL log for PITR or replication purposes: in that case
 *		we have to make WAL entries as well.)
 *
 *		The preceding writes should specify isTemp = true to avoid
 *		duplicative fsyncs.
 *
 *		Note that you need to do FlushRelationBuffers() first if there is
 *		any possibility that there are dirty buffers for the relation;
 *		otherwise the sync is not very meaningful.
 */
void
<<<<<<< HEAD
smgrimmedsync(SMgrRelation reln)
{
	mdimmedsync(reln);
}

static void
PendingDelete_Free(PendingDelete **ele)
{
	if ((*ele)->relationName != NULL)
		pfree((*ele)->relationName);

	pfree(*ele);

	*ele = NULL;
}

/*
 *	PostPrepare_smgr -- Clean up after a successful PREPARE
 *
 * What we have to do here is throw away the in-memory state about pending
 * relation deletes.  It's all been recorded in the 2PC state file and
 * it's no longer smgr's job to worry about it.
 */
void
PostPrepare_smgr(void)
{
	PendingDelete *pending;
	PendingDelete *next;

	for (pending = pendingDeletes; pending != NULL; pending = next)
	{
		next = pending->next;
		pendingDeletes = next;

		pendingDeletesCount--;

		/* must explicitly free the list entry */
		PendingDelete_Free(&pending);
	}

	Assert(pendingDeletesCount == 0);
	pendingDeletesSorted = false;

	/*
	 * Free the Append-Only mirror resync EOFs hash table.
	 */
	AppendOnlyMirrorResyncEofs_HashTableRemove("PostPrepare_smgr");

	/*
	 * UNDONE: We are passing the responsibility on to
	 * PersistentFileSysObj_PreparedEndXactAction...
	 */
}


static void
smgrDoDeleteActions(PendingDelete **list,
					int *listCount,
					bool forCommit)
{
	MIRRORED_LOCK_DECLARE;

	PendingDelete *current;
	int			entryIndex;

	PersistentEndXactFileSysAction action;

	bool		dropPending;
	bool		abortingCreate;

	PersistentFileSysObjStateChangeResult *stateChangeResults;

	if (*listCount == 0)
		stateChangeResults = NULL;
	else
		stateChangeResults =
			(PersistentFileSysObjStateChangeResult *)
			palloc0((*listCount) * sizeof(PersistentFileSysObjStateChangeResult));

	/*
	 * There are two situations where we get here.
	 * CommitTransaction()/AbortTransaction() or via AbortSubTransaction(). In
	 * the first case, we have already obtained the MirroredLock and
	 * CheckPointStartLock. In the second case, we have not obtained the
	 * locks, so we attempt to get them to make sure proper lock order is
	 * maintained.
	 *
	 * Normally, if a relation lock is needed, it is obtained before the
	 * MirroredLock and CheckPointStartLock, but we have not yet obtained an
	 * EXCLUSIVE LockRelationForResynchronize. This lock will be obtained in
	 * PersistentFileSysObj_EndXactDrop(). This is an exception to the normal
	 * lock ordering, which is done to reduce the time that the lock is held,
	 * thus allowing a larger window of time for filerep resynchronization to
	 * obtain the lock.
	 */

	/*
	 * We need to do the transition to 'Aborting Create' or 'Drop Pending' and
	 * perform the file-system drop while under one acquistion of the
	 * MirroredLock.  Otherwise, we could race with resynchronize's ReDrop.
	 */
	MIRRORED_LOCK;

	/*
	 * First pass does the initial State-Changes.
	 */
	entryIndex = 0;
	current = *list;
	while (true)
	{
		/*
		 * Keep adjusting the list to maintain its integrity.
		 */
		if (current == NULL)
			break;

		action = PendingDelete_Action(current);

		if (Debug_persistent_print)
		{
			if (current->relationName == NULL)
				elog(Persistent_DebugPrintLevel(),
					 "Storage Manager: Do 1st delete state-change action for list entry #%d: '%s' (persistent end transaction action '%s', transaction nest level %d, persistent TID %s, persistent serial number " INT64_FORMAT ")",
					 entryIndex,
					 PersistentFileSysObjName_TypeAndObjectName(&current->fsObjName),
					 PersistentEndXactFileSysAction_Name(action),
					 current->nestLevel,
					 ItemPointerToString(&current->persistentTid),
					 current->persistentSerialNum);
			else
				elog(Persistent_DebugPrintLevel(),
					 "Storage Manager: Do 1st delete state-change action for list entry #%d: '%s', relation name '%s' (persistent end transaction action '%s', transaction nest level %d, persistent TID %s, persistent serial number " INT64_FORMAT ")",
					 entryIndex,
					 PersistentFileSysObjName_TypeAndObjectName(&current->fsObjName),
					 current->relationName,
					 PersistentEndXactFileSysAction_Name(action),
					 current->nestLevel,
					 ItemPointerToString(&current->persistentTid),
					 current->persistentSerialNum);
		}

		switch (action)
		{
			case PersistentEndXactFileSysAction_Create:
				if (forCommit)
				{
					PersistentFileSysObj_Created(&current->fsObjName,
												 &current->persistentTid,
												 current->persistentSerialNum,
												  /* retryPossible */ false);
				}
				else
				{
					stateChangeResults[entryIndex] =
						PersistentFileSysObj_MarkAbortingCreate(&current->fsObjName,
																&current->persistentTid,
																current->persistentSerialNum,
																 /* retryPossible */ false);
				}
				break;

			case PersistentEndXactFileSysAction_Drop:
				if (forCommit)
				{
					stateChangeResults[entryIndex] =
						PersistentFileSysObj_MarkDropPending(&current->fsObjName,
															 &current->persistentTid,
															 current->persistentSerialNum,
															  /* retryPossible */ false);
				}
				break;

			case PersistentEndXactFileSysAction_AbortingCreateNeeded:

				/*
				 * Always whether transaction commits or aborts.
				 */
				stateChangeResults[entryIndex] =
					PersistentFileSysObj_MarkAbortingCreate(&current->fsObjName,
															&current->persistentTid,
															current->persistentSerialNum,
															 /* retryPossible */ false);
				break;

			default:
				elog(ERROR, "Unexpected persistent end transaction file-system action: %d",
					 action);
		}

		current = current->next;
		entryIndex++;

	}

	/*
	 * Make the above State-Changes permanent.
	 */
	PersistentFileSysObj_FlushXLog();

	/*
	 * Second pass does physical drops and final State-Changes.
	 */
	entryIndex = 0;
	while (true)
	{
		/*
		 * Keep adjusting the list to maintain its integrity.
		 */
		current = *list;
		if (current == NULL)
			break;

		Assert(*listCount > 0);
		(*listCount)--;

		*list = current->next;

		action = PendingDelete_Action(current);

		dropPending = false;	/* Assume. */
		abortingCreate = false; /* Assume. */

		switch (action)
		{
			case PersistentEndXactFileSysAction_Create:
				if (!forCommit)
				{
					abortingCreate = true;
				}
#ifdef FAULT_INJECTOR
				FaultInjector_InjectFaultIfSet(forCommit ?
											   TransactionCommitPass1FromCreatePendingToCreated :
											   TransactionAbortPass1FromCreatePendingToAbortingCreate,
											   DDLNotSpecified,
											   "",	/* databaseName */
											   ""); /* tableName */
#endif
				break;

			case PersistentEndXactFileSysAction_Drop:
				if (forCommit)
				{
					dropPending = true;

					SIMPLE_FAULT_INJECTOR(TransactionCommitPass1FromDropInMemoryToDropPending);
				}
				break;

			case PersistentEndXactFileSysAction_AbortingCreateNeeded:

				/*
				 * Always whether transaction commits or aborts.
				 */
				abortingCreate = true;

#ifdef FAULT_INJECTOR
				FaultInjector_InjectFaultIfSet(forCommit ?
											   TransactionCommitPass1FromAbortingCreateNeededToAbortingCreate :
											   TransactionAbortPass1FromAbortingCreateNeededToAbortingCreate,
											   DDLNotSpecified,
											   "",	/* databaseName */
											   ""); /* tableName */
#endif
				break;

			default:
				elog(ERROR, "Unexpected persistent end transaction file-system action: %d",
					 action);
		}

		if (abortingCreate || dropPending)
		{
			if (stateChangeResults[entryIndex] == PersistentFileSysObjStateChangeResult_StateChangeOk)
			{
				PersistentFileSysObj_EndXactDrop(&current->fsObjName,
												 current->relStorageMgr,
												 current->relationName,
												 &current->persistentTid,
												 current->persistentSerialNum,
												  /* ignoreNonExistence */ abortingCreate);
			}
		}

#ifdef FAULT_INJECTOR
		if (abortingCreate && !forCommit)
		{
			FaultInjector_InjectFaultIfSet(TransactionAbortPass2FromCreatePendingToAbortingCreate,
										   DDLNotSpecified,
										   "",	/* databaseName */
										   ""); /* tableName */
		}

		if (dropPending && forCommit)
		{
			FaultInjector_InjectFaultIfSet(TransactionCommitPass2FromDropInMemoryToDropPending,
										   DDLNotSpecified,
										   "",	/* databaseName */
										   ""); /* tableName */
		}

		switch (action)
		{
			case PersistentEndXactFileSysAction_Create:
				if (!forCommit)
				{
					FaultInjector_InjectFaultIfSet(TransactionAbortPass2FromCreatePendingToAbortingCreate,
												   DDLNotSpecified,
												   "",	/* databaseName */
												   ""); /* tableName */
				}
				break;

			case PersistentEndXactFileSysAction_Drop:
				if (forCommit)
				{
					FaultInjector_InjectFaultIfSet(TransactionCommitPass2FromDropInMemoryToDropPending,
												   DDLNotSpecified,
												   "",	/* databaseName */
												   ""); /* tableName */
				}
				break;

			case PersistentEndXactFileSysAction_AbortingCreateNeeded:
				FaultInjector_InjectFaultIfSet(forCommit ?
											   TransactionCommitPass2FromAbortingCreateNeededToAbortingCreate :
											   TransactionAbortPass2FromAbortingCreateNeededToAbortingCreate,
											   DDLNotSpecified,
											   "",	/* databaseName */
											   ""); /* tableName */
				break;

			default:
				break;
		}

#endif

		/* must explicitly free the list entry */
		PendingDelete_Free(&current);

		entryIndex++;

	}
	Assert(*listCount == 0);
	Assert(*list == NULL);

	PersistentFileSysObj_FlushXLog();

	MIRRORED_UNLOCK;

	if (stateChangeResults != NULL)
		pfree(stateChangeResults);

}

/*
 * A compare function for 2 PendingDelete.
 */
static int
PendingDelete_Compare(const PendingDelete *entry1, const PendingDelete *entry2)
{
	int			cmp;

	cmp = PersistentFileSysObjName_Compare(&entry1->fsObjName,
										   &entry2->fsObjName);
	if (cmp == 0)
	{
		/*
		 * Sort CREATE before DROP for detecting same transaction
		 * create-drops.
		 */
		if (entry1->dropForCommit == entry2->dropForCommit)
			return 0;
		else if (entry1->dropForCommit)
			return 1;
		else
			return -1;
	}
	else
		return cmp;
}

/*
 * A compare function for array of PendingDeletePtr for use with qsort.
 */
static int
PendingDeletePtr_Compare(const void *p1, const void *p2)
{
	const PendingDeletePtr *entry1Ptr = (PendingDeletePtr *) p1;
	const PendingDeletePtr *entry2Ptr = (PendingDeletePtr *) p2;
	const PendingDelete *entry1 = *entry1Ptr;
	const PendingDelete *entry2 = *entry2Ptr;

	return PendingDelete_Compare(entry1, entry2);
}

static void
smgrSortDeletesList(PendingDelete **list,
					int *listCount,
					int nestLevel)
{
	PendingDeletePtr *ptrArray;
	PendingDelete *current;
	int			i;
	PendingDelete *prev;
	int			collapseCount;

	if (*listCount == 0)
		return;

	ptrArray = (PendingDeletePtr *)
		palloc(*listCount * sizeof(PendingDeletePtr));


	i = 0;
	for (current = *list; current != NULL; current = current->next)
	{
		ptrArray[i++] = current;
	}
	Assert(i == *listCount);

	/*
	 * Sort the list.
	 *
	 * Supports the collapsing of same transaction create-deletes and to be
	 * able to process relations before database directories, etc.
	 */
	qsort(ptrArray,
		  *listCount,
		  sizeof(PendingDeletePtr),
		  PendingDeletePtr_Compare);

	/*
	 * Collapse same transaction create-drops and re-link list.
	 */
	*list = ptrArray[0];
	prev = ptrArray[0];
	collapseCount = 0;

	/* Start processing elements after the first one. */
	for (i = 1; i < *listCount; i++)
	{
		bool		collapse = false;

		current = ptrArray[i];

		/*
		 * Only do CREATE-DROP collapsing when both are at or below the
		 * requested transaction nest level.
		 */
		if (current->nestLevel >= nestLevel &&
			prev->nestLevel >= nestLevel &&
			(PersistentFileSysObjName_Compare(&prev->fsObjName,
											  &current->fsObjName) == 0))
		{
			/*
			 * If there are two sequential entries for the same object, it
			 * should be a CREATE-DROP pair (XXX: why?). Sanity check that it
			 * really is. NOTE: We cannot elog(ERROR) here, because that would
			 * leave the list in an inconsistent state.
			 */
			if (prev->dropForCommit)
			{
				collapse = false;
				elog(WARNING, "Expected a CREATE for file-system object name '%s'",
					 PersistentFileSysObjName_ObjectName(&prev->fsObjName));
			}
			else if (!current->dropForCommit)
			{
				collapse = false;
				elog(WARNING, "Expected a DROP for file-system object name '%s'",
					 PersistentFileSysObjName_ObjectName(&current->fsObjName));
			}
			else
				collapse = true;
		}

		if (collapse)
		{
			prev->dropForCommit = true; /* Make the CREATE a DROP. */
			prev->sameTransCreateDrop = true;	/* Don't ignore DROP on abort. */
			collapseCount++;

			if (Debug_persistent_print)
				elog(Persistent_DebugPrintLevel(),
					 "Storage Manager: CREATE (transaction level %d) - DROP (transaction level %d) collapse for %s, filter transaction level %d, TID %s, serial " INT64_FORMAT,
					 current->nestLevel,
					 prev->nestLevel,
					 PersistentFileSysObjName_TypeAndObjectName(&current->fsObjName),
					 nestLevel,
					 ItemPointerToString(&current->persistentTid),
					 current->persistentSerialNum);

			PendingDelete_Free(&current);

			/* Don't advance prev pointer. */
		}
		else
		{
			/* Re-link. */
			prev->next = current;

			prev = current;
		}
	}
	prev->next = NULL;

	pfree(ptrArray);

	/*
	 * Adjust count.
	 */
	(*listCount) -= collapseCount;

#ifdef suppress
	{
		PendingDelete *check;
		PendingDelete *checkPrev;
		int			checkCount;

		checkPrev = NULL;
		checkCount = 0;
		for (check = *list; check != NULL; check = check->next)
		{
			checkCount++;
			if (checkPrev != NULL)
			{
				int			cmp;

				cmp = PendingDelete_Compare(checkPrev, check);
				if (cmp >= 0)
					elog(ERROR, "Not sorted correctly ('%s' >= '%s')",
						 PersistentFileSysObjName_ObjectName(&checkPrev->fsObjName),
						 PersistentFileSysObjName_ObjectName(&check->fsObjName));

			}

			checkPrev = check;
		}

		if (checkCount != *listCount)
			elog(ERROR, "List count does not match (expected %d, found %d)",
				 *listCount, checkCount);
	}
#endif
}

/*
 *	smgrSubTransAbort() -- Take care of relation deletes on sub-transaction abort.
 *
 * We want to clean up a failed subxact immediately.
 */
static void
smgrSubTransAbort(void)
{
	int			nestLevel = GetCurrentTransactionNestLevel();
	PendingDelete *pending;
	PendingDelete *prev;
	PendingDelete *next;
	PendingDelete *subTransList;
	int			subTransCount;

	/*
	 * We need to complete this work, or let Crash Recovery complete it.
	 * Unlike AtEOXact_smgr, we need to start critical section here because
	 * after reorganizing the list we end up forgetting the subTransList if
	 * the code errors out.
	 */
	START_CRIT_SECTION();

	subTransList = NULL;
	subTransCount = 0;
	prev = NULL;
	for (pending = pendingDeletes; pending != NULL; pending = next)
	{
		next = pending->next;
		if (pending->nestLevel < nestLevel)
		{
			/* outer-level entries should not be processed yet */
			prev = pending;
		}
		else
		{
			if (prev)
				prev->next = next;
			else
				pendingDeletes = next;

			pendingDeletesCount--;

			/* Move to sub-transaction list. */
			pending->next = subTransList;
			subTransList = pending;

			subTransCount++;

			/* prev does not change */
		}
	}

	/*
	 * Sort the list in relation, database directory, tablespace, etc order.
	 * And, collapse same transaction create-deletes.
	 */
	smgrSortDeletesList(&subTransList, &subTransCount, nestLevel);

	pendingDeletesSorted = (nestLevel <= 1);

	/*
	 * Do abort actions for the sub-transaction's creates and deletes.
	 */
	smgrDoDeleteActions(&subTransList,
						&subTransCount,
						 /* forCommit */ false);

	Assert(subTransList == NULL);
	Assert(subTransCount == 0);

	/*
	 * Throw away sub-transaction Append-Only mirror resync EOFs.
	 */
	smgrAppendOnlySubTransAbort();

	END_CRIT_SECTION();
}

/*
 * smgrGetPendingFileSysWork() -- Get a list of relations that have post-commit or post-abort
 * work.
 *
 * The return value is the number of relations scheduled for termination.
 * *ptr is set to point to a freshly-palloc'd array of RelFileNodes.
 * If there are no relations to be deleted, *ptr is set to NULL.
 *
 * Note that the list does not include anything scheduled for termination
 * by upper-level transactions.
 */
int
smgrGetPendingFileSysWork(EndXactRecKind endXactRecKind,
						  PersistentEndXactFileSysActionInfo **ptr)
{
	int			nestLevel = GetCurrentTransactionNestLevel();
	int			nrels;

	PersistentEndXactFileSysActionInfo *rptr;

	PendingDelete *pending;
	int			entryIndex;

	PersistentEndXactFileSysAction action;

	Assert(endXactRecKind == EndXactRecKind_Commit ||
		   endXactRecKind == EndXactRecKind_Abort ||
		   endXactRecKind == EndXactRecKind_Prepare);

	if (!pendingDeletesSorted)
	{
		/*
		 * Sort the list in relation, database directory, tablespace, etc
		 * order. And, collapse same transaction create-deletes.
		 */
		smgrSortDeletesList(&pendingDeletes, &pendingDeletesCount, nestLevel);

		pendingDeletesSorted = (nestLevel <= 1);
	}

	nrels = 0;

	for (pending = pendingDeletes; pending != NULL; pending = pending->next)
	{
		action = PendingDelete_Action(pending);

		if (pending->nestLevel >= nestLevel &&
			EndXactRecKind_NeedsAction(endXactRecKind, action))
		{
			nrels++;
		}
	}
	if (nrels == 0)
	{
		*ptr = NULL;
		return 0;
	}

	if (Debug_persistent_print)
		elog(Persistent_DebugPrintLevel(),
			 "Storage Manager: Get list entries (transaction kind '%s', current transaction nest level %d)",
			 EndXactRecKind_Name(endXactRecKind),
			 nestLevel);

	rptr = (PersistentEndXactFileSysActionInfo *)
		palloc(nrels * sizeof(PersistentEndXactFileSysActionInfo));
	*ptr = rptr;
	entryIndex = 0;
	for (pending = pendingDeletes; pending != NULL; pending = pending->next)
	{
		bool		returned;

		action = PendingDelete_Action(pending);
		returned = false;

		if (pending->nestLevel >= nestLevel &&
			EndXactRecKind_NeedsAction(endXactRecKind, action))
		{
			rptr->action = action;
			rptr->fsObjName = pending->fsObjName;
			rptr->relStorageMgr = pending->relStorageMgr;
			rptr->persistentTid = pending->persistentTid;
			rptr->persistentSerialNum = pending->persistentSerialNum;

			rptr++;
			returned = true;
		}

		if (Debug_persistent_print)
		{
			if (pending->relationName == NULL)
				elog(Persistent_DebugPrintLevel(),
					 "Storage Manager: Get list entry #%d: '%s' (transaction kind '%s', returned %s, transaction nest level %d, relation storage manager '%s', persistent TID %s, persistent serial number " INT64_FORMAT ")",
					 entryIndex,
					 PersistentFileSysObjName_TypeAndObjectName(&pending->fsObjName),
					 EndXactRecKind_Name(endXactRecKind),
					 (returned ? "true" : "false"),
					 pending->nestLevel,
					 PersistentFileSysRelStorageMgr_Name(pending->relStorageMgr),
					 ItemPointerToString(&pending->persistentTid),
					 pending->persistentSerialNum);
			else
				elog(Persistent_DebugPrintLevel(),
					 "Storage Manager: Get list entry #%d: '%s', relation name '%s' (transaction kind '%s', returned %s, transaction nest level %d, relation storage manager '%s', persistent TID %s, persistent serial number " INT64_FORMAT ")",
					 entryIndex,
					 PersistentFileSysObjName_TypeAndObjectName(&pending->fsObjName),
					 pending->relationName,
					 EndXactRecKind_Name(endXactRecKind),
					 (returned ? "true" : "false"),
					 pending->nestLevel,
					 PersistentFileSysRelStorageMgr_Name(pending->relStorageMgr),
					 ItemPointerToString(&pending->persistentTid),
					 pending->persistentSerialNum);
		}
		entryIndex++;
	}
	return nrels;
}

/*
 * smgrIsPendingFileSysWork() -- Returns true if there are relations that need post-commit or
 * post-abort work.
 *
 * Note that the list does not include anything scheduled for termination
 * by upper-level transactions.
 */
bool
smgrIsPendingFileSysWork(EndXactRecKind endXactRecKind)
{
	int			nestLevel = GetCurrentTransactionNestLevel();

	PendingDelete *pending;

	PersistentEndXactFileSysAction action;

	Assert(endXactRecKind == EndXactRecKind_Commit ||
		   endXactRecKind == EndXactRecKind_Abort ||
		   endXactRecKind == EndXactRecKind_Prepare);

	for (pending = pendingDeletes; pending != NULL; pending = pending->next)
	{
		action = PendingDelete_Action(pending);

		if (pending->nestLevel >= nestLevel &&
			EndXactRecKind_NeedsAction(endXactRecKind, action))
		{
			return true;
		}
	}

	return false;
}

/*
 * AtSubCommit_smgr() --- Take care of subtransaction commit.
 *
 * Reassign all items in the pending-deletes list to the parent transaction.
 */
void
AtSubCommit_smgr(void)
{
	int			nestLevel = GetCurrentTransactionNestLevel();
	PendingDelete *pending;

	for (pending = pendingDeletes; pending != NULL; pending = pending->next)
	{
		if (pending->nestLevel >= nestLevel)
		{
			pending->nestLevel = nestLevel - 1;

			if (pending->fsObjName.type == PersistentFsObjType_RelationFile &&
				pending->relStorageMgr == PersistentFileSysRelStorageMgr_AppendOnly)
			{
				/*
				 * If we are promoting a DROP of an Append-Only table, be sure
				 * to remove any pending Append-Only mirror resync EOFs
				 * updates for the NEW TRANSACTION LEVEL, too.
				 */
				AppendOnlyMirrorResyncEofs_RemoveForDrop(
														 PersistentFileSysObjName_GetRelFileNodePtr(&pending->fsObjName),
														 PersistentFileSysObjName_GetSegmentFileNum(&pending->fsObjName),
														 pending->nestLevel);
			}
		}
	}

	AtSubCommit_smgr_appendonly();
}

/*
 * AtSubAbort_smgr() --- Take care of subtransaction abort.
 *
 * Delete created relations and forget about deleted relations.
 * We can execute these operations immediately because we know this
 * subtransaction will not commit.
 */
void
AtSubAbort_smgr(void)
{
	smgrSubTransAbort();
}

/*
 * AtEOXact_smgr() --- Take care of transaction end.
 *
 * For commit:
 *   1) Physically unlink any relations that were dropped.
 *   2) Change CreatePending relations to Created.
 *
 * ELSE for abort:
 *   1) Change CreatePending relations to DropPending
 *   2) Physicaly unlink the aborted creates.
 */
void
AtEOXact_smgr(bool forCommit)
{
	/*
	 * Sort the list in relation, database directory, tablespace, etc order.
	 * And, collapse same transaction create-deletes.
	 */
	if (!pendingDeletesSorted)
	{
		smgrSortDeletesList(&pendingDeletes,
							&pendingDeletesCount,
							 /* nestLevel */ 0);

		pendingDeletesSorted = true;
	}

	/*
	 * We need to complete this work, or let Crash Recovery complete it.
	 */
	START_CRIT_SECTION();

	if (pendingDeletesCount > 0)
	{
		/*
		 * Do abort actions for the sub-transaction's creates and deletes.
		 */
		smgrDoDeleteActions(&pendingDeletes,
							&pendingDeletesCount,
							forCommit);

		Assert(pendingDeletes == NULL);
		Assert(pendingDeletesCount == 0);
		pendingDeletesSorted = false;
	}

	/*
	 * Update the Append-Only mirror resync EOFs.
	 */
	smgrDoAppendOnlyResyncEofs(forCommit);

	/*
	 * Free the Append-Only mirror resync EOFs hash table.
	 */
	AppendOnlyMirrorResyncEofs_HashTableRemove("AtEOXact_smgr");

	END_CRIT_SECTION();
}

/*
 *	smgrcommit() -- Prepare to commit changes made during the current
 *					transaction.
 *
 *		This is called before we actually commit.
 */
void
smgrcommit(void)
{
}

/*
 *	smgrabort() -- Clean up after transaction abort.
 */
void
smgrabort(void)
{
}
=======
smgrimmedsync(SMgrRelation reln, ForkNumber forknum)
{
	(*(smgrsw[reln->smgr_which].smgr_immedsync)) (reln, forknum);
}

>>>>>>> 38e93482

/*
 *     smgrpreckpt() -- Prepare for checkpoint.
 */
void
smgrpreckpt(void)
{
	mdpreckpt();
}

/*
 *     smgrsync() -- Sync files to disk during checkpoint.
 */
void
smgrsync(void)
{
	mdsync();
}

/*
 *	smgrpostckpt() -- Post-checkpoint cleanup.
 */
void
smgrpostckpt(void)
{
	mdpostckpt();
}
<<<<<<< HEAD


void
smgr_redo(XLogRecPtr beginLoc, XLogRecPtr lsn, XLogRecord *record)
{
	uint8		info = record->xl_info & ~XLR_INFO_MASK;
	bool		mirrorDataLossOccurred = false;

	if (info == XLOG_SMGR_CREATE)
	{
		MirrorDataLossTrackingState mirrorDataLossTrackingState;
		int64		mirrorDataLossTrackingSessionNum;

		xl_smgr_create *xlrec = (xl_smgr_create *) XLogRecGetData(record);
		SMgrRelation reln;

		reln = smgropen(xlrec->rnode);

		mirrorDataLossTrackingState =
			FileRepPrimary_GetMirrorDataLossTrackingSessionNum(&mirrorDataLossTrackingSessionNum);
		smgrcreate(reln,
				    /* relationName */ NULL,	/* Ok to be NULL -- we don't
												 * know the name here. */
				   mirrorDataLossTrackingState,
				   mirrorDataLossTrackingSessionNum,
				    /* ignoreAlreadyExists */ true,
				   &mirrorDataLossOccurred);
	}
	else if (info == XLOG_SMGR_TRUNCATE)
	{
		MirrorDataLossTrackingState mirrorDataLossTrackingState;
		int64		mirrorDataLossTrackingSessionNum;

		xl_smgr_truncate *xlrec = (xl_smgr_truncate *) XLogRecGetData(record);
		SMgrRelation reln;

		reln = smgropen(xlrec->rnode);

		/*
		 * Forcibly create relation if it doesn't exist (which suggests that
		 * it was dropped somewhere later in the WAL sequence).  As in
		 * XLogReadBuffer, we prefer to recreate the rel and replay the log as
		 * best we can until the drop is seen.
		 */
		mirrorDataLossTrackingState =
			FileRepPrimary_GetMirrorDataLossTrackingSessionNum(&mirrorDataLossTrackingSessionNum);
		smgrcreate(reln,
				    /* relationName */ NULL,	/* Ok to be NULL -- we don't
												 * know the name here. */
				   mirrorDataLossTrackingState,
				   mirrorDataLossTrackingSessionNum,
				    /* ignoreAlreadyExists */ true,
				   &mirrorDataLossOccurred);

		/* Can't use smgrtruncate because it would try to xlog */

		/*
		 * First, force bufmgr to drop any buffers it has for the to-be-
		 * truncated blocks.  We must do this, else subsequent XLogReadBuffer
		 * operations will not re-extend the file properly.
		 */
		DropRelFileNodeBuffers(xlrec->rnode, false, xlrec->blkno);

		/*
		 * Tell the free space map to forget anything it may have stored for
		 * the about-to-be-deleted blocks.	We want to be sure it won't return
		 * bogus block numbers later on.
		 */
		FreeSpaceMapTruncateRel(&reln->smgr_rnode, xlrec->blkno);

		/*
		 * Do the truncation. Pass true for allowedNotFound below to
		 * mdtruncate to cope for the case when replay of truncate redo log
		 * happen multiple times it acts as NOP, which makes redo truncate
		 * behavior is idempotent.
		 */
		mdtruncate(reln,
				   xlrec->blkno,
				   false,
				   true);

		/* Also tell xlogutils.c about it */
		XLogTruncateRelation(xlrec->rnode, xlrec->blkno);
	}
	else
		elog(PANIC, "smgr_redo: unknown op code %u", info);
}

void
smgr_desc(StringInfo buf, XLogRecPtr beginLoc, XLogRecord *record)
{
	uint8		info = record->xl_info & ~XLR_INFO_MASK;
	char	   *rec = XLogRecGetData(record);

	if (info == XLOG_SMGR_CREATE)
	{
		xl_smgr_create *xlrec = (xl_smgr_create *) rec;

		appendStringInfo(buf, "file create: %u/%u/%u",
						 xlrec->rnode.spcNode, xlrec->rnode.dbNode,
						 xlrec->rnode.relNode);
	}
	else if (info == XLOG_SMGR_TRUNCATE)
	{
		xl_smgr_truncate *xlrec = (xl_smgr_truncate *) rec;

		appendStringInfo(buf, "file truncate: %u/%u/%u to %u blocks",
						 xlrec->rnode.spcNode, xlrec->rnode.dbNode,
						 xlrec->rnode.relNode, xlrec->blkno);
	}
	else
		appendStringInfo(buf, "UNKNOWN");
}
=======
>>>>>>> 38e93482
<|MERGE_RESOLUTION|>--- conflicted
+++ resolved
@@ -19,7 +19,6 @@
  */
 #include "postgres.h"
 
-<<<<<<< HEAD
 #include "access/persistentfilesysobjname.h"
 #include "access/xact.h"
 #include "access/xlogmm.h"
@@ -30,10 +29,6 @@
 #include "cdb/cdbpersistenttablespace.h"
 #include "cdb/cdbpersistentdatabase.h"
 #include "cdb/cdbpersistentrelation.h"
-=======
-#include "access/xlogutils.h"
-#include "catalog/catalog.h"
->>>>>>> 38e93482
 #include "commands/tablespace.h"
 #include "postmaster/postmaster.h"
 #include "storage/bufmgr.h"
@@ -42,250 +37,15 @@
 #include "storage/smgr_ao.h"
 #include "utils/faultinjector.h"
 #include "utils/hsearch.h"
-
-<<<<<<< HEAD
-=======
-
-/*
- * This struct of function pointers defines the API between smgr.c and
- * any individual storage manager module.  Note that smgr subfunctions are
- * generally expected to report problems via elog(ERROR).  An exception is
- * that smgr_unlink should use elog(WARNING), rather than erroring out,
- * because we normally unlink relations during post-commit/abort cleanup,
- * and so it's too late to raise an error.  Also, various conditions that
- * would normally be errors should be allowed during bootstrap and/or WAL
- * recovery --- see comments in md.c for details.
- */
-typedef struct f_smgr
-{
-	void		(*smgr_init) (void);	/* may be NULL */
-	void		(*smgr_shutdown) (void);		/* may be NULL */
-	void		(*smgr_close) (SMgrRelation reln, ForkNumber forknum);
-	void		(*smgr_create) (SMgrRelation reln, ForkNumber forknum,
-								bool isRedo);
-	bool		(*smgr_exists) (SMgrRelation reln, ForkNumber forknum);
-	void		(*smgr_unlink) (RelFileNode rnode, ForkNumber forknum,
-								bool isRedo);
-	void		(*smgr_extend) (SMgrRelation reln, ForkNumber forknum,
-							BlockNumber blocknum, char *buffer, bool isTemp);
-	void		(*smgr_read) (SMgrRelation reln, ForkNumber forknum,
-							  BlockNumber blocknum, char *buffer);
-	void		(*smgr_write) (SMgrRelation reln, ForkNumber forknum, 
-						   BlockNumber blocknum, char *buffer, bool isTemp);
-	BlockNumber (*smgr_nblocks) (SMgrRelation reln, ForkNumber forknum);
-	void		(*smgr_truncate) (SMgrRelation reln, ForkNumber forknum,
-								  BlockNumber nblocks, bool isTemp);
-	void		(*smgr_immedsync) (SMgrRelation reln, ForkNumber forknum);
-	void		(*smgr_pre_ckpt) (void);		/* may be NULL */
-	void		(*smgr_sync) (void);	/* may be NULL */
-	void		(*smgr_post_ckpt) (void);		/* may be NULL */
-} f_smgr;
-
-
-static const f_smgr smgrsw[] = {
-	/* magnetic disk */
-	{mdinit, NULL, mdclose, mdcreate, mdexists, mdunlink, mdextend,
-		mdread, mdwrite, mdnblocks, mdtruncate, mdimmedsync,
-		mdpreckpt, mdsync, mdpostckpt
-	}
-};
-
-static const int NSmgr = lengthof(smgrsw);
-
-
->>>>>>> 38e93482
+#include "utils/memutils.h"
+
 /*
  * Each backend has a hashtable that stores all extant SMgrRelation objects.
  */
 static HTAB *SMgrRelationHash = NULL;
-
-<<<<<<< HEAD
-/*
- * We keep a list of all relations (represented as RelFileNode values)
- * that have been created or deleted in the current transaction.  When
- * a relation is created, we create the physical file immediately, but
- * remember it so that we can delete the file again if the current
- * transaction is aborted.	Conversely, a deletion request is NOT
- * executed immediately, but is just entered in the list.  When and if
- * the transaction commits, we can delete the physical file.
- *
- * To handle subtransactions, every entry is marked with its transaction
- * nesting level.  At subtransaction commit, we reassign the subtransaction's
- * entries to the parent nesting level.  At subtransaction abort, we can
- * immediately execute the abort-time actions for all entries of the current
- * nesting level.
- *
- * NOTE: the list is kept in TopMemoryContext to be sure it won't disappear
- * unbetimes.  It'd probably be OK to keep it in TopTransactionContext,
- * but I'm being paranoid.
- */
-typedef struct PendingDelete
-{
-	PersistentFileSysObjName fsObjName;
-	/* File-system object that may need to be deleted */
-
-	PersistentFileSysRelStorageMgr relStorageMgr;
-
-	char	   *relationName;
-
-	bool		isLocalBuf;		/* CDB: true => uses local buffer mgr */
-	bool		bufferPoolBulkLoad;
-	bool		dropForCommit;	/* T=delete at commit; F=delete at abort */
-	bool		sameTransCreateDrop;	/* Collapsed create-delete? */
-	ItemPointerData persistentTid;
-	int64		persistentSerialNum;
-	int			nestLevel;		/* xact nesting level of request */
-	struct PendingDelete *next; /* linked-list link */
-} PendingDelete;
-
-static PendingDelete *pendingDeletes = NULL;	/* head of linked list */
-static int	pendingDeletesCount = 0;
-static bool pendingDeletesSorted = false;
-
-typedef PendingDelete *PendingDeletePtr;
-
-static PendingDelete *
-PendingDelete_AddEntry(PersistentFileSysObjName *fsObjName,
-					   ItemPointer persistentTid,
-					   int64 persistentSerialNum,
-					   bool dropForCommit)
-{
-	PendingDelete *pending;
-
-	if (!ItemPointerIsValid(persistentTid))
-		elog(ERROR, "tried to delete a relation with invalid persistent TID");
-
-	/* Add the filespace to the list of stuff to delete at abort */
-	pending = (PendingDelete *)
-		MemoryContextAllocZero(TopMemoryContext, sizeof(PendingDelete));
-
-	pending->fsObjName = *fsObjName;
-	pending->isLocalBuf = false;
-	pending->relationName = NULL;
-	pending->relStorageMgr = PersistentFileSysRelStorageMgr_None;
-	pending->dropForCommit = dropForCommit;
-	pending->sameTransCreateDrop = false;
-	pending->nestLevel = GetCurrentTransactionNestLevel();
-	pending->persistentTid = *persistentTid;
-	pending->persistentSerialNum = persistentSerialNum;
-	pending->next = pendingDeletes;
-	pendingDeletes = pending;
-	pendingDeletesCount++;
-	pendingDeletesSorted = false;
-
-	return pending;
-}
-
-static PendingDelete *
-PendingDelete_AddCreatePendingEntry(PersistentFileSysObjName *fsObjName,
-									ItemPointer persistentTid,
-									int64 persistentSerialNum)
-{
-	return PendingDelete_AddEntry(fsObjName,
-								  persistentTid,
-								  persistentSerialNum,
-								   /* dropForCommit */ false);
-}
-
-void
-PendingDelete_AddCreatePendingRelationEntry(PersistentFileSysObjName *fsObjName,
-											ItemPointer persistentTid,
-											int64 *persistentSerialNum,
-											PersistentFileSysRelStorageMgr relStorageMgr,
-											char *relationName,
-											bool isLocalBuf,
-											bool bufferPoolBulkLoad)
-{
-	PendingDelete *pending;
-
-	pending = PendingDelete_AddCreatePendingEntry(fsObjName,
-												  persistentTid,
-												  *persistentSerialNum);
-
-	pending->relStorageMgr = relStorageMgr;
-	pending->relationName = MemoryContextStrdup(TopMemoryContext, relationName);
-	pending->isLocalBuf = isLocalBuf;	/* CDB */
-	pending->bufferPoolBulkLoad = bufferPoolBulkLoad;
-
-}
-
-/*
- * MPP-18228
- * Wrapper to call above function from cdb files
- */
-void
-PendingDelete_AddCreatePendingEntryWrapper(PersistentFileSysObjName *fsObjName,
-										   ItemPointer persistentTid,
-										   int64 persistentSerialNum)
-{
-	PendingDelete_AddCreatePendingEntry(fsObjName,
-										persistentTid,
-										persistentSerialNum);
-}
-
-static PendingDelete *
-PendingDelete_AddDropEntry(PersistentFileSysObjName *fsObjName,
-						   ItemPointer persistentTid,
-						   int64 persistentSerialNum)
-{
-	return PendingDelete_AddEntry(fsObjName,
-								  persistentTid,
-								  persistentSerialNum,
-								   /* dropForCommit */ true);
-}
-
-static inline PersistentEndXactFileSysAction
-PendingDelete_Action(PendingDelete *pendingDelete)
-{
-	if (pendingDelete->dropForCommit)
-	{
-		return (pendingDelete->sameTransCreateDrop ?
-				PersistentEndXactFileSysAction_AbortingCreateNeeded :
-				PersistentEndXactFileSysAction_Drop);
-	}
-	else
-		return PersistentEndXactFileSysAction_Create;
-}
-
-/*
- * Declarations for smgr-related XLOG records
- *
- * Note: we log file creation and truncation here, but logging of deletion
- * actions is handled by xact.c, because it is part of transaction commit.
- */
-
-/*
- * XLOG gives us high 4 bits. Unlike in the xlog code, we need not
- * make the flags OR-able, we we have 16 bits to play with here.
- */
-#define XLOG_SMGR_CREATE	0x10
-#define XLOG_SMGR_TRUNCATE	0x20
-#define XLOG_SMGR_CREATE_DIR 0x30
-
-typedef struct xl_smgr_create
-{
-	RelFileNode rnode;
-} xl_smgr_create;
-
-typedef struct xl_smgr_truncate
-{
-	BlockNumber blkno;
-	RelFileNode rnode;
-	ItemPointerData persistentTid;
-	int64		persistentSerialNum;
-} xl_smgr_truncate;
 
 /* local function prototypes */
 static void smgrshutdown(int code, Datum arg);
-static void
-smgr_internal_unlink(RelFileNode rnode,
-					 bool isLocalBuf,
-					 char *relationName,	/* For tracing only.  Can be NULL
-											 * in some execution paths. */
-					 bool primaryOnly,
-					 bool isRedo,
-					 bool ignoreNonExistence,
-					 bool *mirrorDataLossOccurred);
 
 char *
 StorageManagerMirrorMode_Name(StorageManagerMirrorMode mirrorMode)
@@ -305,13 +65,6 @@
 			return "Unknown";
 	}
 }
-=======
-/* local function prototypes */
-static void smgrshutdown(int code, Datum arg);
-static void smgr_internal_unlink(RelFileNode rnode, ForkNumber forknum, 
-								 int which, bool isTemp, bool isRedo);
-
->>>>>>> 38e93482
 
 /*
  *	smgrinit(), smgrshutdown() -- Initialize or shut down storage
@@ -375,14 +128,10 @@
 		/* hash_search already filled in the lookup key */
 		reln->smgr_owner = NULL;
 		reln->smgr_which = 0;	/* we only have md.c at present */
-<<<<<<< HEAD
-		reln->md_mirvec = NULL; /* mark it not open */
-=======
 
 		/* mark it not open */
 		for(forknum = 0; forknum <= MAX_FORKNUM; forknum++)
 			reln->md_fd[forknum] = NULL;
->>>>>>> 38e93482
 	}
 
 	return reln;
@@ -417,7 +166,7 @@
 bool
 smgrexists(SMgrRelation reln, ForkNumber forknum)
 {
-	return (*(smgrsw[reln->smgr_which].smgr_exists)) (reln, forknum);
+	return mdexists(reln, forknum);
 }
 
 /*
@@ -429,12 +178,8 @@
 	SMgrRelation *owner;
 	ForkNumber forknum;
 
-<<<<<<< HEAD
-	mdclose(reln);
-=======
 	for (forknum = 0; forknum <= MAX_FORKNUM; forknum++)
-		(*(smgrsw[reln->smgr_which].smgr_close)) (reln, forknum);
->>>>>>> 38e93482
+		mdclose(reln, forknum);
 
 	owner = reln->smgr_owner;
 
@@ -495,35 +240,7 @@
 }
 
 /*
- *	smgrcreatefilespacedirpending() -- Create a new filespace directory.
- *
-<<<<<<< HEAD
- */
-void
-smgrcreatefilespacedirpending(Oid filespaceOid,
-							  int16 primaryDbId,
-							  char *primaryFilespaceLocation,
-							  int16 mirrorDbId,
-							  char *mirrorFilespaceLocation,
-							  MirroredObjectExistenceState mirrorExistenceState,
-							  ItemPointer persistentTid,
-							  int64 *persistentSerialNum,
-							  bool flushToXLog)
-{
-	PersistentFilespace_MarkCreatePending(filespaceOid,
-										  primaryDbId,
-										  primaryFilespaceLocation,
-										  mirrorDbId,
-										  mirrorFilespaceLocation,
-										  mirrorExistenceState,
-										  persistentTid,
-										  persistentSerialNum,
-										  flushToXLog);
-}
-
-/*
  *	smgrcreatefilespacedir() -- Create a new filespace directory.
- *
  */
 void
 smgrcreatefilespacedir(Oid filespaceOid,
@@ -549,45 +266,6 @@
 }
 
 /*
- *	smgrcreatetablespacedirpending() -- Create a new tablespace directory.
- *
- */
-void
-smgrcreatetablespacedirpending(TablespaceDirNode *tablespaceDirNode,
-							   MirroredObjectExistenceState mirrorExistenceState,
-							   ItemPointer persistentTid,
-							   int64 *persistentSerialNum,
-							   bool flushToXLog)
-{
-	PersistentTablespace_MarkCreatePending(tablespaceDirNode->filespace,
-										   tablespaceDirNode->tablespace,
-										   mirrorExistenceState,
-										   persistentTid,
-										   persistentSerialNum,
-										   flushToXLog);
-=======
- *		Given an already-created (but presumably unused) SMgrRelation,
- *		cause the underlying disk file or other storage for the fork
- *		to be created.
- *
- *		If isRedo is true, it is okay for the underlying file to exist
- *		already because we are in a WAL replay sequence.
- */
-void
-smgrcreate(SMgrRelation reln, ForkNumber forknum, bool isRedo)
-{
-	/*
-	 * Exit quickly in WAL replay mode if we've already opened the file. 
-	 * If it's open, it surely must exist.
-	 */ 
-	if (isRedo && reln->md_fd[forknum] != NULL)
-		return;
->>>>>>> 38e93482
-
-}
-
-<<<<<<< HEAD
-/*
  *	smgrcreatetablespacedir() -- Create a new tablespace directory.
  *
  */
@@ -606,26 +284,7 @@
 }
 
 /*
- *	smgrcreatedbdirpending() -- Create a new database directory.
- *
- */
-void
-smgrcreatedbdirpending(DbDirNode *dbDirNode,
-					   MirroredObjectExistenceState mirrorExistenceState,
-					   ItemPointer persistentTid,
-					   int64 *persistentSerialNum,
-					   bool flushToXLog)
-{
-	PersistentDatabase_MarkCreatePending(dbDirNode,
-										 mirrorExistenceState,
-										 persistentTid,
-										 persistentSerialNum,
-										 flushToXLog);
-}
-
-/*
  *	smgrcreatedbdir() -- Create a new database directory.
- *
  */
 void
 smgrcreatedbdir(DbDirNode *dbDirNode,
@@ -657,7 +316,7 @@
 
 	mdcreatedbdir(justInTimeDbDirNode,
 				  mirrorMode,
-				   /* ignoreAlreadyExists */ true,
+				  /* ignoreAlreadyExists */ true,
 				  primaryError,
 				  mirrorDataLossOccurred);
 	if (*primaryError != 0)
@@ -676,40 +335,12 @@
 	set_short_version(NULL, justInTimeDbDirNode, true);
 }
 
-
-void
-smgrcreatepending(RelFileNode *relFileNode,
-				  int32 segmentFileNum,
-				  PersistentFileSysRelStorageMgr relStorageMgr,
-				  PersistentFileSysRelBufpoolKind relBufpoolKind,
-				  MirroredObjectExistenceState mirrorExistenceState,
-				  MirroredRelDataSynchronizationState relDataSynchronizationState,
-				  char *relationName,
-				  ItemPointer persistentTid,
-				  int64 *persistentSerialNum,
-				  bool isLocalBuf,
-				  bool bufferPoolBulkLoad,
-				  bool flushToXLog)
-{
-	PersistentRelation_AddCreatePending(relFileNode,
-										segmentFileNum,
-										relStorageMgr,
-										relBufpoolKind,
-										bufferPoolBulkLoad,
-										mirrorExistenceState,
-										relDataSynchronizationState,
-										relationName,
-										persistentTid,
-										persistentSerialNum,
-										flushToXLog,
-										isLocalBuf);
-}
-
 /*
  *	smgrcreate() -- Create a new relation.
  *
  *		Given an already-created (but presumably unused) SMgrRelation,
- *		cause the underlying disk file or other storage to be created.
+ *		cause the underlying disk file or other storage for the fork
+ *		to be created.
  *
  *		We assume the persistent 'Create Pending' work has already been done.
  *
@@ -717,14 +348,37 @@
  *		been created.
  */
 void
-smgrcreate(SMgrRelation reln,
-		   char *relationName,	/* For tracing only.  Can be NULL in some
-								 * execution paths. */
-		   MirrorDataLossTrackingState mirrorDataLossTrackingState,
-		   int64 mirrorDataLossTrackingSessionNum,
-		   bool ignoreAlreadyExists,
-		   bool *mirrorDataLossOccurred)	/* FIXME: is this arg still
-											 * needed? */
+smgrmirroredcreate(SMgrRelation reln,
+				   char *relationName, /* For tracing only.  Can be NULL in some execution paths. */
+				   MirrorDataLossTrackingState mirrorDataLossTrackingState,
+				   int64 mirrorDataLossTrackingSessionNum,
+				   bool ignoreAlreadyExists,
+				   bool *mirrorDataLossOccurred) /* FIXME: is this arg still needed? */
+{
+	mdmirroredcreate(reln,
+					 relationName,
+					 mirrorDataLossTrackingState,
+					 mirrorDataLossTrackingSessionNum,
+					 ignoreAlreadyExists,
+					 mirrorDataLossOccurred);
+}
+
+/*
+ *	smgrcreate() -- Create a new relation.
+ *
+ *		Given an already-created (but presumably unused) SMgrRelation,
+ *		cause the underlying disk file or other storage for the fork
+ *		to be created.
+ *
+ *		If isRedo is true, it is okay for the underlying file to exist
+ *		already because we are in a WAL replay sequence.
+ *
+ *
+ * In GPDB, this is currently only used for non-main forks, which are
+ * not mirrored. smgrmirroredcreate must be used for the main fork.
+ */
+void
+smgrcreate(SMgrRelation reln, ForkNumber forknum, bool isRedo)
 {
 	/*
 	 * GPDB_84_MERGE_FIXME: the following performance tweak came in from 8.4;
@@ -735,88 +389,13 @@
 	 * Exit quickly in WAL replay mode if we've already opened the file. If
 	 * it's open, it surely must exist.
 	 */
-	if (isRedo && reln->md_fd != NULL)
+	if (isRedo && reln->md_fd[forknum] != NULL)
 		return;
 #endif
 
-	mdcreate(reln,
-			 relationName,
-			 mirrorDataLossTrackingState,
-			 mirrorDataLossTrackingSessionNum,
-			 ignoreAlreadyExists,
-			 mirrorDataLossOccurred);
-}
-
-/*
- *	smgrscheduleunlink() -- Schedule unlinking a relation at xact commit.
- *
- *		The relation is marked to be removed from the store if we
- *		successfully commit the current transaction.
- *
- * This also implies smgrclose() on the SMgrRelation object.
- */
-void
-smgrscheduleunlink(RelFileNode *relFileNode,
-				   int32 segmentFileNum,
-				   PersistentFileSysRelStorageMgr relStorageMgr,
-				   bool isLocalBuf,
-				   char *relationName,
-				   ItemPointer persistentTid,
-				   int64 persistentSerialNum)
-{
-	SUPPRESS_ERRCONTEXT_DECLARE;
-
-	PersistentFileSysObjName fsObjName;
-
-	PendingDelete *pending;
-
-
-	/*
-	 * IMPORTANT: ----> Relcache invalidation can close an open smgr <------
-	 *
-	 * This routine can be called in the context of a relation and rd_smgr
-	 * being used, so do not issue elog here without suppressing errcontext.
-	 * Otherwise, the heap_open inside errcontext processing may cause the
-	 * smgr open to be closed...
-	 */
-
-	SUPPRESS_ERRCONTEXT_PUSH();
-
-	PersistentFileSysObjName_SetRelationFile(&fsObjName,
-											 relFileNode,
-											 segmentFileNum);
-
-	pending = PendingDelete_AddDropEntry(&fsObjName,
-										 persistentTid,
-										 persistentSerialNum);
-
-	pending->relStorageMgr = relStorageMgr;
-	pending->relationName = MemoryContextStrdup(TopMemoryContext, relationName);
-	pending->isLocalBuf = isLocalBuf;	/* CDB */
-
-	if (relStorageMgr == PersistentFileSysRelStorageMgr_AppendOnly)
-	{
-		/*
-		 * Remove pending updates for Append-Only mirror resync EOFs, too.
-		 *
-		 * But only at this transaction level !!!
-		 */
-		AppendOnlyMirrorResyncEofs_RemoveForDrop(relFileNode,
-												 segmentFileNum,
-												 GetCurrentTransactionNestLevel());
-	}
-
-	SUPPRESS_ERRCONTEXT_POP();
-
-	/*
-	 * IMPORTANT: ----> Relcache invalidation can close an open smgr <------
-	 *
-	 * See above.
-	 */
-=======
-	(*(smgrsw[reln->smgr_which].smgr_create)) (reln, forknum, isRedo);
->>>>>>> 38e93482
-}
+	mdcreate(reln, forknum, isRedo);
+}
+
 
 /*
  *	smgrdounlink() -- Immediately unlink a relation.
@@ -829,69 +408,19 @@
  *		already.
  */
 void
-<<<<<<< HEAD
-smgrdounlink(RelFileNode *relFileNode,
-			 bool isLocalBuf,
-			 char *relationName,	/* For tracing only.  Can be NULL in some
-									 * execution paths. */
-			 bool primaryOnly,
-			 bool isRedo,
-			 bool ignoreNonExistence,
-			 bool *mirrorDataLossOccurred)
-{
-	smgr_internal_unlink(*relFileNode,
-						 isLocalBuf,
-						 relationName,
-						 primaryOnly,
-						 isRedo,
-						 ignoreNonExistence,
-						 mirrorDataLossOccurred);
-=======
-smgrdounlink(SMgrRelation reln, ForkNumber forknum, bool isTemp, bool isRedo)
-{
-	RelFileNode rnode = reln->smgr_rnode;
-	int			which = reln->smgr_which;
-
-	/* Close the fork */
-	(*(smgrsw[which].smgr_close)) (reln, forknum);
-
-	smgr_internal_unlink(rnode, forknum, which, isTemp, isRedo);
->>>>>>> 38e93482
-}
-
-/*
- * Shared subroutine that actually does the unlink ...
- */
-static void
-<<<<<<< HEAD
-smgr_internal_unlink(RelFileNode rnode,
-					 bool isLocalBuf,
-					 char *relationName,	/* For tracing only.  Can be NULL
-											 * in some execution paths. */
-					 bool primaryOnly,
-					 bool isRedo,
-					 bool ignoreNonExistence,
-					 bool *mirrorDataLossOccurred)
-=======
-smgr_internal_unlink(RelFileNode rnode, ForkNumber forknum, 
-					 int which, bool isTemp, bool isRedo)
->>>>>>> 38e93482
+smgrdomirroredunlink(RelFileNode *relFileNode,
+	bool isLocalBuf,
+	char *relationName, /* For tracing only.  Can be NULL in some execution paths. */
+	bool primaryOnly,
+	bool isRedo,
+	bool ignoreNonExistence,
+	bool *mirrorDataLossOccurred)
 {
 	/*
 	 * Get rid of any remaining buffers for the relation.  bufmgr will just
 	 * drop them without bothering to write the contents.
 	 */
-<<<<<<< HEAD
-	DropRelFileNodeBuffers(rnode, isLocalBuf, 0);	/* CDB */
-
-	/*
-	 * Tell the free space map to forget this relation.  It won't be accessed
-	 * any more anyway, but we may as well recycle the map space quickly.
-	 */
-	FreeSpaceMapForgetRel(&rnode);
-=======
-	DropRelFileNodeBuffers(rnode, forknum, isTemp, 0);
->>>>>>> 38e93482
+	DropRelFileNodeBuffers(*relFileNode, MAIN_FORKNUM, isLocalBuf, 0);
 
 	/*
 	 * It'd be nice to tell the stats collector to forget it immediately, too.
@@ -907,29 +436,25 @@
 	 * ERROR, because we've already decided to commit or abort the current
 	 * xact.
 	 */
-<<<<<<< HEAD
-	mdunlink(rnode, relationName, primaryOnly, isRedo, ignoreNonExistence, mirrorDataLossOccurred);
-}
-
-/*
- *	smgrschedulermfilespacedir() -- Schedule removing a filespace directory at xact commit.
- *
- *		The filespace directory is marked to be removed from the store if we
- *		successfully commit the current transaction.
- */
-void
-smgrschedulermfilespacedir(Oid filespaceOid,
-						   ItemPointer persistentTid,
-						   int64 persistentSerialNum)
-{
-	PersistentFileSysObjName fsObjName;
-
-	PersistentFileSysObjName_SetFilespaceDir(&fsObjName,
-											 filespaceOid);
-
-	PendingDelete_AddDropEntry(&fsObjName,
-							   persistentTid,
-							   persistentSerialNum);
+	mdmirroredunlink(*relFileNode,
+					 relationName,
+					 primaryOnly,
+					 isRedo,
+					 ignoreNonExistence,
+					 mirrorDataLossOccurred);
+}
+
+void
+smgrdounlink(SMgrRelation reln, ForkNumber forknum, bool isTemp, bool isRedo)
+{
+	RelFileNode rnode = reln->smgr_rnode;
+
+	/* Close the fork */
+	mdclose(reln, forknum);
+
+	DropRelFileNodeBuffers(rnode, forknum, isTemp, 0);
+
+	mdunlink(rnode, forknum, isRedo);
 }
 
 void
@@ -965,53 +490,6 @@
 						filespaceOid)));
 }
 
-
-/*
- *	smgrschedulermtablespacedir() -- Schedule removing a tablespace directory at xact commit.
- *
- *		The tablespace directory is marked to be removed from the store if we
- *		successfully commit the current transaction.
- */
-void
-smgrschedulermtablespacedir(Oid tablespaceOid,
-							ItemPointer persistentTid,
-							int64 persistentSerialNum)
-{
-	PersistentFileSysObjName fsObjName;
-
-	PersistentFileSysObjName_SetTablespaceDir(&fsObjName, tablespaceOid);
-
-	PendingDelete_AddDropEntry(&fsObjName, persistentTid, persistentSerialNum);
-}
-
-/*
- *	smgrschedulermdbdir() -- Schedule removing a DB directory at xact commit.
- *
- *		The database directory is marked to be removed from the store if we
- *		successfully commit the current transaction.
- */
-void
-smgrschedulermdbdir(DbDirNode *dbDirNode,
-					ItemPointer persistentTid,
-					int64 persistentSerialNum)
-{
-	PersistentFileSysObjName fsObjName;
-
-	Oid			tablespace;
-	Oid			database;
-
-	tablespace = dbDirNode->tablespace;
-	database = dbDirNode->database;
-
-	PersistentFileSysObjName_SetDatabaseDir(&fsObjName,
-											tablespace,
-											database);
-
-	PendingDelete_AddDropEntry(&fsObjName,
-							   persistentTid,
-							   persistentSerialNum);
-}
-
 void
 smgrdormtablespacedir(Oid tablespaceOid,
 					  bool primaryOnly,
@@ -1068,9 +546,6 @@
 						  mirrorOnly,
 						  ignoreNonExistence,
 						  mirrorDataLossOccurred);
-=======
-	(*(smgrsw[which].smgr_unlink)) (rnode, forknum, isRedo);
->>>>>>> 38e93482
 }
 
 /*
@@ -1087,12 +562,7 @@
 smgrextend(SMgrRelation reln, ForkNumber forknum, BlockNumber blocknum, 
 		   char *buffer, bool isTemp)
 {
-<<<<<<< HEAD
-	mdextend(reln, blocknum, buffer, isTemp);
-=======
-	(*(smgrsw[reln->smgr_which].smgr_extend)) (reln, forknum, blocknum,
-											   buffer, isTemp);
->>>>>>> 38e93482
+	mdextend(reln, forknum, blocknum, buffer, isTemp);
 }
 
 /*
@@ -1107,11 +577,7 @@
 smgrread(SMgrRelation reln, ForkNumber forknum, BlockNumber blocknum, 
 		 char *buffer)
 {
-<<<<<<< HEAD
-	mdread(reln, blocknum, buffer);
-=======
-	(*(smgrsw[reln->smgr_which].smgr_read)) (reln, forknum, blocknum, buffer);
->>>>>>> 38e93482
+	mdread(reln, forknum, blocknum, buffer);
 }
 
 /*
@@ -1133,12 +599,7 @@
 smgrwrite(SMgrRelation reln, ForkNumber forknum, BlockNumber blocknum, 
 		  char *buffer, bool isTemp)
 {
-<<<<<<< HEAD
-	mdwrite(reln, blocknum, buffer, isTemp);
-=======
-	(*(smgrsw[reln->smgr_which].smgr_write)) (reln, forknum, blocknum,
-											  buffer, isTemp);
->>>>>>> 38e93482
+		mdwrite(reln, forknum, blocknum, buffer, isTemp);
 }
 
 /*
@@ -1148,11 +609,7 @@
 BlockNumber
 smgrnblocks(SMgrRelation reln, ForkNumber forknum)
 {
-<<<<<<< HEAD
-	return mdnblocks(reln);
-=======
-	return (*(smgrsw[reln->smgr_which].smgr_nblocks)) (reln, forknum);
->>>>>>> 38e93482
+	return mdnblocks(reln, forknum);
 }
 
 /*
@@ -1160,83 +617,18 @@
  *					  of blocks
  */
 void
-<<<<<<< HEAD
-smgrtruncate(SMgrRelation reln, BlockNumber nblocks, bool isTemp, bool isLocalBuf, ItemPointer persistentTid, int64 persistentSerialNum)
-=======
 smgrtruncate(SMgrRelation reln, ForkNumber forknum, BlockNumber nblocks,
 			 bool isTemp)
->>>>>>> 38e93482
 {
 	/*
 	 * Get rid of any buffers for the about-to-be-deleted blocks. bufmgr will
 	 * just drop them without bothering to write the contents.
 	 */
-<<<<<<< HEAD
-	DropRelFileNodeBuffers(reln->smgr_rnode, isLocalBuf, nblocks);
-
-	/*
-	 * Tell the free space map to forget anything it may have stored for the
-	 * about-to-be-deleted blocks.	We want to be sure it won't return bogus
-	 * block numbers later on.
-	 */
-	FreeSpaceMapTruncateRel(&reln->smgr_rnode, nblocks);
+	DropRelFileNodeBuffers(reln->smgr_rnode, forknum, isTemp, nblocks);
 
 	/* Do the truncation */
-	mdtruncate(reln, nblocks, isTemp, false);
-
-	if (!isTemp)
-	{
-		/*
-		 * Make an XLOG entry showing the file truncation.
-		 */
-		XLogRecPtr	lsn;
-		XLogRecData rdata;
-		xl_smgr_truncate xlrec;
-
-		xlrec.blkno = nblocks;
-		xlrec.rnode = reln->smgr_rnode;
-		xlrec.persistentTid = *persistentTid;
-		xlrec.persistentSerialNum = persistentSerialNum;
-
-		rdata.data = (char *) &xlrec;
-		rdata.len = sizeof(xlrec);
-		rdata.buffer = InvalidBuffer;
-		rdata.next = NULL;
-
-		lsn = XLogInsert(RM_SMGR_ID, XLOG_SMGR_TRUNCATE, &rdata);
-	}
-=======
-	DropRelFileNodeBuffers(reln->smgr_rnode, forknum, isTemp, nblocks);
-
-	/* Do the truncation */
-	(*(smgrsw[reln->smgr_which].smgr_truncate)) (reln, forknum, nblocks,
-												 isTemp);
->>>>>>> 38e93482
-}
-
-bool
-smgrgetpersistentinfo(XLogRecord *record,
-					  RelFileNode *relFileNode,
-					  ItemPointer persistentTid,
-					  int64 *persistentSerialNum)
-{
-	uint8		info;
-
-	Assert(record->xl_rmid == RM_SMGR_ID);
-
-	info = record->xl_info & ~XLR_INFO_MASK;
-
-	if (info == XLOG_SMGR_TRUNCATE)
-	{
-		xl_smgr_truncate *xlrec = (xl_smgr_truncate *) XLogRecGetData(record);
-
-		*relFileNode = xlrec->rnode;
-		*persistentTid = xlrec->persistentTid;
-		*persistentSerialNum = xlrec->persistentSerialNum;
-		return true;
-	}
-
-	return false;
+	// GPDB_84_MERGE_FIXME: is allowedNotFound = false correct here?
+	mdtruncate(reln, forknum, nblocks, isTemp, false /* allowedNotFound */);
 }
 
 /*
@@ -1263,922 +655,13 @@
  *		otherwise the sync is not very meaningful.
  */
 void
-<<<<<<< HEAD
-smgrimmedsync(SMgrRelation reln)
-{
-	mdimmedsync(reln);
-}
-
-static void
-PendingDelete_Free(PendingDelete **ele)
-{
-	if ((*ele)->relationName != NULL)
-		pfree((*ele)->relationName);
-
-	pfree(*ele);
-
-	*ele = NULL;
-}
-
-/*
- *	PostPrepare_smgr -- Clean up after a successful PREPARE
- *
- * What we have to do here is throw away the in-memory state about pending
- * relation deletes.  It's all been recorded in the 2PC state file and
- * it's no longer smgr's job to worry about it.
- */
-void
-PostPrepare_smgr(void)
-{
-	PendingDelete *pending;
-	PendingDelete *next;
-
-	for (pending = pendingDeletes; pending != NULL; pending = next)
-	{
-		next = pending->next;
-		pendingDeletes = next;
-
-		pendingDeletesCount--;
-
-		/* must explicitly free the list entry */
-		PendingDelete_Free(&pending);
-	}
-
-	Assert(pendingDeletesCount == 0);
-	pendingDeletesSorted = false;
-
-	/*
-	 * Free the Append-Only mirror resync EOFs hash table.
-	 */
-	AppendOnlyMirrorResyncEofs_HashTableRemove("PostPrepare_smgr");
-
-	/*
-	 * UNDONE: We are passing the responsibility on to
-	 * PersistentFileSysObj_PreparedEndXactAction...
-	 */
-}
-
-
-static void
-smgrDoDeleteActions(PendingDelete **list,
-					int *listCount,
-					bool forCommit)
-{
-	MIRRORED_LOCK_DECLARE;
-
-	PendingDelete *current;
-	int			entryIndex;
-
-	PersistentEndXactFileSysAction action;
-
-	bool		dropPending;
-	bool		abortingCreate;
-
-	PersistentFileSysObjStateChangeResult *stateChangeResults;
-
-	if (*listCount == 0)
-		stateChangeResults = NULL;
-	else
-		stateChangeResults =
-			(PersistentFileSysObjStateChangeResult *)
-			palloc0((*listCount) * sizeof(PersistentFileSysObjStateChangeResult));
-
-	/*
-	 * There are two situations where we get here.
-	 * CommitTransaction()/AbortTransaction() or via AbortSubTransaction(). In
-	 * the first case, we have already obtained the MirroredLock and
-	 * CheckPointStartLock. In the second case, we have not obtained the
-	 * locks, so we attempt to get them to make sure proper lock order is
-	 * maintained.
-	 *
-	 * Normally, if a relation lock is needed, it is obtained before the
-	 * MirroredLock and CheckPointStartLock, but we have not yet obtained an
-	 * EXCLUSIVE LockRelationForResynchronize. This lock will be obtained in
-	 * PersistentFileSysObj_EndXactDrop(). This is an exception to the normal
-	 * lock ordering, which is done to reduce the time that the lock is held,
-	 * thus allowing a larger window of time for filerep resynchronization to
-	 * obtain the lock.
-	 */
-
-	/*
-	 * We need to do the transition to 'Aborting Create' or 'Drop Pending' and
-	 * perform the file-system drop while under one acquistion of the
-	 * MirroredLock.  Otherwise, we could race with resynchronize's ReDrop.
-	 */
-	MIRRORED_LOCK;
-
-	/*
-	 * First pass does the initial State-Changes.
-	 */
-	entryIndex = 0;
-	current = *list;
-	while (true)
-	{
-		/*
-		 * Keep adjusting the list to maintain its integrity.
-		 */
-		if (current == NULL)
-			break;
-
-		action = PendingDelete_Action(current);
-
-		if (Debug_persistent_print)
-		{
-			if (current->relationName == NULL)
-				elog(Persistent_DebugPrintLevel(),
-					 "Storage Manager: Do 1st delete state-change action for list entry #%d: '%s' (persistent end transaction action '%s', transaction nest level %d, persistent TID %s, persistent serial number " INT64_FORMAT ")",
-					 entryIndex,
-					 PersistentFileSysObjName_TypeAndObjectName(&current->fsObjName),
-					 PersistentEndXactFileSysAction_Name(action),
-					 current->nestLevel,
-					 ItemPointerToString(&current->persistentTid),
-					 current->persistentSerialNum);
-			else
-				elog(Persistent_DebugPrintLevel(),
-					 "Storage Manager: Do 1st delete state-change action for list entry #%d: '%s', relation name '%s' (persistent end transaction action '%s', transaction nest level %d, persistent TID %s, persistent serial number " INT64_FORMAT ")",
-					 entryIndex,
-					 PersistentFileSysObjName_TypeAndObjectName(&current->fsObjName),
-					 current->relationName,
-					 PersistentEndXactFileSysAction_Name(action),
-					 current->nestLevel,
-					 ItemPointerToString(&current->persistentTid),
-					 current->persistentSerialNum);
-		}
-
-		switch (action)
-		{
-			case PersistentEndXactFileSysAction_Create:
-				if (forCommit)
-				{
-					PersistentFileSysObj_Created(&current->fsObjName,
-												 &current->persistentTid,
-												 current->persistentSerialNum,
-												  /* retryPossible */ false);
-				}
-				else
-				{
-					stateChangeResults[entryIndex] =
-						PersistentFileSysObj_MarkAbortingCreate(&current->fsObjName,
-																&current->persistentTid,
-																current->persistentSerialNum,
-																 /* retryPossible */ false);
-				}
-				break;
-
-			case PersistentEndXactFileSysAction_Drop:
-				if (forCommit)
-				{
-					stateChangeResults[entryIndex] =
-						PersistentFileSysObj_MarkDropPending(&current->fsObjName,
-															 &current->persistentTid,
-															 current->persistentSerialNum,
-															  /* retryPossible */ false);
-				}
-				break;
-
-			case PersistentEndXactFileSysAction_AbortingCreateNeeded:
-
-				/*
-				 * Always whether transaction commits or aborts.
-				 */
-				stateChangeResults[entryIndex] =
-					PersistentFileSysObj_MarkAbortingCreate(&current->fsObjName,
-															&current->persistentTid,
-															current->persistentSerialNum,
-															 /* retryPossible */ false);
-				break;
-
-			default:
-				elog(ERROR, "Unexpected persistent end transaction file-system action: %d",
-					 action);
-		}
-
-		current = current->next;
-		entryIndex++;
-
-	}
-
-	/*
-	 * Make the above State-Changes permanent.
-	 */
-	PersistentFileSysObj_FlushXLog();
-
-	/*
-	 * Second pass does physical drops and final State-Changes.
-	 */
-	entryIndex = 0;
-	while (true)
-	{
-		/*
-		 * Keep adjusting the list to maintain its integrity.
-		 */
-		current = *list;
-		if (current == NULL)
-			break;
-
-		Assert(*listCount > 0);
-		(*listCount)--;
-
-		*list = current->next;
-
-		action = PendingDelete_Action(current);
-
-		dropPending = false;	/* Assume. */
-		abortingCreate = false; /* Assume. */
-
-		switch (action)
-		{
-			case PersistentEndXactFileSysAction_Create:
-				if (!forCommit)
-				{
-					abortingCreate = true;
-				}
-#ifdef FAULT_INJECTOR
-				FaultInjector_InjectFaultIfSet(forCommit ?
-											   TransactionCommitPass1FromCreatePendingToCreated :
-											   TransactionAbortPass1FromCreatePendingToAbortingCreate,
-											   DDLNotSpecified,
-											   "",	/* databaseName */
-											   ""); /* tableName */
-#endif
-				break;
-
-			case PersistentEndXactFileSysAction_Drop:
-				if (forCommit)
-				{
-					dropPending = true;
-
-					SIMPLE_FAULT_INJECTOR(TransactionCommitPass1FromDropInMemoryToDropPending);
-				}
-				break;
-
-			case PersistentEndXactFileSysAction_AbortingCreateNeeded:
-
-				/*
-				 * Always whether transaction commits or aborts.
-				 */
-				abortingCreate = true;
-
-#ifdef FAULT_INJECTOR
-				FaultInjector_InjectFaultIfSet(forCommit ?
-											   TransactionCommitPass1FromAbortingCreateNeededToAbortingCreate :
-											   TransactionAbortPass1FromAbortingCreateNeededToAbortingCreate,
-											   DDLNotSpecified,
-											   "",	/* databaseName */
-											   ""); /* tableName */
-#endif
-				break;
-
-			default:
-				elog(ERROR, "Unexpected persistent end transaction file-system action: %d",
-					 action);
-		}
-
-		if (abortingCreate || dropPending)
-		{
-			if (stateChangeResults[entryIndex] == PersistentFileSysObjStateChangeResult_StateChangeOk)
-			{
-				PersistentFileSysObj_EndXactDrop(&current->fsObjName,
-												 current->relStorageMgr,
-												 current->relationName,
-												 &current->persistentTid,
-												 current->persistentSerialNum,
-												  /* ignoreNonExistence */ abortingCreate);
-			}
-		}
-
-#ifdef FAULT_INJECTOR
-		if (abortingCreate && !forCommit)
-		{
-			FaultInjector_InjectFaultIfSet(TransactionAbortPass2FromCreatePendingToAbortingCreate,
-										   DDLNotSpecified,
-										   "",	/* databaseName */
-										   ""); /* tableName */
-		}
-
-		if (dropPending && forCommit)
-		{
-			FaultInjector_InjectFaultIfSet(TransactionCommitPass2FromDropInMemoryToDropPending,
-										   DDLNotSpecified,
-										   "",	/* databaseName */
-										   ""); /* tableName */
-		}
-
-		switch (action)
-		{
-			case PersistentEndXactFileSysAction_Create:
-				if (!forCommit)
-				{
-					FaultInjector_InjectFaultIfSet(TransactionAbortPass2FromCreatePendingToAbortingCreate,
-												   DDLNotSpecified,
-												   "",	/* databaseName */
-												   ""); /* tableName */
-				}
-				break;
-
-			case PersistentEndXactFileSysAction_Drop:
-				if (forCommit)
-				{
-					FaultInjector_InjectFaultIfSet(TransactionCommitPass2FromDropInMemoryToDropPending,
-												   DDLNotSpecified,
-												   "",	/* databaseName */
-												   ""); /* tableName */
-				}
-				break;
-
-			case PersistentEndXactFileSysAction_AbortingCreateNeeded:
-				FaultInjector_InjectFaultIfSet(forCommit ?
-											   TransactionCommitPass2FromAbortingCreateNeededToAbortingCreate :
-											   TransactionAbortPass2FromAbortingCreateNeededToAbortingCreate,
-											   DDLNotSpecified,
-											   "",	/* databaseName */
-											   ""); /* tableName */
-				break;
-
-			default:
-				break;
-		}
-
-#endif
-
-		/* must explicitly free the list entry */
-		PendingDelete_Free(&current);
-
-		entryIndex++;
-
-	}
-	Assert(*listCount == 0);
-	Assert(*list == NULL);
-
-	PersistentFileSysObj_FlushXLog();
-
-	MIRRORED_UNLOCK;
-
-	if (stateChangeResults != NULL)
-		pfree(stateChangeResults);
-
-}
-
-/*
- * A compare function for 2 PendingDelete.
- */
-static int
-PendingDelete_Compare(const PendingDelete *entry1, const PendingDelete *entry2)
-{
-	int			cmp;
-
-	cmp = PersistentFileSysObjName_Compare(&entry1->fsObjName,
-										   &entry2->fsObjName);
-	if (cmp == 0)
-	{
-		/*
-		 * Sort CREATE before DROP for detecting same transaction
-		 * create-drops.
-		 */
-		if (entry1->dropForCommit == entry2->dropForCommit)
-			return 0;
-		else if (entry1->dropForCommit)
-			return 1;
-		else
-			return -1;
-	}
-	else
-		return cmp;
-}
-
-/*
- * A compare function for array of PendingDeletePtr for use with qsort.
- */
-static int
-PendingDeletePtr_Compare(const void *p1, const void *p2)
-{
-	const PendingDeletePtr *entry1Ptr = (PendingDeletePtr *) p1;
-	const PendingDeletePtr *entry2Ptr = (PendingDeletePtr *) p2;
-	const PendingDelete *entry1 = *entry1Ptr;
-	const PendingDelete *entry2 = *entry2Ptr;
-
-	return PendingDelete_Compare(entry1, entry2);
-}
-
-static void
-smgrSortDeletesList(PendingDelete **list,
-					int *listCount,
-					int nestLevel)
-{
-	PendingDeletePtr *ptrArray;
-	PendingDelete *current;
-	int			i;
-	PendingDelete *prev;
-	int			collapseCount;
-
-	if (*listCount == 0)
-		return;
-
-	ptrArray = (PendingDeletePtr *)
-		palloc(*listCount * sizeof(PendingDeletePtr));
-
-
-	i = 0;
-	for (current = *list; current != NULL; current = current->next)
-	{
-		ptrArray[i++] = current;
-	}
-	Assert(i == *listCount);
-
-	/*
-	 * Sort the list.
-	 *
-	 * Supports the collapsing of same transaction create-deletes and to be
-	 * able to process relations before database directories, etc.
-	 */
-	qsort(ptrArray,
-		  *listCount,
-		  sizeof(PendingDeletePtr),
-		  PendingDeletePtr_Compare);
-
-	/*
-	 * Collapse same transaction create-drops and re-link list.
-	 */
-	*list = ptrArray[0];
-	prev = ptrArray[0];
-	collapseCount = 0;
-
-	/* Start processing elements after the first one. */
-	for (i = 1; i < *listCount; i++)
-	{
-		bool		collapse = false;
-
-		current = ptrArray[i];
-
-		/*
-		 * Only do CREATE-DROP collapsing when both are at or below the
-		 * requested transaction nest level.
-		 */
-		if (current->nestLevel >= nestLevel &&
-			prev->nestLevel >= nestLevel &&
-			(PersistentFileSysObjName_Compare(&prev->fsObjName,
-											  &current->fsObjName) == 0))
-		{
-			/*
-			 * If there are two sequential entries for the same object, it
-			 * should be a CREATE-DROP pair (XXX: why?). Sanity check that it
-			 * really is. NOTE: We cannot elog(ERROR) here, because that would
-			 * leave the list in an inconsistent state.
-			 */
-			if (prev->dropForCommit)
-			{
-				collapse = false;
-				elog(WARNING, "Expected a CREATE for file-system object name '%s'",
-					 PersistentFileSysObjName_ObjectName(&prev->fsObjName));
-			}
-			else if (!current->dropForCommit)
-			{
-				collapse = false;
-				elog(WARNING, "Expected a DROP for file-system object name '%s'",
-					 PersistentFileSysObjName_ObjectName(&current->fsObjName));
-			}
-			else
-				collapse = true;
-		}
-
-		if (collapse)
-		{
-			prev->dropForCommit = true; /* Make the CREATE a DROP. */
-			prev->sameTransCreateDrop = true;	/* Don't ignore DROP on abort. */
-			collapseCount++;
-
-			if (Debug_persistent_print)
-				elog(Persistent_DebugPrintLevel(),
-					 "Storage Manager: CREATE (transaction level %d) - DROP (transaction level %d) collapse for %s, filter transaction level %d, TID %s, serial " INT64_FORMAT,
-					 current->nestLevel,
-					 prev->nestLevel,
-					 PersistentFileSysObjName_TypeAndObjectName(&current->fsObjName),
-					 nestLevel,
-					 ItemPointerToString(&current->persistentTid),
-					 current->persistentSerialNum);
-
-			PendingDelete_Free(&current);
-
-			/* Don't advance prev pointer. */
-		}
-		else
-		{
-			/* Re-link. */
-			prev->next = current;
-
-			prev = current;
-		}
-	}
-	prev->next = NULL;
-
-	pfree(ptrArray);
-
-	/*
-	 * Adjust count.
-	 */
-	(*listCount) -= collapseCount;
-
-#ifdef suppress
-	{
-		PendingDelete *check;
-		PendingDelete *checkPrev;
-		int			checkCount;
-
-		checkPrev = NULL;
-		checkCount = 0;
-		for (check = *list; check != NULL; check = check->next)
-		{
-			checkCount++;
-			if (checkPrev != NULL)
-			{
-				int			cmp;
-
-				cmp = PendingDelete_Compare(checkPrev, check);
-				if (cmp >= 0)
-					elog(ERROR, "Not sorted correctly ('%s' >= '%s')",
-						 PersistentFileSysObjName_ObjectName(&checkPrev->fsObjName),
-						 PersistentFileSysObjName_ObjectName(&check->fsObjName));
-
-			}
-
-			checkPrev = check;
-		}
-
-		if (checkCount != *listCount)
-			elog(ERROR, "List count does not match (expected %d, found %d)",
-				 *listCount, checkCount);
-	}
-#endif
-}
-
-/*
- *	smgrSubTransAbort() -- Take care of relation deletes on sub-transaction abort.
- *
- * We want to clean up a failed subxact immediately.
- */
-static void
-smgrSubTransAbort(void)
-{
-	int			nestLevel = GetCurrentTransactionNestLevel();
-	PendingDelete *pending;
-	PendingDelete *prev;
-	PendingDelete *next;
-	PendingDelete *subTransList;
-	int			subTransCount;
-
-	/*
-	 * We need to complete this work, or let Crash Recovery complete it.
-	 * Unlike AtEOXact_smgr, we need to start critical section here because
-	 * after reorganizing the list we end up forgetting the subTransList if
-	 * the code errors out.
-	 */
-	START_CRIT_SECTION();
-
-	subTransList = NULL;
-	subTransCount = 0;
-	prev = NULL;
-	for (pending = pendingDeletes; pending != NULL; pending = next)
-	{
-		next = pending->next;
-		if (pending->nestLevel < nestLevel)
-		{
-			/* outer-level entries should not be processed yet */
-			prev = pending;
-		}
-		else
-		{
-			if (prev)
-				prev->next = next;
-			else
-				pendingDeletes = next;
-
-			pendingDeletesCount--;
-
-			/* Move to sub-transaction list. */
-			pending->next = subTransList;
-			subTransList = pending;
-
-			subTransCount++;
-
-			/* prev does not change */
-		}
-	}
-
-	/*
-	 * Sort the list in relation, database directory, tablespace, etc order.
-	 * And, collapse same transaction create-deletes.
-	 */
-	smgrSortDeletesList(&subTransList, &subTransCount, nestLevel);
-
-	pendingDeletesSorted = (nestLevel <= 1);
-
-	/*
-	 * Do abort actions for the sub-transaction's creates and deletes.
-	 */
-	smgrDoDeleteActions(&subTransList,
-						&subTransCount,
-						 /* forCommit */ false);
-
-	Assert(subTransList == NULL);
-	Assert(subTransCount == 0);
-
-	/*
-	 * Throw away sub-transaction Append-Only mirror resync EOFs.
-	 */
-	smgrAppendOnlySubTransAbort();
-
-	END_CRIT_SECTION();
-}
-
-/*
- * smgrGetPendingFileSysWork() -- Get a list of relations that have post-commit or post-abort
- * work.
- *
- * The return value is the number of relations scheduled for termination.
- * *ptr is set to point to a freshly-palloc'd array of RelFileNodes.
- * If there are no relations to be deleted, *ptr is set to NULL.
- *
- * Note that the list does not include anything scheduled for termination
- * by upper-level transactions.
- */
-int
-smgrGetPendingFileSysWork(EndXactRecKind endXactRecKind,
-						  PersistentEndXactFileSysActionInfo **ptr)
-{
-	int			nestLevel = GetCurrentTransactionNestLevel();
-	int			nrels;
-
-	PersistentEndXactFileSysActionInfo *rptr;
-
-	PendingDelete *pending;
-	int			entryIndex;
-
-	PersistentEndXactFileSysAction action;
-
-	Assert(endXactRecKind == EndXactRecKind_Commit ||
-		   endXactRecKind == EndXactRecKind_Abort ||
-		   endXactRecKind == EndXactRecKind_Prepare);
-
-	if (!pendingDeletesSorted)
-	{
-		/*
-		 * Sort the list in relation, database directory, tablespace, etc
-		 * order. And, collapse same transaction create-deletes.
-		 */
-		smgrSortDeletesList(&pendingDeletes, &pendingDeletesCount, nestLevel);
-
-		pendingDeletesSorted = (nestLevel <= 1);
-	}
-
-	nrels = 0;
-
-	for (pending = pendingDeletes; pending != NULL; pending = pending->next)
-	{
-		action = PendingDelete_Action(pending);
-
-		if (pending->nestLevel >= nestLevel &&
-			EndXactRecKind_NeedsAction(endXactRecKind, action))
-		{
-			nrels++;
-		}
-	}
-	if (nrels == 0)
-	{
-		*ptr = NULL;
-		return 0;
-	}
-
-	if (Debug_persistent_print)
-		elog(Persistent_DebugPrintLevel(),
-			 "Storage Manager: Get list entries (transaction kind '%s', current transaction nest level %d)",
-			 EndXactRecKind_Name(endXactRecKind),
-			 nestLevel);
-
-	rptr = (PersistentEndXactFileSysActionInfo *)
-		palloc(nrels * sizeof(PersistentEndXactFileSysActionInfo));
-	*ptr = rptr;
-	entryIndex = 0;
-	for (pending = pendingDeletes; pending != NULL; pending = pending->next)
-	{
-		bool		returned;
-
-		action = PendingDelete_Action(pending);
-		returned = false;
-
-		if (pending->nestLevel >= nestLevel &&
-			EndXactRecKind_NeedsAction(endXactRecKind, action))
-		{
-			rptr->action = action;
-			rptr->fsObjName = pending->fsObjName;
-			rptr->relStorageMgr = pending->relStorageMgr;
-			rptr->persistentTid = pending->persistentTid;
-			rptr->persistentSerialNum = pending->persistentSerialNum;
-
-			rptr++;
-			returned = true;
-		}
-
-		if (Debug_persistent_print)
-		{
-			if (pending->relationName == NULL)
-				elog(Persistent_DebugPrintLevel(),
-					 "Storage Manager: Get list entry #%d: '%s' (transaction kind '%s', returned %s, transaction nest level %d, relation storage manager '%s', persistent TID %s, persistent serial number " INT64_FORMAT ")",
-					 entryIndex,
-					 PersistentFileSysObjName_TypeAndObjectName(&pending->fsObjName),
-					 EndXactRecKind_Name(endXactRecKind),
-					 (returned ? "true" : "false"),
-					 pending->nestLevel,
-					 PersistentFileSysRelStorageMgr_Name(pending->relStorageMgr),
-					 ItemPointerToString(&pending->persistentTid),
-					 pending->persistentSerialNum);
-			else
-				elog(Persistent_DebugPrintLevel(),
-					 "Storage Manager: Get list entry #%d: '%s', relation name '%s' (transaction kind '%s', returned %s, transaction nest level %d, relation storage manager '%s', persistent TID %s, persistent serial number " INT64_FORMAT ")",
-					 entryIndex,
-					 PersistentFileSysObjName_TypeAndObjectName(&pending->fsObjName),
-					 pending->relationName,
-					 EndXactRecKind_Name(endXactRecKind),
-					 (returned ? "true" : "false"),
-					 pending->nestLevel,
-					 PersistentFileSysRelStorageMgr_Name(pending->relStorageMgr),
-					 ItemPointerToString(&pending->persistentTid),
-					 pending->persistentSerialNum);
-		}
-		entryIndex++;
-	}
-	return nrels;
-}
-
-/*
- * smgrIsPendingFileSysWork() -- Returns true if there are relations that need post-commit or
- * post-abort work.
- *
- * Note that the list does not include anything scheduled for termination
- * by upper-level transactions.
- */
-bool
-smgrIsPendingFileSysWork(EndXactRecKind endXactRecKind)
-{
-	int			nestLevel = GetCurrentTransactionNestLevel();
-
-	PendingDelete *pending;
-
-	PersistentEndXactFileSysAction action;
-
-	Assert(endXactRecKind == EndXactRecKind_Commit ||
-		   endXactRecKind == EndXactRecKind_Abort ||
-		   endXactRecKind == EndXactRecKind_Prepare);
-
-	for (pending = pendingDeletes; pending != NULL; pending = pending->next)
-	{
-		action = PendingDelete_Action(pending);
-
-		if (pending->nestLevel >= nestLevel &&
-			EndXactRecKind_NeedsAction(endXactRecKind, action))
-		{
-			return true;
-		}
-	}
-
-	return false;
-}
-
-/*
- * AtSubCommit_smgr() --- Take care of subtransaction commit.
- *
- * Reassign all items in the pending-deletes list to the parent transaction.
- */
-void
-AtSubCommit_smgr(void)
-{
-	int			nestLevel = GetCurrentTransactionNestLevel();
-	PendingDelete *pending;
-
-	for (pending = pendingDeletes; pending != NULL; pending = pending->next)
-	{
-		if (pending->nestLevel >= nestLevel)
-		{
-			pending->nestLevel = nestLevel - 1;
-
-			if (pending->fsObjName.type == PersistentFsObjType_RelationFile &&
-				pending->relStorageMgr == PersistentFileSysRelStorageMgr_AppendOnly)
-			{
-				/*
-				 * If we are promoting a DROP of an Append-Only table, be sure
-				 * to remove any pending Append-Only mirror resync EOFs
-				 * updates for the NEW TRANSACTION LEVEL, too.
-				 */
-				AppendOnlyMirrorResyncEofs_RemoveForDrop(
-														 PersistentFileSysObjName_GetRelFileNodePtr(&pending->fsObjName),
-														 PersistentFileSysObjName_GetSegmentFileNum(&pending->fsObjName),
-														 pending->nestLevel);
-			}
-		}
-	}
-
-	AtSubCommit_smgr_appendonly();
-}
-
-/*
- * AtSubAbort_smgr() --- Take care of subtransaction abort.
- *
- * Delete created relations and forget about deleted relations.
- * We can execute these operations immediately because we know this
- * subtransaction will not commit.
- */
-void
-AtSubAbort_smgr(void)
-{
-	smgrSubTransAbort();
-}
-
-/*
- * AtEOXact_smgr() --- Take care of transaction end.
- *
- * For commit:
- *   1) Physically unlink any relations that were dropped.
- *   2) Change CreatePending relations to Created.
- *
- * ELSE for abort:
- *   1) Change CreatePending relations to DropPending
- *   2) Physicaly unlink the aborted creates.
- */
-void
-AtEOXact_smgr(bool forCommit)
-{
-	/*
-	 * Sort the list in relation, database directory, tablespace, etc order.
-	 * And, collapse same transaction create-deletes.
-	 */
-	if (!pendingDeletesSorted)
-	{
-		smgrSortDeletesList(&pendingDeletes,
-							&pendingDeletesCount,
-							 /* nestLevel */ 0);
-
-		pendingDeletesSorted = true;
-	}
-
-	/*
-	 * We need to complete this work, or let Crash Recovery complete it.
-	 */
-	START_CRIT_SECTION();
-
-	if (pendingDeletesCount > 0)
-	{
-		/*
-		 * Do abort actions for the sub-transaction's creates and deletes.
-		 */
-		smgrDoDeleteActions(&pendingDeletes,
-							&pendingDeletesCount,
-							forCommit);
-
-		Assert(pendingDeletes == NULL);
-		Assert(pendingDeletesCount == 0);
-		pendingDeletesSorted = false;
-	}
-
-	/*
-	 * Update the Append-Only mirror resync EOFs.
-	 */
-	smgrDoAppendOnlyResyncEofs(forCommit);
-
-	/*
-	 * Free the Append-Only mirror resync EOFs hash table.
-	 */
-	AppendOnlyMirrorResyncEofs_HashTableRemove("AtEOXact_smgr");
-
-	END_CRIT_SECTION();
-}
-
-/*
- *	smgrcommit() -- Prepare to commit changes made during the current
- *					transaction.
- *
- *		This is called before we actually commit.
- */
-void
-smgrcommit(void)
-{
-}
-
-/*
- *	smgrabort() -- Clean up after transaction abort.
- */
-void
-smgrabort(void)
-{
-}
-=======
 smgrimmedsync(SMgrRelation reln, ForkNumber forknum)
 {
-	(*(smgrsw[reln->smgr_which].smgr_immedsync)) (reln, forknum);
-}
-
->>>>>>> 38e93482
-
-/*
- *     smgrpreckpt() -- Prepare for checkpoint.
+	mdimmedsync(reln, forknum);
+}
+
+/*
+ *	smgrpreckpt() -- Prepare for checkpoint.
  */
 void
 smgrpreckpt(void)
@@ -2202,120 +685,4 @@
 smgrpostckpt(void)
 {
 	mdpostckpt();
-}
-<<<<<<< HEAD
-
-
-void
-smgr_redo(XLogRecPtr beginLoc, XLogRecPtr lsn, XLogRecord *record)
-{
-	uint8		info = record->xl_info & ~XLR_INFO_MASK;
-	bool		mirrorDataLossOccurred = false;
-
-	if (info == XLOG_SMGR_CREATE)
-	{
-		MirrorDataLossTrackingState mirrorDataLossTrackingState;
-		int64		mirrorDataLossTrackingSessionNum;
-
-		xl_smgr_create *xlrec = (xl_smgr_create *) XLogRecGetData(record);
-		SMgrRelation reln;
-
-		reln = smgropen(xlrec->rnode);
-
-		mirrorDataLossTrackingState =
-			FileRepPrimary_GetMirrorDataLossTrackingSessionNum(&mirrorDataLossTrackingSessionNum);
-		smgrcreate(reln,
-				    /* relationName */ NULL,	/* Ok to be NULL -- we don't
-												 * know the name here. */
-				   mirrorDataLossTrackingState,
-				   mirrorDataLossTrackingSessionNum,
-				    /* ignoreAlreadyExists */ true,
-				   &mirrorDataLossOccurred);
-	}
-	else if (info == XLOG_SMGR_TRUNCATE)
-	{
-		MirrorDataLossTrackingState mirrorDataLossTrackingState;
-		int64		mirrorDataLossTrackingSessionNum;
-
-		xl_smgr_truncate *xlrec = (xl_smgr_truncate *) XLogRecGetData(record);
-		SMgrRelation reln;
-
-		reln = smgropen(xlrec->rnode);
-
-		/*
-		 * Forcibly create relation if it doesn't exist (which suggests that
-		 * it was dropped somewhere later in the WAL sequence).  As in
-		 * XLogReadBuffer, we prefer to recreate the rel and replay the log as
-		 * best we can until the drop is seen.
-		 */
-		mirrorDataLossTrackingState =
-			FileRepPrimary_GetMirrorDataLossTrackingSessionNum(&mirrorDataLossTrackingSessionNum);
-		smgrcreate(reln,
-				    /* relationName */ NULL,	/* Ok to be NULL -- we don't
-												 * know the name here. */
-				   mirrorDataLossTrackingState,
-				   mirrorDataLossTrackingSessionNum,
-				    /* ignoreAlreadyExists */ true,
-				   &mirrorDataLossOccurred);
-
-		/* Can't use smgrtruncate because it would try to xlog */
-
-		/*
-		 * First, force bufmgr to drop any buffers it has for the to-be-
-		 * truncated blocks.  We must do this, else subsequent XLogReadBuffer
-		 * operations will not re-extend the file properly.
-		 */
-		DropRelFileNodeBuffers(xlrec->rnode, false, xlrec->blkno);
-
-		/*
-		 * Tell the free space map to forget anything it may have stored for
-		 * the about-to-be-deleted blocks.	We want to be sure it won't return
-		 * bogus block numbers later on.
-		 */
-		FreeSpaceMapTruncateRel(&reln->smgr_rnode, xlrec->blkno);
-
-		/*
-		 * Do the truncation. Pass true for allowedNotFound below to
-		 * mdtruncate to cope for the case when replay of truncate redo log
-		 * happen multiple times it acts as NOP, which makes redo truncate
-		 * behavior is idempotent.
-		 */
-		mdtruncate(reln,
-				   xlrec->blkno,
-				   false,
-				   true);
-
-		/* Also tell xlogutils.c about it */
-		XLogTruncateRelation(xlrec->rnode, xlrec->blkno);
-	}
-	else
-		elog(PANIC, "smgr_redo: unknown op code %u", info);
-}
-
-void
-smgr_desc(StringInfo buf, XLogRecPtr beginLoc, XLogRecord *record)
-{
-	uint8		info = record->xl_info & ~XLR_INFO_MASK;
-	char	   *rec = XLogRecGetData(record);
-
-	if (info == XLOG_SMGR_CREATE)
-	{
-		xl_smgr_create *xlrec = (xl_smgr_create *) rec;
-
-		appendStringInfo(buf, "file create: %u/%u/%u",
-						 xlrec->rnode.spcNode, xlrec->rnode.dbNode,
-						 xlrec->rnode.relNode);
-	}
-	else if (info == XLOG_SMGR_TRUNCATE)
-	{
-		xl_smgr_truncate *xlrec = (xl_smgr_truncate *) rec;
-
-		appendStringInfo(buf, "file truncate: %u/%u/%u to %u blocks",
-						 xlrec->rnode.spcNode, xlrec->rnode.dbNode,
-						 xlrec->rnode.relNode, xlrec->blkno);
-	}
-	else
-		appendStringInfo(buf, "UNKNOWN");
-}
-=======
->>>>>>> 38e93482
+}