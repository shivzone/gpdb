/*-------------------------------------------------------------------------
 *
 * initsplan.c
 *	  Target list, qualification, joininfo initialization routines
 *
 * Portions Copyright (c) 2006-2008, Greenplum inc
 * Portions Copyright (c) 1996-2008, PostgreSQL Global Development Group
 * Portions Copyright (c) 1994, Regents of the University of California
 *
 *
 * IDENTIFICATION
<<<<<<< HEAD
 *	  $PostgreSQL: pgsql/src/backend/optimizer/plan/initsplan.c,v 1.123.2.2 2007/01/08 16:47:35 tgl Exp $
=======
 *	  $PostgreSQL: pgsql/src/backend/optimizer/plan/initsplan.c,v 1.124 2006/12/07 19:33:40 tgl Exp $
>>>>>>> 782d68e3
 *
 *-------------------------------------------------------------------------
 */
#include "postgres.h"

#include "catalog/pg_operator.h"
#include "catalog/pg_type.h"
#include "optimizer/clauses.h"
#include "optimizer/cost.h"
#include "optimizer/joininfo.h"
#include "optimizer/pathnode.h"
#include "optimizer/paths.h"
#include "optimizer/planmain.h"
#include "optimizer/prep.h"
#include "optimizer/restrictinfo.h"
#include "optimizer/var.h"
#include "parser/parse_expr.h"
#include "parser/parse_oper.h"
#include "utils/builtins.h"
#include "utils/lsyscache.h"
#include "utils/syscache.h"


/* These parameters are set by GUC */
int			from_collapse_limit;
int			join_collapse_limit;

/* a structure to be used in deconstruct_recurse(), records the qual clauses
 * which cannot be distributed to specific relations immediately at that recurse
 * level */
typedef struct PostponedQual
{
	Node	*qual;		/* a qual clause waiting to be processed */
	Relids	relids;		/* the set of baserels it references */
} PostponedQual;

static List *deconstruct_recurse(PlannerInfo *root, Node *jtnode,
					bool below_outer_join,
					Relids *qualscope, Relids *inner_join_rels,
					List **ptrToLocalEquiKeyList,
					List **postponed_qual_list);
static OuterJoinInfo *make_outerjoininfo(PlannerInfo *root,
				   Relids left_rels, Relids right_rels,
				   Relids inner_join_rels,
				   JoinType join_type, Node *clause,
				   List *leftEquiKeyList, List *rightEquiKeyList);
static bool qual_is_redundant(PlannerInfo *root, RestrictInfo *restrictinfo,
				  List *restrictlist);
static void check_mergejoinable(RestrictInfo *restrictinfo);
static void check_hashjoinable(RestrictInfo *restrictinfo);


/*****************************************************************************
 *
 *	 JOIN TREES
 *
 *****************************************************************************/

/*
 * add_base_rels_to_query
 *
 *	  Scan the query's jointree and create baserel RelOptInfos for all
 *	  the base relations (ie, table, subquery, and function RTEs)
 *	  appearing in the jointree.
 *
 * The initial invocation must pass root->parse->jointree as the value of
 * jtnode.	Internally, the function recurses through the jointree.
 *
 * At the end of this process, there should be one baserel RelOptInfo for
 * every non-join RTE that is used in the query.  Therefore, this routine
 * is the only place that should call build_simple_rel with reloptkind
 * RELOPT_BASEREL.	(Note: build_simple_rel recurses internally to build
 * "other rel" RelOptInfos for the members of any appendrels we find here.)
 */
void
add_base_rels_to_query(PlannerInfo *root, Node *jtnode)
{
	if (jtnode == NULL)
		return;
	if (IsA(jtnode, RangeTblRef))
	{
		int			varno = ((RangeTblRef *) jtnode)->rtindex;

		(void) build_simple_rel(root, varno, RELOPT_BASEREL);
	}
	else if (IsA(jtnode, FromExpr))
	{
		FromExpr   *f = (FromExpr *) jtnode;
		ListCell   *l;

		foreach(l, f->fromlist)
			add_base_rels_to_query(root, lfirst(l));
	}
	else if (IsA(jtnode, JoinExpr))
	{
		JoinExpr   *j = (JoinExpr *) jtnode;
		ListCell   *l;

		add_base_rels_to_query(root, j->larg);
		add_base_rels_to_query(root, j->rarg);

        foreach(l, j->subqfromlist)
			add_base_rels_to_query(root, lfirst(l));
	}
	else
		elog(ERROR, "unrecognized node type: %d",
			 (int) nodeTag(jtnode));
}


/*****************************************************************************
 *
 *	 TARGET LISTS
 *
 *****************************************************************************/

/*
 * build_base_rel_tlists
 *	  Add targetlist entries for each var needed in the query's final tlist
 *	  to the appropriate base relations.
 *
 * We mark such vars as needed by "relation 0" to ensure that they will
 * propagate up through all join plan steps.
 */
void
build_base_rel_tlists(PlannerInfo *root, List *final_tlist)
{
	List	   *tlist_vars = pull_var_clause((Node *) final_tlist, false);

	if (tlist_vars != NIL)
	{
		add_vars_to_targetlist(root, tlist_vars, bms_make_singleton(0));
		list_free(tlist_vars);
	}
}

/*
 * add_IN_vars_to_tlists
 *	  Add targetlist entries for each var needed in InClauseInfo entries
 *	  to the appropriate base relations.
 *
 * Normally this is a waste of time because scanning of the WHERE clause
 * will have added them.  But it is possible that eval_const_expressions()
 * simplified away all references to the vars after the InClauseInfos were
 * made.  We need the IN's righthand-side vars to be available at the join
 * anyway, in case we try to unique-ify the subselect's outputs.  (The only
 * known case that provokes this is "WHERE false AND foo IN (SELECT ...)".
 * We don't try to be very smart about such cases, just correct.)
 */
void
add_IN_vars_to_tlists(PlannerInfo *root)
{
	ListCell   *l;

	foreach(l, root->in_info_list)
	{
		InClauseInfo *ininfo = (InClauseInfo *) lfirst(l);
		List	   *in_vars;

		in_vars = pull_var_clause((Node *) ininfo->sub_targetlist, false);
		if (in_vars != NIL)
		{
			add_vars_to_targetlist(root, in_vars,
								   bms_union(ininfo->lefthand,
											 ininfo->righthand));
			list_free(in_vars);
		}
	}
}

/*
 * add_vars_to_targetlist
 *    CDB: This function has been moved to relnode.c
 */

/*****************************************************************************
 *
 *	  JOIN TREE PROCESSING
 *
 *****************************************************************************/

/*
 * deconstruct_jointree
 *	  Recursively scan the query's join tree for WHERE and JOIN/ON qual
 *	  clauses, and add these to the appropriate restrictinfo and joininfo
 *	  lists belonging to base RelOptInfos.	Also, add OuterJoinInfo nodes
 *	  to root->oj_info_list for any outer joins appearing in the query tree.
 *	  Return a "joinlist" data structure showing the join order decisions
 *	  that need to be made by make_one_rel().
 *
 * The "joinlist" result is a list of items that are either RangeTblRef
 * jointree nodes or sub-joinlists.  All the items at the same level of
 * joinlist must be joined in an order to be determined by make_one_rel()
 * (note that legal orders may be constrained by OuterJoinInfo nodes).
 * A sub-joinlist represents a subproblem to be planned separately. Currently
 * sub-joinlists arise only from FULL OUTER JOIN or when collapsing of
 * subproblems is stopped by join_collapse_limit or from_collapse_limit.
 *
 * NOTE: when dealing with inner joins, it is appropriate to let a qual clause
 * be evaluated at the lowest level where all the variables it mentions are
 * available.  However, we cannot push a qual down into the nullable side(s)
 * of an outer join since the qual might eliminate matching rows and cause a
 * NULL row to be incorrectly emitted by the join.	Therefore, we artificially
 * OR the minimum-relids of such an outer join into the required_relids of
 * clauses appearing above it.	This forces those clauses to be delayed until
 * application of the outer join (or maybe even higher in the join tree).
 */
List *
deconstruct_jointree(PlannerInfo *root)
{
	List		*result = NIL;
	Relids		qualscope;
	Relids		inner_join_rels;
	List		*postponed_qual_list = NIL;

	/* Start recursion at top of jointree */
	Assert(root->parse->jointree != NULL &&
		   IsA(root->parse->jointree, FromExpr));

	result = deconstruct_recurse(root, (Node *) root->parse->jointree, false,
					&qualscope, &inner_join_rels, NULL, &postponed_qual_list);

	if (postponed_qual_list != NIL)
	{
		elog(ERROR, "JOIN qualification may not refer to other relations.");
	}

	return result;
}

/*
 * deconstruct_recurse
 *	  One recursion level of deconstruct_jointree processing.
 *
 * Inputs:
 *	jtnode is the jointree node to examine
 *	below_outer_join is TRUE if this node is within the nullable side of a
 *		higher-level outer join
 * Outputs:
 *	*qualscope gets the set of base Relids syntactically included in this
 *		jointree node (do not modify or free this, as it may also be pointed
 *		to by RestrictInfo and OuterJoinInfo nodes)
 *	*inner_join_rels gets the set of base Relids syntactically included in
 *		inner joins appearing at or below this jointree node (do not modify
 *		or free this, either)
 *  if non-NULL, the equikey list at *ptrToLocalEquiKeyList may have its
 *      equi key list expanded with any local equikey lists (equivalent
 *      values under the nullable side of an outer join are local equikeys
 *      but not global equikeys)
 *	Return value is the appropriate joinlist for this jointree node
 *	*postponed_qual_list gets the list of qual clauses which cannot be
 *	distributed to relids of current recurse level, and should be postponed to
 *	upper level to be handled
 *
 * In addition, entries will be added to root->oj_info_list for outer joins.
 */
static List *
deconstruct_recurse(PlannerInfo *root, Node *jtnode, bool below_outer_join,
					Relids *qualscope, Relids *inner_join_rels,
					List **ptrToLocalEquiKeyList, List **postponed_qual_list)
{
	List	   *joinlist;

	if (jtnode == NULL)
	{
		*qualscope = NULL;
		*inner_join_rels = NULL;
		return NIL;
	}
	if (IsA(jtnode, RangeTblRef))
	{
		int			varno = ((RangeTblRef *) jtnode)->rtindex;

		/* No quals to deal with, just return correct result */
		*qualscope = bms_make_singleton(varno);
		/* A single baserel does not create an inner join */
		*inner_join_rels = NULL;
		joinlist = list_make1(jtnode);
	}
	else if (IsA(jtnode, FromExpr))
	{
		FromExpr   *f = (FromExpr *) jtnode;
		int			remaining;
		ListCell   *l;
		List	   *child_postponed_quals = NIL;

		/*
		 * First, recurse to handle child joins.  We collapse subproblems into
		 * a single joinlist whenever the resulting joinlist wouldn't exceed
		 * from_collapse_limit members.  Also, always collapse one-element
		 * subproblems, since that won't lengthen the joinlist anyway.
		 */
		*qualscope = NULL;
		*inner_join_rels = NULL;
		joinlist = NIL;
		remaining = list_length(f->fromlist);
		foreach(l, f->fromlist)
		{
			Relids		sub_qualscope;
			List	   *sub_joinlist;
			int			sub_members;

			sub_joinlist = deconstruct_recurse(root, lfirst(l),
											   below_outer_join,
											   &sub_qualscope,
											   inner_join_rels,
											   ptrToLocalEquiKeyList,
											   &child_postponed_quals);
			*qualscope = bms_add_members(*qualscope, sub_qualscope);
			sub_members = list_length(sub_joinlist);
			remaining--;
			if (sub_members <= 1 ||
				list_length(joinlist) + sub_members + remaining <= from_collapse_limit)
				joinlist = list_concat(joinlist, sub_joinlist);
			else
				joinlist = lappend(joinlist, sub_joinlist);
		}

		/*
		 * A FROM with more than one list element is an inner join subsuming
		 * all below it, so we should report inner_join_rels = qualscope.
		 * If there was exactly one element, we should (and already did) report
		 * whatever its inner_join_rels were.  If there were no elements
		 * (is that possible?) the initialization before the loop fixed it.
		 */
		if (list_length(f->fromlist) > 1)
			*inner_join_rels = *qualscope;

		/* Try to process any quals postponed by children. If they need further
		 * postponement, add them to my output postponed_qual_list */
		foreach(l, child_postponed_quals)
		{
			PostponedQual *pq = (PostponedQual *) lfirst(l);

			if (bms_is_subset(pq->relids, *qualscope))
			{
				distribute_qual_to_rels(root, pq->qual,
										false, false, below_outer_join,
										*qualscope, NULL, NULL,
										ptrToLocalEquiKeyList,
										NULL);
				pfree(pq);
			}
			else
			{
				*postponed_qual_list = lappend(*postponed_qual_list, pq);
			}
		}
		if (child_postponed_quals != NIL)
		{
			pfree(child_postponed_quals);
		}

		/*
		 * Now process the top-level quals.
		 */
		foreach(l, (List *) f->quals)
			distribute_qual_to_rels(root, (Node *) lfirst(l),
									false, false, below_outer_join,
									*qualscope, NULL, NULL,
									ptrToLocalEquiKeyList,
									postponed_qual_list);
	}
	else if (IsA(jtnode, JoinExpr))
	{
		JoinExpr   *j = (JoinExpr *) jtnode;
		Relids		leftids = NULL;
		Relids		rightids = NULL;
		Relids		left_inners = NULL;
		Relids		right_inners = NULL;
		Relids		nonnullable_rels;
		Relids		ojscope;
		List	   *leftjoinlist,
				   *rightjoinlist;
		OuterJoinInfo *ojinfo;
        ListCell   *cell;
		ListCell   *qual;

        List *localLeftEquiKeyList = NIL;
        List *localRightEquiKeyList = NIL;

		List *child_postponed_quals = NIL;
		/*
		 * Order of operations here is subtle and critical.  First we recurse
		 * to handle sub-JOINs.  Their join quals will be placed without
		 * regard for whether this level is an outer join, which is correct.
		 * Then we place our own join quals, which are restricted by lower
		 * outer joins in any case, and are forced to this level if this is an
		 * outer join and they mention the outer side.	Finally, if this is an
		 * outer join, we create an oj_info_list entry for the join.  This
		 * will prevent quals above us in the join tree that use those rels
		 * from being pushed down below this level.  (It's okay for upper
		 * quals to be pushed down to the outer side, however.)
		 */
		switch (j->jointype)
		{
			case JOIN_INNER:
				leftjoinlist = deconstruct_recurse(root, j->larg,
												   below_outer_join,
												   &leftids, &left_inners,
												   ptrToLocalEquiKeyList,
												   &child_postponed_quals);
				rightjoinlist = deconstruct_recurse(root, j->rarg,
													below_outer_join,
													&rightids, &right_inners,
													ptrToLocalEquiKeyList,
													&child_postponed_quals);
				*qualscope = bms_union(leftids, rightids);
				*inner_join_rels = bms_copy(*qualscope);
				/* Inner join adds no restrictions for quals */
				nonnullable_rels = NULL;
				break;
			case JOIN_LEFT:
			case JOIN_LASJ:
			case JOIN_LASJ_NOTIN:
				leftjoinlist = deconstruct_recurse(root, j->larg,
												   below_outer_join,
												   &leftids, &left_inners,
												   ptrToLocalEquiKeyList,
												   &child_postponed_quals);
				rightjoinlist = deconstruct_recurse(root, j->rarg,
													true,
													&rightids, &right_inners,
													&localRightEquiKeyList,
													&child_postponed_quals);
				*qualscope = bms_union(leftids, rightids);
				*inner_join_rels = bms_union(left_inners, right_inners);
				nonnullable_rels = leftids;
				break;
			case JOIN_FULL:
				leftjoinlist = deconstruct_recurse(root, j->larg,
												   true,
												   &leftids, &left_inners,
													&localLeftEquiKeyList,
													&child_postponed_quals);
				rightjoinlist = deconstruct_recurse(root, j->rarg,
													true,
													&rightids, &right_inners,
													&localRightEquiKeyList,
													&child_postponed_quals);
				*qualscope = bms_union(leftids, rightids);
				*inner_join_rels = bms_union(left_inners, right_inners);
				/* each side is both outer and inner */
				nonnullable_rels = *qualscope;
				break;
			case JOIN_RIGHT:
				/* notice we switch leftids, rightids, and localRightEquiKeyList */
				leftjoinlist = deconstruct_recurse(root, j->larg,
												   true,
												   &rightids, &right_inners,
												   &localRightEquiKeyList,
												   &child_postponed_quals);
				rightjoinlist = deconstruct_recurse(root, j->rarg,
													below_outer_join,
													&leftids, &left_inners,
													ptrToLocalEquiKeyList,
													&child_postponed_quals);
				*qualscope = bms_union(leftids, rightids);
				*inner_join_rels = bms_union(left_inners, right_inners);
				nonnullable_rels = leftids;
				break;
			default:
				elog(ERROR, "unrecognized join type: %d",
					 (int) j->jointype);
				nonnullable_rels = NULL;		/* keep compiler quiet */
				leftjoinlist = rightjoinlist = NIL;
				break;
		}

        /*
         * CDB: If subqueries from the JOIN...ON search condition were
         * flattened, 'subqfromlist' is a list of jointree nodes to be
         * included in the cross product with larg and rarg.
         *
         * For left or right joins, the flattened subquery tables must be
         * associated with the null-augmented side (right side of LEFT JOIN).
         * For inner joins either side is ok.  For full outer joins the
         * subqfromlist is not used at present.
         */
        foreach(cell, j->subqfromlist)
        {
            List       *sub_joinlist;
		    Relids		sub_qualscope = NULL;
            Relids      sub_inners;

            List **localEquiKeyList;
            switch (j->jointype)
            {
                case JOIN_INNER:
                    localEquiKeyList = ptrToLocalEquiKeyList;
                    break;
                case JOIN_LEFT:
                    localEquiKeyList = &localRightEquiKeyList;
                    break;
                case JOIN_RIGHT:
                    localEquiKeyList = &localRightEquiKeyList;
                    break;
                default:
                    Assert(0);
                    localEquiKeyList = NULL; /* should not hit */
                    break;
            }

		    sub_joinlist = deconstruct_recurse(root, lfirst(cell),
                                               below_outer_join ||
                                                    (j->jointype != JOIN_INNER),
										       &sub_qualscope,
                                               &sub_inners,
                                               localEquiKeyList,
											   &child_postponed_quals
                                               );
		    rightids = bms_add_members(rightids, sub_qualscope);
            *qualscope = bms_add_members(*qualscope, sub_qualscope);
            *inner_join_rels = bms_add_members(*inner_join_rels, rightids);
            switch (j->jointype)
            {
                case JOIN_INNER:
                case JOIN_LEFT:
                    rightjoinlist = list_concat(rightjoinlist, sub_joinlist);
                    break;
                case JOIN_RIGHT:
                    leftjoinlist = list_concat(leftjoinlist, sub_joinlist);
                    break;
                default:
                    Assert(0);
            }
        }

		/*
		 * For an OJ, form the OuterJoinInfo now, because we need the OJ's
		 * semantic scope (ojscope) to pass to distribute_qual_to_rels.  But
		 * we mustn't add it to oj_info_list just yet, because we don't want
		 * distribute_qual_to_rels to think it is an outer join below us.
		 */
		if (j->jointype != JOIN_INNER)
		{
			ojinfo = make_outerjoininfo(root,
										leftids, rightids,
										*inner_join_rels,
										j->jointype,
										j->quals,
										localLeftEquiKeyList,
										localRightEquiKeyList);
			ojscope = bms_union(ojinfo->min_lefthand, ojinfo->min_righthand);
		}
		else
		{
			ojinfo = NULL;
			ojscope = NULL;
		}

		/* Try to process any quals postponed by children. If they need
		 * further postponement, add them to my output postponed_qual_list */
		foreach(qual, child_postponed_quals)
		{
			PostponedQual *pq = (PostponedQual *) lfirst(qual);

			if (bms_is_subset(pq->relids, *qualscope))
			{
				distribute_qual_to_rels(root, pq->qual,
										false, false, below_outer_join,
										*qualscope, ojscope, nonnullable_rels,
										ptrToLocalEquiKeyList,
										NULL);
				pfree(pq);
			}
			else
			{
				*postponed_qual_list = lappend(*postponed_qual_list, pq);
			}
		}
		if (child_postponed_quals != NIL)
		{
			pfree(child_postponed_quals);
		}

		/* Process the qual clauses */
		foreach(qual, (List *) j->quals)
			distribute_qual_to_rels(root, (Node *) lfirst(qual),
									false, false, below_outer_join,
									*qualscope, ojscope, nonnullable_rels,
									ptrToLocalEquiKeyList,
									postponed_qual_list);

		/* Now we can add the OuterJoinInfo to oj_info_list */
		if (ojinfo)
			root->oj_info_list = lappend(root->oj_info_list, ojinfo);

		/*
		 * Finally, compute the output joinlist.  We fold subproblems together
		 * except at a FULL JOIN or where join_collapse_limit would be
		 * exceeded.
		 */
		if (j->jointype == JOIN_FULL || j->jointype == JOIN_LASJ || j->jointype == JOIN_LASJ_NOTIN)
		{
			/* force the join order exactly at this node */
			joinlist = list_make1(list_make2(leftjoinlist, rightjoinlist));
		}
		else if (list_length(leftjoinlist) + list_length(rightjoinlist) <=
				 join_collapse_limit)
		{
			/* OK to combine subproblems */
			joinlist = list_concat(leftjoinlist, rightjoinlist);
		}
		else
		{
			/* can't combine, but needn't force join order above here */
			Node   *leftpart,
				   *rightpart;

			/* avoid creating useless 1-element sublists */
			if (list_length(leftjoinlist) == 1)
				leftpart = (Node *) linitial(leftjoinlist);
			else
				leftpart = (Node *) leftjoinlist;
			if (list_length(rightjoinlist) == 1)
				rightpart = (Node *) linitial(rightjoinlist);
			else
				rightpart = (Node *) rightjoinlist;
			joinlist = list_make2(leftpart, rightpart);
		}
	}
	else
	{
		elog(ERROR, "unrecognized node type: %d",
			 (int) nodeTag(jtnode));
		joinlist = NIL;			/* keep compiler quiet */
	}
	return joinlist;
}

/*
 * make_outerjoininfo
 *	  Build an OuterJoinInfo for the current outer join
 *
 * Inputs:
 *	left_rels: the base Relids syntactically on outer side of join
 *	right_rels: the base Relids syntactically on inner side of join
 *	inner_join_rels: base Relids participating in inner joins below this one
 *	join_type: what it says
 *	clause: the outer join's join condition
 *
 * If the join is a RIGHT JOIN, left_rels and right_rels are switched by
 * the caller, so that left_rels is always the nonnullable side.  Hence
 * we need only distinguish the LEFT and FULL cases.
 *
 * The node should eventually be appended to root->oj_info_list, but we
 * do not do that here.
 *
 * Note: we assume that this function is invoked bottom-up, so that
 * root->oj_info_list already contains entries for all outer joins that are
 * syntactically below this one.
 */
static OuterJoinInfo *
make_outerjoininfo(PlannerInfo *root,
				   Relids left_rels, Relids right_rels,
				   Relids inner_join_rels,
				   JoinType join_type, Node *clause,
				   List *leftEquiKeyList, List *rightEquiKeyList)
{
	OuterJoinInfo *ojinfo = makeNode(OuterJoinInfo);
	Relids		clause_relids;
	Relids		strict_relids;
	Relids		min_lefthand;
	Relids		min_righthand;
	ListCell   *l;

	/*
	 * Presently the executor cannot support FOR UPDATE/SHARE marking of rels
	 * appearing on the nullable side of an outer join. (It's somewhat unclear
	 * what that would mean, anyway: what should we mark when a result row is
	 * generated from no element of the nullable relation?)  So, complain if
	 * any nullable rel is FOR UPDATE/SHARE.
	 *
	 * You might be wondering why this test isn't made far upstream in the
	 * parser.	It's because the parser hasn't got enough info --- consider
	 * FOR UPDATE applied to a view.  Only after rewriting and flattening do
	 * we know whether the view contains an outer join.
	 */
	foreach(l, root->parse->rowMarks)
	{
		RowMarkClause *rc = (RowMarkClause *) lfirst(l);

		if (bms_is_member(rc->rti, right_rels) ||
			(join_type == JOIN_FULL && bms_is_member(rc->rti, left_rels)))
			ereport(ERROR,
					(errcode(ERRCODE_FEATURE_NOT_SUPPORTED),
					 errmsg("SELECT FOR UPDATE/SHARE cannot be applied to the nullable side of an outer join")));
	}

	/* this always starts out false */
	ojinfo->delay_upper_joins = false;
	ojinfo->left_equi_key_list = leftEquiKeyList;
	ojinfo->right_equi_key_list = rightEquiKeyList;

	/* If it's a full join, no need to be very smart */
	ojinfo->syn_lefthand = left_rels;
	ojinfo->syn_righthand = right_rels;
	ojinfo->join_type = join_type;
	if (join_type == JOIN_FULL)
	{
		ojinfo->min_lefthand = left_rels;
		ojinfo->min_righthand = right_rels;
		ojinfo->lhs_strict = false;		/* don't care about this */
		return ojinfo;
	}

	/*
	 * Retrieve all relids mentioned within the join clause.
	 */
	clause_relids = pull_varnos(clause);

	/*
	 * For which relids is the clause strict, ie, it cannot succeed if the
	 * rel's columns are all NULL?
	 */
	strict_relids = find_nonnullable_rels(clause);

	/* Remember whether the clause is strict for any LHS relations */
	ojinfo->lhs_strict = bms_overlap(strict_relids, left_rels);

	/*
	 * Required LHS always includes the LHS rels mentioned in the clause.
	 * We may have to add more rels based on lower outer joins; see below.
	 */
	min_lefthand = bms_intersect(clause_relids, left_rels);

	/*
	 * Similarly for required RHS.  But here, we must also include any lower
	 * inner joins, to ensure we don't try to commute with any of them.
	 */
	min_righthand = bms_int_members(bms_union(clause_relids, inner_join_rels),
									right_rels);

	foreach(l, root->oj_info_list)
	{
		OuterJoinInfo *otherinfo = (OuterJoinInfo *) lfirst(l);

		/* ignore full joins --- other mechanisms preserve their ordering */
		if (otherinfo->join_type == JOIN_FULL)
			continue;

		/*
		 * For a lower OJ in our LHS, if our join condition uses the lower
		 * join's RHS and is not strict for that rel, we must preserve the
		 * ordering of the two OJs, so add lower OJ's full syntactic relset to
		 * min_lefthand.  (We must use its full syntactic relset, not just
		 * its min_lefthand + min_righthand.  This is because there might
		 * be other OJs below this one that this one can commute with,
		 * but we cannot commute with them if we don't with this one.)
		 *
		 * Note: I believe we have to insist on being strict for at least one
		 * rel in the lower OJ's min_righthand, not its whole syn_righthand.
		 */
		if (bms_overlap(left_rels, otherinfo->syn_righthand) &&
			bms_overlap(clause_relids, otherinfo->syn_righthand) &&
			!bms_overlap(strict_relids, otherinfo->min_righthand))
		{
			min_lefthand = bms_add_members(min_lefthand,
										   otherinfo->syn_lefthand);
			min_lefthand = bms_add_members(min_lefthand,
										   otherinfo->syn_righthand);
		}

		/*
		 * For a lower OJ in our RHS, if our join condition does not use the
		 * lower join's RHS and the lower OJ's join condition is strict, we
		 * can interchange the ordering of the two OJs; otherwise we must
		 * add lower OJ's full syntactic relset to min_righthand.
		 *
		 * Here, we have to consider that "our join condition" includes
		 * any clauses that syntactically appeared above the lower OJ and
		 * below ours; those are equivalent to degenerate clauses in our
		 * OJ and must be treated as such.  Such clauses obviously can't
		 * reference our LHS, and they must be non-strict for the lower OJ's
		 * RHS (else reduce_outer_joins would have reduced the lower OJ to
		 * a plain join).  Hence the other ways in which we handle clauses
		 * within our join condition are not affected by them.  The net
		 * effect is therefore sufficiently represented by the
		 * delay_upper_joins flag saved for us by distribute_qual_to_rels.
		 */
		if (bms_overlap(right_rels, otherinfo->syn_righthand))
		{
			if (bms_overlap(clause_relids, otherinfo->syn_righthand) ||
				!otherinfo->lhs_strict || otherinfo->delay_upper_joins)
			{
				min_righthand = bms_add_members(min_righthand,
												otherinfo->syn_lefthand);
				min_righthand = bms_add_members(min_righthand,
												otherinfo->syn_righthand);
			}
		}
	}

	/*
	 * If we found nothing to put in min_lefthand, punt and make it the full
	 * LHS, to avoid having an empty min_lefthand which will confuse later
	 * processing. (We don't try to be smart about such cases, just correct.)
	 * Likewise for min_righthand.
	 */
	if (bms_is_empty(min_lefthand))
		min_lefthand = bms_copy(left_rels);
	if (bms_is_empty(min_righthand))
		min_righthand = bms_copy(right_rels);

	/* Now they'd better be nonempty */
	Assert(!bms_is_empty(min_lefthand));
	Assert(!bms_is_empty(min_righthand));
	/* Shouldn't overlap either */
	Assert(!bms_overlap(min_lefthand, min_righthand));

	ojinfo->min_lefthand = min_lefthand;
	ojinfo->min_righthand = min_righthand;

	return ojinfo;
}


/*****************************************************************************
 *
 *	  QUALIFICATIONS
 *
 *****************************************************************************/

/*
 * distribute_qual_to_rels
 *	  Add clause information to either the baserestrictinfo or joininfo list
 *	  (depending on whether the clause is a join) of each base relation
 *	  mentioned in the clause.	A RestrictInfo node is created and added to
 *	  the appropriate list for each rel.  Also, if the clause uses a
 *	  mergejoinable operator and is not delayed by outer-join rules, enter
 *	  the left- and right-side expressions into the query's lists of
 *	  equijoined vars.
 *
 * 'clause': the qual clause to be distributed
 * 'is_deduced': TRUE if the qual came from implied-equality deduction
 * 'below_outer_join': TRUE if the qual is from a JOIN/ON that is below the
 *		nullable side of a higher-level outer join.
 * 'qualscope': set of baserels the qual's syntactic scope covers
 * 'ojscope': NULL if not an outer-join qual, else the minimum set of baserels
 *		needed to form this join
 * 'outerjoin_nonnullable': NULL if not an outer-join qual, else the set of
 *		baserels appearing on the outer (nonnullable) side of the join
 *		(for FULL JOIN this includes both sides of the join, and must in fact
 *		equal qualscope)
 *
 * 'qualscope' identifies what level of JOIN the qual came from syntactically.
 * 'ojscope' is needed if we decide to force the qual up to the outer-join
 * level, which will be ojscope not necessarily qualscope.
 *
 * 'ptrToLocalEquiKeyList': the equiKeyList at *ptrToLocalEquiKeyList may have
 *      its equi key list expanded.  ptrToLocalEquiKeyList may be null
 */
void
distribute_qual_to_rels(PlannerInfo *root, Node *clause,
						bool is_deduced, bool is_deduced_but_not_equijoin,
						bool below_outer_join,
						Relids qualscope,
						Relids ojscope,
						Relids outerjoin_nonnullable,
						List **ptrToLocalEquiKeyList,
						List **postponed_qual_list)
{
	Relids		relids;
	bool		is_pushed_down;
	bool		outerjoin_delayed;
	bool		pseudoconstant = false;
	bool		maybe_equijoin;
	bool		maybe_outer_join;
	bool        maybe_local_equijoin;
	RestrictInfo *restrictinfo;
	RelOptInfo *rel;
	List	   *vars;

	/*
	 * Retrieve all relids mentioned within the clause.
	 */
	relids = pull_varnos(clause);

	/*
	 * Cross-check: clause should contain no relids not within its scope.
	 * Otherwise the parser messed up.
	 */
	if (!bms_is_subset(relids, qualscope))
	{
		if (postponed_qual_list == NULL)
		{
			elog(ERROR, "JOIN qualification may not refer to other relations");
		}
		else
		{
			PostponedQual *pq = (PostponedQual *) palloc(sizeof(PostponedQual));

			Assert(!is_deduced);
			pq->qual = clause;
			pq->relids = relids;
			*postponed_qual_list = lappend(*postponed_qual_list, pq);
			return;
		}
	}
	if (ojscope && !bms_is_subset(relids, ojscope))
		elog(ERROR, "JOIN qualification may not refer to other relations");

	/*
	 * If the clause is variable-free, our normal heuristic for pushing it
	 * down to just the mentioned rels doesn't work, because there are none.
	 *
	 * If the clause is an outer-join clause, we must force it to the OJ's
	 * semantic level to preserve semantics.
	 *
	 * Otherwise, when the clause contains volatile functions, we force it to
	 * be evaluated at its original syntactic level.  This preserves the
	 * expected semantics.
	 *
	 * When the clause contains no volatile functions either, it is actually a
	 * pseudoconstant clause that will not change value during any one
	 * execution of the plan, and hence can be used as a one-time qual in a
	 * gating Result plan node.  We put such a clause into the regular
	 * RestrictInfo lists for the moment, but eventually createplan.c will
	 * pull it out and make a gating Result node immediately above whatever
	 * plan node the pseudoconstant clause is assigned to.	It's usually best
	 * to put a gating node as high in the plan tree as possible. If we are
	 * not below an outer join, we can actually push the pseudoconstant qual
	 * all the way to the top of the tree.	If we are below an outer join, we
	 * leave the qual at its original syntactic level (we could push it up to
	 * just below the outer join, but that seems more complex than it's
	 * worth).
	 */
	if (bms_is_empty(relids))
	{
		if (ojscope)
		{
			/* clause is attached to outer join, eval it there */
			relids = ojscope;
			/* mustn't use as gating qual, so don't mark pseudoconstant */
		}
		else
		{
			/* eval at original syntactic level */
			relids = qualscope;
			if (!contain_volatile_functions(clause))
			{
				/* mark as gating qual */
				pseudoconstant = true;
				/* tell createplan.c to check for gating quals */
				root->hasPseudoConstantQuals = true;
				/* if not below outer join, push it to top of tree */
				if (!below_outer_join)
					relids = get_relids_in_jointree((Node *) root->parse->jointree);
			}
		}
	}

	/*----------
	 * Check to see if clause application must be delayed by outer-join
	 * considerations.
	 *
	 * A word about is_pushed_down: we mark the qual as "pushed down" if
	 * it is (potentially) applicable at a level different from its original
	 * syntactic level.  This flag is used to distinguish OUTER JOIN ON quals
	 * from other quals pushed down to the same joinrel.  The rules are:
	 *		WHERE quals and INNER JOIN quals: is_pushed_down = true.
	 *		Non-degenerate OUTER JOIN quals: is_pushed_down = false.
	 *		Degenerate OUTER JOIN quals: is_pushed_down = true.
	 * A "degenerate" OUTER JOIN qual is one that doesn't mention the
	 * non-nullable side, and hence can be pushed down into the nullable side
	 * without changing the join result.  It is correct to treat it as a
	 * regular filter condition at the level where it is evaluated.
	 *
	 * Note: it is not immediately obvious that a simple boolean is enough
	 * for this: if for some reason we were to attach a degenerate qual to
	 * its original join level, it would need to be treated as an outer join
	 * qual there.  However, this cannot happen, because all the rels the
	 * clause mentions must be in the outer join's min_righthand, therefore
	 * the join it needs must be formed before the outer join; and we always
	 * attach quals to the lowest level where they can be evaluated.  But
	 * if we were ever to re-introduce a mechanism for delaying evaluation
	 * of "expensive" quals, this area would need work.
	 *----------
	 */
	if (is_deduced)
	{
		/*
		 * If the qual came from implied-equality deduction, we always
		 * evaluate the qual at its natural semantic level.  It is the
		 * responsibility of the deducer not to create any quals that should
		 * be delayed by outer-join rules.
		 */
		Assert(bms_equal(relids, qualscope));
		Assert(!ojscope);
		Assert(!pseudoconstant);
		is_pushed_down = true;
		/* Needn't feed it back for more deductions */
		outerjoin_delayed = false;
		maybe_equijoin = false;
		maybe_local_equijoin = false;
		maybe_outer_join = false;
	}
	else if (bms_overlap(relids, outerjoin_nonnullable))
	{
		/*
		 * The qual is attached to an outer join and mentions (some of the)
		 * rels on the nonnullable side, so it's not degenerate.  Force the
		 * qual to be evaluated exactly at the level of joining corresponding
		 * to the outer join. We cannot let it get pushed down into the
		 * nonnullable side, since then we'd produce no output rows, rather
		 * than the intended single null-extended row, for any
		 * nonnullable-side rows failing the qual.
		 */
		Assert(ojscope);
		relids = ojscope;
		is_pushed_down = false;
		outerjoin_delayed = true;
		Assert(!pseudoconstant);

		/*
		 * We can't use such a clause to deduce equijoin (the left and right
		 * sides might be unequal above the join because one of them has gone
		 * to NULL) ... but we might be able to use it for more limited
		 * purposes.  Note: for the current uses of deductions from an
		 * outer-join clause, it seems safe to make the deductions even when
		 * the clause is below a higher-level outer join; so we do not check
		 * below_outer_join here.
		 */
		maybe_equijoin = false;
		maybe_local_equijoin = true;
		maybe_outer_join = true;
	}
	else
	{
		/*
		 * Normal qual clause or degenerate outer-join clause.  Either way,
		 * we can mark it as pushed-down.
		 *
		 * For a pushed-down qual, we can evaluate the qual as soon as (1)
		 * we have all the rels it mentions, and (2) we are at or above any
		 * outer joins that can null any of these rels and are below the
		 * syntactic location of the given qual.  We must enforce (2) because
		 * pushing down such a clause below the OJ might cause the OJ to emit
		 * null-extended rows that should not have been formed, or that should
		 * have been rejected by the clause.  (This is only an issue for
		 * non-strict quals, since if we can prove a qual mentioning only
		 * nullable rels is strict, we'd have reduced the outer join to an
		 * inner join in reduce_outer_joins().)
		 *
		 * To enforce (2), scan the oj_info_list and merge the required-relid
		 * sets of any such OJs into the clause's own reference list.  At the
		 * time we are called, the oj_info_list contains only outer joins
		 * below this qual.  We have to repeat the scan until no new relids
		 * get added; this ensures that the qual is suitably delayed regardless
		 * of the order in which OJs get executed.  As an example, if we have
		 * one OJ with LHS=A, RHS=B, and one with LHS=B, RHS=C, it is implied
		 * that these can be done in either order; if the B/C join is done
		 * first then the join to A can null C, so a qual actually mentioning
		 * only C cannot be applied below the join to A.
		 */
		bool		found_some;

		is_pushed_down = true;
		outerjoin_delayed = false;
		do {
			ListCell   *l;

			found_some = false;
			foreach(l, root->oj_info_list)
			{
				OuterJoinInfo *ojinfo = (OuterJoinInfo *) lfirst(l);

				/* do we have any nullable rels of this OJ? */
				if (bms_overlap(relids, ojinfo->min_righthand) ||
<<<<<<< HEAD
					(ojinfo->join_type == JOIN_FULL &&
=======
					(ojinfo->is_full_join &&
>>>>>>> 782d68e3
					 bms_overlap(relids, ojinfo->min_lefthand)))
				{
					/* yes; do we have all its rels? */
					if (!bms_is_subset(ojinfo->min_lefthand, relids) ||
						!bms_is_subset(ojinfo->min_righthand, relids))
					{
						/* no, so add them in */
						relids = bms_add_members(relids,
												 ojinfo->min_lefthand);
						relids = bms_add_members(relids,
												 ojinfo->min_righthand);
						outerjoin_delayed = true;
						/* we'll need another iteration */
						found_some = true;
					}
<<<<<<< HEAD
					/* set delay_upper_joins if needed */
					if (ojinfo->join_type != JOIN_FULL &&
						bms_overlap(relids, ojinfo->min_lefthand))
						ojinfo->delay_upper_joins = true;
=======
>>>>>>> 782d68e3
				}
			}
		} while (found_some);

		if (outerjoin_delayed)
		{
			/* Should still be a subset of current scope ... */
			Assert(bms_is_subset(relids, qualscope));
			/*
			 * Because application of the qual will be delayed by outer join,
			 * we mustn't assume its vars are equal everywhere.
			 */
			maybe_equijoin = false;
		}
		else
		{
			/*
			 * Qual is not delayed by any lower outer-join restriction. If it
			 * is not itself below or within an outer join, we can consider it
			 * "valid everywhere", so consider feeding it to the equijoin
			 * machinery.  (If it is within an outer join, we can't consider
			 * it "valid everywhere": once the contained variables have gone
			 * to NULL, we'd be asserting things like NULL = NULL, which is
			 * not true.)
			 */
			if (!below_outer_join && outerjoin_nonnullable == NULL)
				maybe_equijoin = true;
			else
				maybe_equijoin = false;
			maybe_local_equijoin = true;
		}

		/* Since it doesn't mention the LHS, it's certainly not an OJ clause */
		maybe_outer_join = false;

        /* the clause should always be considered a part of the set of
           local equijoins managed by its closest RHS parent */
		maybe_local_equijoin = true;
	}

	/*
	 * Build the RestrictInfo node itself.
	 */
	restrictinfo = make_restrictinfo((Expr *) clause,
									 is_pushed_down,
									 outerjoin_delayed,
									 pseudoconstant,
									 relids);

	/*
	 * Figure out where to attach it.
	 */
	switch (bms_membership(relids))
	{
		case BMS_SINGLETON:

			/*
			 * There is only one relation participating in 'clause', so
			 * 'clause' is a restriction clause for that relation.
			 */
			rel = find_base_rel(root, bms_singleton_member(relids));

			/*
			 * Check for a "mergejoinable" clause even though it's not a join
			 * clause.	This is so that we can recognize that "a.x = a.y"
			 * makes x and y eligible to be considered equal, even when they
			 * belong to the same rel.	Without this, we would not recognize
			 * that "a.x = a.y AND a.x = b.z AND a.y = c.q" allows us to
			 * consider z and q equal after their rels are joined.
			 */
			check_mergejoinable(restrictinfo);

			/*
			 * If the clause was deduced from implied equality, check to see
			 * whether it is redundant with restriction clauses we already
			 * have for this rel.  Note we cannot apply this check to
			 * user-written clauses, since we haven't found the canonical
			 * pathkey sets yet while processing user clauses. (NB: no
			 * comparable check is done in the join-clause case; redundancy
			 * will be detected when the join clause is moved into a join
			 * rel's restriction list.)
			 */
			if (!is_deduced ||
			     is_deduced_but_not_equijoin ||
				!qual_is_redundant(root, restrictinfo,
								   rel->baserestrictinfo))
			{
				/* Add clause to rel's restriction list */
				rel->baserestrictinfo = lappend(rel->baserestrictinfo,
												restrictinfo);
			}
			break;
		case BMS_MULTIPLE:

			/*
			 * 'clause' is a join clause, since there is more than one rel in
			 * the relid set.
			 */

			/*
			 * Check for hash or mergejoinable operators.
			 *
			 * We don't bother setting the hashjoin info if we're not going to
			 * need it.  We do want to know about mergejoinable ops in all
			 * cases, however, because we use mergejoinable ops for other
			 * purposes such as detecting redundant clauses.
			 */
			check_mergejoinable(restrictinfo);
			if (root->config->enable_hashjoin)
				check_hashjoinable(restrictinfo);

			/*
			 * Add clause to the join lists of all the relevant relations.
			 */
			add_join_clause_to_rels(root, restrictinfo, relids);

			/*
			 * Add vars used in the join clause to targetlists of their
			 * relations, so that they will be emitted by the plan nodes that
			 * scan those relations (else they won't be available at the join
			 * node!).
			 */
			vars = pull_var_clause(clause, false);
			add_vars_to_targetlist(root, vars, relids);
			list_free(vars);
			break;
		default:

			/*
			 * 'clause' references no rels, and therefore we have no place to
			 * attach it.  Shouldn't get here if callers are working properly.
			 */
			elog(ERROR, "cannot cope with variable-free clause");
			break;
	}

	/*
	 * If the clause has a mergejoinable operator, we may be able to deduce
	 * more things from it under the principle of transitivity.
	 *
	 * If it is not an outer-join qualification nor bubbled up due to an outer
	 * join, then the two sides represent equivalent PathKeyItems for path
	 * keys: any path that is sorted by one side will also be sorted by the
	 * other (as soon as the two rels are joined, that is).  Pass such clauses
	 * to add_equijoined_keys.
	 *
	 * If it is a left or right outer-join qualification that relates the two
	 * sides of the outer join (no funny business like leftvar1 = leftvar2 +
	 * rightvar), we add it to root->left_join_clauses or
	 * root->right_join_clauses according to which side the nonnullable
	 * variable appears on.
	 *
	 * If it is a full outer-join qualification, we add it to
	 * root->full_join_clauses.  (Ideally we'd discard cases that aren't
	 * leftvar = rightvar, as we do for left/right joins, but this routine
	 * doesn't have the info needed to do that; and the current usage of the
	 * full_join_clauses list doesn't require that, so it's not currently
	 * worth complicating this routine's API to make it possible.)
	 */
	if (restrictinfo->mergejoinoperator != InvalidOid)
	{
	    if (maybe_local_equijoin && ptrToLocalEquiKeyList != NULL)
	        add_equijoined_keys_to_list(ptrToLocalEquiKeyList, restrictinfo);

		if (maybe_equijoin)
			add_equijoined_keys(root, restrictinfo);
		else if (maybe_outer_join && restrictinfo->can_join)
		{
			if (bms_is_subset(restrictinfo->left_relids,
							  outerjoin_nonnullable) &&
				!bms_overlap(restrictinfo->right_relids,
							 outerjoin_nonnullable))
			{
				/* we have outervar = innervar */
				root->left_join_clauses = lappend(root->left_join_clauses,
												  restrictinfo);
			}
			else if (bms_is_subset(restrictinfo->right_relids,
								   outerjoin_nonnullable) &&
					 !bms_overlap(restrictinfo->left_relids,
								  outerjoin_nonnullable))
			{
				/* we have innervar = outervar */
				root->right_join_clauses = lappend(root->right_join_clauses,
												   restrictinfo);
			}
			else if (bms_equal(outerjoin_nonnullable, qualscope))
			{
				/* FULL JOIN (above tests cannot match in this case) */
				root->full_join_clauses = lappend(root->full_join_clauses,
												  restrictinfo);
			}
		}
	}
}

/*
 * process_implied_equality
 *	  Check to see whether we already have a restrictinfo item that says
 *	  item1 = item2, and create one if not; or if delete_it is true,
 *	  remove any such restrictinfo item.
 *
 * This processing is a consequence of transitivity of mergejoin equality:
 * if we have mergejoinable clauses A = B and B = C, we can deduce A = C
 * (where = is an appropriate mergejoinable operator).	See path/pathkeys.c
 * for more details.
 */
void
process_implied_equality(PlannerInfo *root,
						 Node *item1, Node *item2,
						 Oid sortop1, Oid sortop2,
						 Relids item1_relids, Relids item2_relids,
						 bool delete_it)
{
	Relids		relids;
	BMS_Membership membership;
	RelOptInfo *rel1;
	List	   *restrictlist;
	ListCell   *itm;
	Oid			ltype,
				rtype;
	Operator	eq_operator;
	Form_pg_operator pgopform;
	Expr	   *clause;

	/* Get set of relids referenced in the two expressions */
	relids = bms_union(item1_relids, item2_relids);
	membership = bms_membership(relids);

	/*
	 * generate_implied_equalities() shouldn't call me on two constants.
	 */
	Assert(membership != BMS_EMPTY_SET);

	/*
	 * If the exprs involve a single rel, we need to look at that rel's
	 * baserestrictinfo list.  If multiple rels, we can scan the joininfo list
	 * of any of 'em.
	 */
	if (membership == BMS_SINGLETON)
	{
		rel1 = find_base_rel(root, bms_singleton_member(relids));
		restrictlist = rel1->baserestrictinfo;
	}
	else
	{
		Relids		other_rels;
		int			first_rel;

		/* Copy relids, find and remove one member */
		other_rels = bms_copy(relids);
		first_rel = bms_first_member(other_rels);
		bms_free(other_rels);

		rel1 = find_base_rel(root, first_rel);
		restrictlist = rel1->joininfo;
	}

	/*
	 * Scan to see if equality is already known.  If so, we're done in the add
	 * case, and done after removing it in the delete case.
	 */
	foreach(itm, restrictlist)
	{
		RestrictInfo *restrictinfo = (RestrictInfo *) lfirst(itm);
		Node	   *left,
				   *right;

		if (restrictinfo->mergejoinoperator == InvalidOid)
			continue;			/* ignore non-mergejoinable clauses */
		/* We now know the restrictinfo clause is a binary opclause */
		left = get_leftop(restrictinfo->clause);
		right = get_rightop(restrictinfo->clause);
		if ((equal(item1, left) && equal(item2, right)) ||
			(equal(item2, left) && equal(item1, right)))
		{
			/* found a matching clause */
			if (delete_it)
			{
				if (membership == BMS_SINGLETON)
				{
					/* delete it from local restrictinfo list */
					rel1->baserestrictinfo = list_delete_ptr(rel1->baserestrictinfo,
															 restrictinfo);
				}
				else
				{
					/* let joininfo.c do it */
					remove_join_clause_from_rels(root, restrictinfo, relids);
				}
			}
			return;				/* done */
		}
	}

	/* Didn't find it.  Done if deletion requested */
	if (delete_it)
		return;

	/*
	 * This equality is new information, so construct a clause representing it
	 * to add to the query data structures.
	 */
	ltype = exprType(item1);
	rtype = exprType(item2);
	eq_operator = compatible_oper(NULL, list_make1(makeString("=")),
								  ltype, rtype,
								  true, -1);
	if (!HeapTupleIsValid(eq_operator))
	{
		/*
		 * Would it be safe to just not add the equality to the query if we
		 * have no suitable equality operator for the combination of
		 * datatypes?  NO, because sortkey selection may screw up anyway.
		 */
		ereport(ERROR,
				(errcode(ERRCODE_UNDEFINED_FUNCTION),
		errmsg("could not identify an equality operator for types %s and %s",
			   format_type_be(ltype), format_type_be(rtype))));
	}
	pgopform = (Form_pg_operator) GETSTRUCT(eq_operator);

	/*
	 * Let's just make sure this appears to be a compatible operator.
	 */
	if (pgopform->oprlsortop != sortop1 ||
		pgopform->oprrsortop != sortop2 ||
		pgopform->oprresult != BOOLOID)
		ereport(ERROR,
				(errcode(ERRCODE_INVALID_FUNCTION_DEFINITION),
				 errmsg("equality operator for types %s and %s should be merge-joinable, but isn't",
						format_type_be(ltype), format_type_be(rtype))));

	/*
	 * Now we can build the new clause.  Copy to ensure it shares no
	 * substructure with original (this is necessary in case there are
	 * subselects in there...)
	 */
	clause = make_opclause(oprid(eq_operator),	/* opno */
						   BOOLOID,		/* opresulttype */
						   false,		/* opretset */
						   (Expr *) copyObject(item1),
						   (Expr *) copyObject(item2));

	ReleaseOperator(eq_operator);

	/*
	 * Push the new clause into all the appropriate restrictinfo lists.
	 */
	distribute_qual_to_rels(root, (Node *) clause,
							true, true, false, relids, NULL, NULL,
							NULL, 
							/* NULL is okay for local equi list because
							 *  we are recording a global equivalence
							 */
							NULL);
}

/*
 * qual_is_redundant
 *	  Detect whether an implied-equality qual that turns out to be a
 *	  restriction clause for a single base relation is redundant with
 *	  already-known restriction clauses for that rel.  This occurs with,
 *	  for example,
 *				SELECT * FROM tab WHERE f1 = f2 AND f2 = f3;
 *	  We need to suppress the redundant condition to avoid computing
 *	  too-small selectivity, not to mention wasting time at execution.
 *
 * Note: quals of the form "var = const" are never considered redundant,
 * only those of the form "var = var".	This is needed because when we
 * have constants in an implied-equality set, we use a different strategy
 * that suppresses all "var = var" deductions.	We must therefore keep
 * all the "var = const" quals.
 */
static bool
qual_is_redundant(PlannerInfo *root,
				  RestrictInfo *restrictinfo,
				  List *restrictlist)
{
	Node	   *newleft;
	Node	   *newright;
	List	   *oldquals;
	ListCell   *olditem;
	List	   *equalexprs;
	bool		someadded;

	/* Never redundant unless vars appear on both sides */
	if (bms_is_empty(restrictinfo->left_relids) ||
		bms_is_empty(restrictinfo->right_relids))
		return false;

	newleft = get_leftop(restrictinfo->clause);
	newright = get_rightop(restrictinfo->clause);

	/*
	 * Set cached pathkeys.  NB: it is okay to do this now because this
	 * routine is only invoked while we are generating implied equalities.
	 * Therefore, the equi_key_list is already complete and so we can
	 * correctly determine canonical pathkeys.
	 */
	cache_mergeclause_pathkeys(root, restrictinfo);
	/* If different, say "not redundant" (should never happen) */
	if (restrictinfo->left_pathkey != restrictinfo->right_pathkey)
		return false;

	/*
	 * Scan existing quals to find those referencing same pathkeys. Usually
	 * there will be few, if any, so build a list of just the interesting
	 * ones.
	 */
	oldquals = NIL;
	foreach(olditem, restrictlist)
	{
		RestrictInfo *oldrinfo = (RestrictInfo *) lfirst(olditem);

		if (oldrinfo->mergejoinoperator != InvalidOid)
		{
			cache_mergeclause_pathkeys(root, oldrinfo);
			if (restrictinfo->left_pathkey == oldrinfo->left_pathkey &&
				restrictinfo->right_pathkey == oldrinfo->right_pathkey)
				oldquals = lcons(oldrinfo, oldquals);
		}
	}
	if (oldquals == NIL)
		return false;

	/*
	 * Now, we want to develop a list of exprs that are known equal to the
	 * left side of the new qual.  We traverse the old-quals list repeatedly
	 * to transitively expand the exprs list.  If at any point we find we can
	 * reach the right-side expr of the new qual, we are done.	We give up
	 * when we can't expand the equalexprs list any more.
	 */
	equalexprs = list_make1(newleft);
	do
	{
		someadded = false;
		/* cannot use foreach here because of possible list_delete */
		olditem = list_head(oldquals);
		while (olditem)
		{
			RestrictInfo *oldrinfo = (RestrictInfo *) lfirst(olditem);
			Node	   *oldleft = get_leftop(oldrinfo->clause);
			Node	   *oldright = get_rightop(oldrinfo->clause);
			Node	   *newguy = NULL;

			/* must advance olditem before list_delete possibly pfree's it */
			olditem = lnext(olditem);

			if (list_member(equalexprs, oldleft))
				newguy = oldright;
			else if (list_member(equalexprs, oldright))
				newguy = oldleft;
			else
				continue;
			if (equal(newguy, newright))
				return true;	/* we proved new clause is redundant */
			equalexprs = lcons(newguy, equalexprs);
			someadded = true;

			/*
			 * Remove this qual from list, since we don't need it anymore.
			 */
			oldquals = list_delete_ptr(oldquals, oldrinfo);
		}
	} while (someadded);

	return false;				/* it's not redundant */
}


/*****************************************************************************
 *
 *	 CHECKS FOR MERGEJOINABLE AND HASHJOINABLE CLAUSES
 *
 *****************************************************************************/

/*
 * check_mergejoinable
 *	  If the restrictinfo's clause is mergejoinable, set the mergejoin
 *	  info fields in the restrictinfo.
 *
 *	  Currently, we support mergejoin for binary opclauses where
 *	  the operator is a mergejoinable operator.  The arguments can be
 *	  anything --- as long as there are no volatile functions in them.
 */
static void
check_mergejoinable(RestrictInfo *restrictinfo)
{
	Expr	   *clause = restrictinfo->clause;
	Oid			opno,
				leftOp,
				rightOp;

	if (restrictinfo->pseudoconstant)
		return;
	if (!is_opclause(clause))
		return;
	if (list_length(((OpExpr *) clause)->args) != 2)
		return;

	opno = ((OpExpr *) clause)->opno;

	if (op_mergejoinable(opno,
						 &leftOp,
						 &rightOp) &&
		!contain_volatile_functions((Node *) clause))
	{
		restrictinfo->mergejoinoperator = opno;
		restrictinfo->left_sortop = leftOp;
		restrictinfo->right_sortop = rightOp;
	}
}

/*
 * check_hashjoinable
 *	  If the restrictinfo's clause is hashjoinable, set the hashjoin
 *	  info fields in the restrictinfo.
 *
 *	  Currently, we support hashjoin for binary opclauses where
 *	  the operator is a hashjoinable operator.	The arguments can be
 *	  anything --- as long as there are no volatile functions in them.
 */
static void
check_hashjoinable(RestrictInfo *restrictinfo)
{
	Expr	   *clause = restrictinfo->clause;
	Oid			opno;

	/**
	 * If this is a IS NOT FALSE boolean test, we can peek underneath.
	 */
	if (IsA(clause, BooleanTest))
	{
		BooleanTest *bt = (BooleanTest *) clause;

		if (bt->booltesttype == IS_NOT_FALSE)
		{
			clause = bt->arg;
		}
	}

	if (restrictinfo->pseudoconstant)
		return;
	if (!is_opclause(clause))
		return;
	if (list_length(((OpExpr *) clause)->args) != 2)
		return;

	opno = ((OpExpr *) clause)->opno;

	if (op_hashjoinable(opno) &&
		!contain_volatile_functions((Node *) clause))
		restrictinfo->hashjoinoperator = opno;
}<|MERGE_RESOLUTION|>--- conflicted
+++ resolved
@@ -9,11 +9,7 @@
  *
  *
  * IDENTIFICATION
-<<<<<<< HEAD
- *	  $PostgreSQL: pgsql/src/backend/optimizer/plan/initsplan.c,v 1.123.2.2 2007/01/08 16:47:35 tgl Exp $
-=======
  *	  $PostgreSQL: pgsql/src/backend/optimizer/plan/initsplan.c,v 1.124 2006/12/07 19:33:40 tgl Exp $
->>>>>>> 782d68e3
  *
  *-------------------------------------------------------------------------
  */
@@ -1084,11 +1080,7 @@
 
 				/* do we have any nullable rels of this OJ? */
 				if (bms_overlap(relids, ojinfo->min_righthand) ||
-<<<<<<< HEAD
 					(ojinfo->join_type == JOIN_FULL &&
-=======
-					(ojinfo->is_full_join &&
->>>>>>> 782d68e3
 					 bms_overlap(relids, ojinfo->min_lefthand)))
 				{
 					/* yes; do we have all its rels? */
@@ -1104,13 +1096,10 @@
 						/* we'll need another iteration */
 						found_some = true;
 					}
-<<<<<<< HEAD
 					/* set delay_upper_joins if needed */
 					if (ojinfo->join_type != JOIN_FULL &&
 						bms_overlap(relids, ojinfo->min_lefthand))
 						ojinfo->delay_upper_joins = true;
-=======
->>>>>>> 782d68e3
 				}
 			}
 		} while (found_some);
