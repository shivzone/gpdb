--- conflicted
+++ resolved
@@ -11,13 +11,9 @@
  * be handled easily in a simple depth-first traversal.
  *
  *
-<<<<<<< HEAD
  * Portions Copyright (c) 2005-2010, Greenplum inc
  * Portions Copyright (c) 2012-Present Pivotal Software, Inc.
- * Portions Copyright (c) 1996-2009, PostgreSQL Global Development Group
-=======
  * Portions Copyright (c) 1996-2010, PostgreSQL Global Development Group
->>>>>>> 1084f317
  * Portions Copyright (c) 1994, Regents of the University of California
  *
  * IDENTIFICATION
@@ -1055,7 +1051,6 @@
 	COPY_SCALAR_FIELD(frameOptions);
 	COPY_NODE_FIELD(startOffset);
 	COPY_NODE_FIELD(endOffset);
-<<<<<<< HEAD
 
 	return newnode;
 }
@@ -1069,8 +1064,6 @@
 	TableFunctionScan	*newnode = makeNode(TableFunctionScan);
 
 	CopyScanFields((Scan *) from, (Scan *) newnode);
-=======
->>>>>>> 1084f317
 
 	return newnode;
 }
@@ -3296,6 +3289,7 @@
 	COPY_NODE_FIELD(inhRelations);
 	COPY_NODE_FIELD(inhOids);
 	COPY_SCALAR_FIELD(parentOidCount);
+	COPY_NODE_FIELD(ofTypename);
 	COPY_NODE_FIELD(constraints);
 	COPY_NODE_FIELD(options);
 	COPY_SCALAR_FIELD(oncommit);
@@ -3497,7 +3491,6 @@
 
 	COPY_NODE_FIELD(relation);
 	COPY_NODE_FIELD(tableElts);
-<<<<<<< HEAD
 	COPY_NODE_FIELD(exttypedesc);
 	COPY_STRING_FIELD(format);
 	COPY_NODE_FIELD(formatOpts);
@@ -3513,14 +3506,6 @@
 	}
 	else
 		newnode->policy = NULL;
-=======
-	COPY_NODE_FIELD(inhRelations);
-	COPY_NODE_FIELD(ofTypename);
-	COPY_NODE_FIELD(constraints);
-	COPY_NODE_FIELD(options);
-	COPY_SCALAR_FIELD(oncommit);
-	COPY_STRING_FIELD(tablespacename);
->>>>>>> 1084f317
 
 	return newnode;
 }
@@ -3990,13 +3975,12 @@
 	COPY_NODE_FIELD(relation);
 	COPY_NODE_FIELD(va_cols);
 
+	COPY_SCALAR_FIELD(skip_twophase);
 	COPY_NODE_FIELD(expanded_relids);
 	COPY_NODE_FIELD(appendonly_compaction_segno);
 	COPY_NODE_FIELD(appendonly_compaction_insert_segno);
-	COPY_SCALAR_FIELD(appendonly_compaction_vacuum_cleanup);
-	COPY_SCALAR_FIELD(appendonly_compaction_vacuum_prepare);
+	COPY_SCALAR_FIELD(appendonly_phase);
 	COPY_SCALAR_FIELD(appendonly_relation_empty);
-	COPY_SCALAR_FIELD(heap_truncate);
 
 	return newnode;
 }
