--- conflicted
+++ resolved
@@ -17,13 +17,9 @@
  * one) are not compared.  This is because we want, for example, a variable
  * "x" to be considered equal() to another reference to "x" in the query.
  *
-<<<<<<< HEAD
  *
  * Portions Copyright (c) 2005-2010, Greenplum inc
  * Portions Copyright (c) 1996-2009, PostgreSQL Global Development Group
-=======
- * Portions Copyright (c) 1996-2008, PostgreSQL Global Development Group
->>>>>>> d13f41d2
  * Portions Copyright (c) 1994, Regents of the University of California
  *
  * IDENTIFICATION
@@ -134,12 +130,9 @@
 	return true;
 }
 
-<<<<<<< HEAD
 /* 
  * Records information about the target of a CTAS (SELECT ... INTO). 
  */
-=======
->>>>>>> d13f41d2
 static bool
 _equalIntoClause(IntoClause *a, IntoClause *b)
 {
@@ -152,7 +145,6 @@
 	return true;
 }
 
-<<<<<<< HEAD
 static bool
 _equalTableOidInfo(TableOidInfo *a, TableOidInfo *b)
 {
@@ -175,8 +167,6 @@
 	return true;
 }
 
-=======
->>>>>>> d13f41d2
 /*
  * We don't need an _equalExpr because Expr is an abstract supertype which
  * should never actually get instantiated.	Also, since it has no common
@@ -402,10 +392,7 @@
 	COMPARE_NODE_FIELD(paramIds);
 	COMPARE_SCALAR_FIELD(plan_id);
 	COMPARE_SCALAR_FIELD(firstColType);
-<<<<<<< HEAD
 	COMPARE_SCALAR_FIELD(firstColTypmod);
-=======
->>>>>>> d13f41d2
 	COMPARE_SCALAR_FIELD(useHashTable);
 	COMPARE_SCALAR_FIELD(unknownEqFalse);
 	/* CDB: Ignore value of is_initplan */
@@ -491,15 +478,9 @@
 	 * that are equal() to both explicit and implicit coercions.
 	 */
 	if (a->coerceformat != b->coerceformat &&
-<<<<<<< HEAD
-			a->coerceformat != COERCE_DONTCARE &&
-			b->coerceformat != COERCE_DONTCARE)
-			return false;
-=======
 		a->coerceformat != COERCE_DONTCARE &&
 		b->coerceformat != COERCE_DONTCARE)
 		return false;
->>>>>>> d13f41d2
 
 	return true;
 }
@@ -558,7 +539,7 @@
 	COMPARE_SCALAR_FIELD(element_typeid);
 	COMPARE_NODE_FIELD(elements);
 	COMPARE_SCALAR_FIELD(multidims);
-	COMPARE_LOCATION_FIELD(location);
+	/* COMPARE_LOCATION_FIELD(location); */
 
 	return true;
 }
@@ -709,17 +690,12 @@
 static bool
 _equalCurrentOfExpr(CurrentOfExpr *a, CurrentOfExpr *b)
 {
-<<<<<<< HEAD
 	COMPARE_STRING_FIELD(cursor_name);
+	COMPARE_SCALAR_FIELD(cursor_param);
 	COMPARE_SCALAR_FIELD(cvarno);
 	COMPARE_SCALAR_FIELD(target_relid);
 
 	/* some attributes omitted as they're bound only just before executor dispatch */
-=======
-	COMPARE_SCALAR_FIELD(cvarno);
-	COMPARE_STRING_FIELD(cursor_name);
-	COMPARE_SCALAR_FIELD(cursor_param);
->>>>>>> d13f41d2
 
 	return true;
 }
@@ -840,11 +816,7 @@
 	COMPARE_BITMAPSET_FIELD(min_righthand);
 	COMPARE_BITMAPSET_FIELD(syn_lefthand);
 	COMPARE_BITMAPSET_FIELD(syn_righthand);
-<<<<<<< HEAD
 	COMPARE_SCALAR_FIELD(join_type);
-=======
-	COMPARE_SCALAR_FIELD(is_full_join);
->>>>>>> d13f41d2
 	COMPARE_SCALAR_FIELD(lhs_strict);
 	COMPARE_SCALAR_FIELD(delay_upper_joins);
 
@@ -892,6 +864,7 @@
 	COMPARE_SCALAR_FIELD(hasAggs);
 	COMPARE_SCALAR_FIELD(hasWindFuncs);
 	COMPARE_SCALAR_FIELD(hasSubLinks);
+	COMPARE_SCALAR_FIELD(hasDynamicFunctions);
 	COMPARE_NODE_FIELD(rtable);
 	COMPARE_NODE_FIELD(jointree);
 	COMPARE_NODE_FIELD(targetList);
@@ -909,22 +882,13 @@
 	COMPARE_NODE_FIELD(limitCount);
 	COMPARE_NODE_FIELD(rowMarks);
 	COMPARE_NODE_FIELD(setOperations);
-<<<<<<< HEAD
-	
-	/* Prior to 3.4 these fields were compared.
-	COMPARE_NODE_FIELD(resultRelations);
-	COMPARE_NODE_FIELD(returningLists);
-	 * now they are unused.
-	 */
 	
 	/* Prior to 3.4 this test was
 	 *     COMPARE_SCALAR_FIELD(intoPolicy); 
 	 * Maybe GpPolicy should be a Node?
 	 */
-	if (! GpPolicyEqual(a->intoPolicy, b->intoPolicy) )
+	if (!GpPolicyEqual(a->intoPolicy, b->intoPolicy))
 		return false;
-=======
->>>>>>> d13f41d2
 
 	return true;
 }
@@ -1352,19 +1316,14 @@
 	COMPARE_NODE_FIELD(indexParams);
 	COMPARE_NODE_FIELD(options);
 	COMPARE_NODE_FIELD(whereClause);
-<<<<<<< HEAD
-	COMPARE_NODE_FIELD(rangetable);
 	COMPARE_SCALAR_FIELD(is_part_child);
-=======
->>>>>>> d13f41d2
 	COMPARE_SCALAR_FIELD(unique);
 	COMPARE_SCALAR_FIELD(primary);
 	COMPARE_SCALAR_FIELD(isconstraint);
-	COMPARE_STRING_FIELD(altconname);
 	COMPARE_SCALAR_FIELD(constrOid);
 	COMPARE_SCALAR_FIELD(concurrent);
 	COMPARE_NODE_FIELD(idxOids);
-	COMPARE_SCALAR_FIELD(do_part);
+	COMPARE_SCALAR_FIELD(is_split_part);
 
 	return true;
 }
@@ -1494,7 +1453,6 @@
 	COMPARE_SCALAR_FIELD(instead);
 	COMPARE_NODE_FIELD(actions);
 	COMPARE_SCALAR_FIELD(replace);
-	COMPARE_SCALAR_FIELD(ruleOid);
 
 	return true;
 }
@@ -1545,8 +1503,11 @@
 static bool
 _equalCreateEnumStmt(CreateEnumStmt *a, CreateEnumStmt *b)
 {
-	COMPARE_NODE_FIELD(typename);
+	COMPARE_NODE_FIELD(typeName);
 	COMPARE_NODE_FIELD(vals);
+	COMPARE_SCALAR_FIELD(enumTypeOid);
+	COMPARE_SCALAR_FIELD(enumArrayOid);
+	COMPARE_NODE_FIELD(valOids);
 
 	return true;
 }
@@ -1560,6 +1521,7 @@
 	COMPARE_SCALAR_FIELD(replace);
 	COMPARE_SCALAR_FIELD(relOid);
 	COMPARE_SCALAR_FIELD(comptypeOid);
+	COMPARE_SCALAR_FIELD(comptypeArrayOid);
 	COMPARE_SCALAR_FIELD(rewriteOid);
 
 	return true;
@@ -2619,12 +2581,9 @@
 		case T_IntoClause:
 			retval = _equalIntoClause(a, b);
 			break;
-<<<<<<< HEAD
 		case T_TableOidInfo:
 			retval = _equalTableOidInfo(a, b);
 			break;
-=======
->>>>>>> d13f41d2
 		case T_Var:
 			retval = _equalVar(a, b);
 			break;
