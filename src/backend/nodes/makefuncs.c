/*-------------------------------------------------------------------------
 *
 * makefuncs.c
 *	  creator functions for primitive nodes. The functions here are for
 *	  the most frequently created nodes.
 *
 * Portions Copyright (c) 1996-2009, PostgreSQL Global Development Group
 * Portions Copyright (c) 1994, Regents of the University of California
 *
 *
 * IDENTIFICATION
 *	  $PostgreSQL: pgsql/src/backend/nodes/makefuncs.c,v 1.65 2009/07/16 06:33:42 petere Exp $
 *
 *-------------------------------------------------------------------------
 */
#include "postgres.h"
#include "funcapi.h"

#include "catalog/pg_type.h"
#include "nodes/makefuncs.h"
#include "utils/lsyscache.h"


/*
 * makeA_Expr -
 *		makes an A_Expr node
 */
A_Expr *
makeA_Expr(A_Expr_Kind kind, List *name,
		   Node *lexpr, Node *rexpr, int location)
{
	A_Expr	   *a = makeNode(A_Expr);

	a->kind = kind;
	a->name = name;
	a->lexpr = lexpr;
	a->rexpr = rexpr;
	a->location = location;
	return a;
}

/*
 * makeSimpleA_Expr -
 *		As above, given a simple (unqualified) operator name
 */
A_Expr *
makeSimpleA_Expr(A_Expr_Kind kind, const char *name,
				 Node *lexpr, Node *rexpr, int location)
{
	A_Expr	   *a = makeNode(A_Expr);

	a->kind = kind;
	a->name = list_make1(makeString((char *) name));
	a->lexpr = lexpr;
	a->rexpr = rexpr;
	a->location = location;
	return a;
}

/*
 * makeVar -
 *	  creates a Var node
 */
Var *
makeVar(Index varno,
		AttrNumber varattno,
		Oid vartype,
		int32 vartypmod,
		Index varlevelsup)
{
	Var		   *var = makeNode(Var);

	var->varno = varno;
	var->varattno = varattno;
	var->vartype = vartype;
	var->vartypmod = vartypmod;
	var->varlevelsup = varlevelsup;

	/*
	 * Since few if any routines ever create Var nodes with varnoold/varoattno
	 * different from varno/varattno, we don't provide separate arguments for
	 * them, but just initialize them to the given varno/varattno. This
	 * reduces code clutter and chance of error for most callers.
	 */
	var->varnoold = varno;
	var->varoattno = varattno;

	/* Likewise, we just set location to "unknown" here */
	var->location = -1;

	return var;
}

/*
 * makeTargetEntry -
 *	  creates a TargetEntry node
 */
TargetEntry *
makeTargetEntry(Expr *expr,
				AttrNumber resno,
				char *resname,
				bool resjunk)
{
	TargetEntry *tle = makeNode(TargetEntry);
	
	tle->expr = expr;
	tle->resno = resno;
	tle->resname = resname;
	
	Assert(tle->resno >= 1);

	/*
	 * We always set these fields to 0. If the caller wants to change them he
	 * must do so explicitly.  Few callers do that, so omitting these
	 * arguments reduces the chance of error.
	 */
	tle->ressortgroupref = 0;
	tle->resorigtbl = InvalidOid;
	tle->resorigcol = 0;

	tle->resjunk = resjunk;

	return tle;
}

/*
 * flatCopyTargetEntry -
 *	  duplicate a TargetEntry, but don't copy substructure
 *
 * This is commonly used when we just want to modify the resno or substitute
 * a new expression.
 */
TargetEntry *
flatCopyTargetEntry(TargetEntry *src_tle)
{
	TargetEntry *tle = makeNode(TargetEntry);

	Assert(IsA(src_tle, TargetEntry));
	memcpy(tle, src_tle, sizeof(TargetEntry));
	return tle;
}

/*
 * makeFromExpr -
 *	  creates a FromExpr node
 */
FromExpr *
makeFromExpr(List *fromlist, Node *quals)
{
	FromExpr   *f = makeNode(FromExpr);

	f->fromlist = fromlist;
	f->quals = quals;
	return f;
}

/*
 * makeConst -
 *	  creates a Const node
 */
Const *
makeConst(Oid consttype,
		  int32 consttypmod,
		  int constlen,
		  Datum constvalue,
		  bool constisnull,
		  bool constbyval)
{
	Const	   *cnst = makeNode(Const);

	cnst->consttype = consttype;
	cnst->consttypmod = consttypmod;
	cnst->constlen = constlen;
	cnst->constvalue = constvalue;
	cnst->constisnull = constisnull;
	cnst->constbyval = constbyval;
	cnst->location = -1;		/* "unknown" */

	return cnst;
}

/*
 * makeNullConst -
 *	  creates a Const node representing a NULL of the specified type/typmod
 *
 * This is a convenience routine that just saves a lookup of the type's
 * storage properties.
 */
Const *
makeNullConst(Oid consttype, int32 consttypmod)
{
	int16		typLen;
	bool		typByVal;

	get_typlenbyval(consttype, &typLen, &typByVal);
	return makeConst(consttype,
					 consttypmod,
					 (int) typLen,
					 (Datum) 0,
					 true,
					 typByVal);
}

/*
 * makeBoolConst -
 *	  creates a Const node representing a boolean value (can be NULL too)
 */
Node *
makeBoolConst(bool value, bool isnull)
{
	/* note that pg_type.h hardwires size of bool as 1 ... duplicate it */
	return (Node *) makeConst(BOOLOID, -1, 1,
							  BoolGetDatum(value), isnull, true);
}

/*
 * makeBoolExpr -
 *	  creates a BoolExpr node
 */
Expr *
makeBoolExpr(BoolExprType boolop, List *args, int location)
{
	BoolExpr   *b = makeNode(BoolExpr);

	b->boolop = boolop;
	b->args = args;
	b->location = location;

	return (Expr *) b;
}

/*
 * makeAlias -
 *	  creates an Alias node
 *
 * NOTE: the given name is copied, but the colnames list (if any) isn't.
 */
Alias *
makeAlias(const char *aliasname, List *colnames)
{
	Alias	   *a = makeNode(Alias);

	a->aliasname = pstrdup(aliasname);
	a->colnames = colnames;

	return a;
}

/*
 * makeRelabelType -
 *	  creates a RelabelType node
 */
RelabelType *
makeRelabelType(Expr *arg, Oid rtype, int32 rtypmod, CoercionForm rformat)
{
	RelabelType *r = makeNode(RelabelType);

	r->arg = arg;
	r->resulttype = rtype;
	r->resulttypmod = rtypmod;
	r->relabelformat = rformat;
	r->location = -1;

	return r;
}

/*
 * makeRangeVar -
 *	  creates a RangeVar node (rather oversimplified case)
 */
RangeVar *
makeRangeVar(char *schemaname, char *relname, int location)
{
	RangeVar   *r = makeNode(RangeVar);

	r->catalogname = NULL;
	r->schemaname = schemaname;
	r->relname = relname;
	r->inhOpt = INH_DEFAULT;
	r->istemp = false;
	r->alias = NULL;
	r->location = location;

	return r;
}

/*
 * makeTypeName -
 *	build a TypeName node for an unqualified name.
 *
 * typmod is defaulted, but can be changed later by caller.
 */
TypeName *
makeTypeName(char *typnam)
{
	return makeTypeNameFromNameList(list_make1(makeString(typnam)));
}

/*
 * makeTypeNameFromNameList -
 *	build a TypeName node for a String list representing a qualified name.
 *
 * typmod is defaulted, but can be changed later by caller.
 */
TypeName *
makeTypeNameFromNameList(List *names)
{
	TypeName   *n = makeNode(TypeName);

	n->names = names;
	n->typmods = NIL;
	n->typemod = -1;
	n->location = -1;
	return n;
}

/*
 * makeTypeNameFromOid -
 *	build a TypeName node to represent a type already known by OID/typmod.
 */
TypeName *
<<<<<<< HEAD
makeTypeNameFromOid(Oid typid, int32 typmod)
{
	TypeName   *n = makeNode(TypeName);

	n->typid = typid;
=======
makeTypeNameFromOid(Oid typeOid, int32 typmod)
{
	TypeName   *n = makeNode(TypeName);

	n->typeOid = typeOid;
>>>>>>> 78a09145
	n->typemod = typmod;
	n->location = -1;
	return n;
}

/*
 * makeFuncExpr -
 *	build an expression tree representing a function call.
 *
 * The argument expressions must have been transformed already.
 */
FuncExpr *
makeFuncExpr(Oid funcid, Oid rettype, List *args, CoercionForm fformat)
{
	FuncExpr   *funcexpr;

	funcexpr = makeNode(FuncExpr);
	funcexpr->funcid = funcid;
	funcexpr->funcresulttype = rettype;
	funcexpr->funcretset = false;		/* only allowed case here */
	funcexpr->funcvariadic = false;		/* only allowed case here */
	funcexpr->funcformat = fformat;
	funcexpr->args = args;
	funcexpr->location = -1;

	return funcexpr;
}

/*
 * makeDefElem -
 *	build a DefElem node
 *
 * This is sufficient for the "typical" case with an unqualified option name
 * and no special action.
 */
DefElem *
makeDefElem(char *name, Node *arg)
{
	DefElem    *res = makeNode(DefElem);

	res->defnamespace = NULL;
	res->defname = name;
	res->arg = arg;
	res->defaction = DEFELEM_UNSPEC;

	return res;
}

/*
 * makeDefElemExtended -
 *	build a DefElem node with all fields available to be specified
 */
DefElem *
makeDefElemExtended(char *nameSpace, char *name, Node *arg,
					DefElemAction defaction)
{
	DefElem    *res = makeNode(DefElem);

	res->defnamespace = nameSpace;
	res->defname = name;
	res->arg = arg;
	res->defaction = defaction;

	return res;
}<|MERGE_RESOLUTION|>--- conflicted
+++ resolved
@@ -319,19 +319,11 @@
  *	build a TypeName node to represent a type already known by OID/typmod.
  */
 TypeName *
-<<<<<<< HEAD
-makeTypeNameFromOid(Oid typid, int32 typmod)
+makeTypeNameFromOid(Oid typeOid, int32 typmod)
 {
 	TypeName   *n = makeNode(TypeName);
 
-	n->typid = typid;
-=======
-makeTypeNameFromOid(Oid typeOid, int32 typmod)
-{
-	TypeName   *n = makeNode(TypeName);
-
 	n->typeOid = typeOid;
->>>>>>> 78a09145
 	n->typemod = typmod;
 	n->location = -1;
 	return n;
