/*-------------------------------------------------------------------------
 *
 * walsender.c
 *
 * The WAL sender process (walsender) is new as of Postgres 9.0. It takes
 * care of sending XLOG from the primary server to a single recipient.
 * (Note that there can be more than one walsender process concurrently.)
 * It is started by the postmaster when the walreceiver of a standby server
 * connects to the primary server and requests XLOG streaming replication.
 *
 * A walsender is similar to a regular backend, ie. there is a one-to-one
 * relationship between a connection and a walsender process, but instead
 * of processing SQL queries, it understands a small set of special
 * replication-mode commands. The START_REPLICATION command begins streaming
 * WAL to the client. While streaming, the walsender keeps reading XLOG
 * records from the disk and sends them to the standby server over the
 * COPY protocol, until the either side ends the replication by exiting COPY
 * mode (or until the connection is closed).
 *
 * Normal termination is by SIGTERM, which instructs the walsender to
 * close the connection and exit(0) at next convenient moment. Emergency
 * termination is by SIGQUIT; like any backend, the walsender will simply
 * abort and exit on SIGQUIT. A close of the connection and a FATAL error
 * are treated as not a crash but approximately normal termination;
 * the walsender will exit quickly without sending any more XLOG records.
 * On normal terminations, the walsender will wake up any backends waiting
 * in the synrep queue so that they do not wait indefinitely.
 *
 * If the server is shut down, checkpointer sends us
 * PROCSIG_WALSND_INIT_STOPPING after all regular backends have exited.  If
 * the backend is idle or runs an SQL query this causes the backend to
 * shutdown, if logical replication is in progress all existing WAL records
 * are processed followed by a shutdown.  Otherwise this causes the walsender
 * to switch to the "stopping" state. In this state, the walsender will reject
 * any further replication commands. The checkpointer begins the shutdown
 * checkpoint once all walsenders are confirmed as stopping. When the shutdown
 * checkpoint finishes, the postmaster sends us SIGUSR2. This instructs
 * walsender to send any outstanding WAL, including the shutdown checkpoint
 * record, wait for it to be replicated to the standby, and then exit.
 *
 * Note - Currently only 1 walsender is supported for GPDB
 *
 * Portions Copyright (c) 2010-2015, PostgreSQL Global Development Group
 *
 * IDENTIFICATION
 *	  src/backend/replication/walsender.c
 *
 *-------------------------------------------------------------------------
 */
#include "postgres.h"

#include <signal.h>
#include <unistd.h>

#include "access/timeline.h"
#include "access/transam.h"
#include "access/xact.h"
#include "access/xlog_internal.h"
#include "access/xlogutils.h"

#include "catalog/pg_type.h"
#include "commands/dbcommands.h"
#include "funcapi.h"
#include "libpq/libpq.h"
#include "libpq/pqformat.h"
#include "miscadmin.h"
#include "nodes/replnodes.h"
#include "replication/basebackup.h"
#include "replication/decode.h"
#include "replication/logical.h"
#include "replication/logicalfuncs.h"
#include "replication/slot.h"
#include "replication/snapbuild.h"
#include "replication/syncrep.h"
#include "replication/walreceiver.h"
#include "replication/walsender.h"
#include "replication/walsender_private.h"
#include "storage/fd.h"
#include "storage/ipc.h"
#include "storage/pmsignal.h"
#include "storage/proc.h"
#include "storage/procarray.h"
#include "tcop/tcopprot.h"
#include "utils/builtins.h"
#include "utils/guc.h"
#include "utils/memutils.h"
#include "utils/pg_lsn.h"
#include "utils/ps_status.h"
#include "utils/resowner.h"
#include "utils/timeout.h"
#include "utils/timestamp.h"
#include "utils/faultinjector.h"
#include "cdb/cdbvars.h"

/*
 * Maximum data payload in a WAL data message.  Must be >= XLOG_BLCKSZ.
 *
 * We don't have a good idea of what a good value would be; there's some
 * overhead per message in both walsender and walreceiver, but on the other
 * hand sending large batches makes walsender less responsive to signals
 * because signals are checked only between messages.  128kB (with
 * default 8k blocks) seems like a reasonable guess for now.
 */
#define MAX_SEND_SIZE (XLOG_BLCKSZ * 16)

/* Array of WalSnds in shared memory */
WalSndCtlData *WalSndCtl = NULL;

/* My slot in the shared memory array */
WalSnd	   *MyWalSnd = NULL;

/* Global state */
bool		am_walsender = false;		/* Am I a walsender process? */
bool		am_cascading_walsender = false;		/* Am I cascading WAL to
												 * another standby? */
bool		am_db_walsender = false;	/* Connected to a database? */

/* User-settable parameters for walsender */
int			max_wal_senders = 0;	/* the maximum number of concurrent walsenders */
int			wal_sender_timeout = 60 * 1000;		/* maximum time to send one
												 * WAL data message */
<<<<<<< HEAD
// GPDB_93_MERGE_FIXME: This was XLogSegsPerFile. But I don't understand why.
// What was so special about crossing the xlogid boundary? I kept the old
// value, and maybe it's a suitable one, but it should probably be just a
// constant like '64' or something.
int			repl_catchup_within_range = ((uint32) 0xffffffff) / XLogSegSize;
=======
bool		log_replication_commands = false;
>>>>>>> ab93f90c

/*
 * State for WalSndWakeupRequest
 */
bool		wake_wal_senders = false;

/*
 * These variables are used similarly to openLogFile/SegNo/Off,
 * but for walsender to read the XLOG.
 */
static int	sendFile = -1;
static XLogSegNo sendSegNo = 0;
static uint32 sendOff = 0;

/* Timeline ID of the currently open file */
static TimeLineID curFileTimeLine = 0;

/*
 * These variables keep track of the state of the timeline we're currently
 * sending. sendTimeLine identifies the timeline. If sendTimeLineIsHistoric,
 * the timeline is not the latest timeline on this server, and the server's
 * history forked off from that timeline at sendTimeLineValidUpto.
 */
static TimeLineID sendTimeLine = 0;
static TimeLineID sendTimeLineNextTLI = 0;
static bool sendTimeLineIsHistoric = false;
static XLogRecPtr sendTimeLineValidUpto = InvalidXLogRecPtr;

/*
 * How far have we sent WAL already? This is also advertised in
 * MyWalSnd->sentPtr.  (Actually, this is the next WAL location to send.)
 */
static XLogRecPtr sentPtr = 0;

/* Buffers for constructing outgoing messages and processing reply messages. */
static StringInfoData output_message;
static StringInfoData reply_message;
static StringInfoData tmpbuf;

/* Timestamp of last ProcessRepliesIfAny(). */
static TimestampTz last_processing = 0;

/*
 * Timestamp of last ProcessRepliesIfAny() that saw a reply from the
 * standby. Set to 0 if wal_sender_timeout doesn't need to be active.
 */
static TimestampTz last_reply_timestamp = 0;

/* Have we sent a heartbeat message asking for reply, since last reply? */
static bool waiting_for_ping_response = false;

/*
 * While streaming WAL in Copy mode, streamingDoneSending is set to true
 * after we have sent CopyDone. We should not send any more CopyData messages
 * after that. streamingDoneReceiving is set to true when we receive CopyDone
 * from the other end. When both become true, it's time to exit Copy mode.
 */
static bool streamingDoneSending;
static bool streamingDoneReceiving;

/* Are we there yet? */
static bool WalSndCaughtUp = false;
static bool WalSndCaughtUpWithinRange = false;


/* Flags set by signal handlers for later service in main loop */
static volatile sig_atomic_t got_SIGUSR2 = false;
static volatile sig_atomic_t got_STOPPING = false;

/*
 * This is set while we are streaming. When not set
 * PROCSIG_WALSND_INIT_STOPPING signal will be handled like SIGTERM. When set,
 * the main loop is responsible for checking got_STOPPING and terminating when
 * it's set (after streaming any remaining WAL).
 */
static volatile sig_atomic_t replication_active = false;

static LogicalDecodingContext *logical_decoding_ctx = NULL;
static XLogRecPtr logical_startptr = InvalidXLogRecPtr;

/* Signal handlers */
static void WalSndLastCycleHandler(SIGNAL_ARGS);

/* Prototypes for private functions */
typedef void (*WalSndSendDataCallback) (void);
static void WalSndLoop(WalSndSendDataCallback send_data);
static void InitWalSenderSlot(void);
static void WalSndKill(int code, Datum arg);
static void WalSndShutdown(void) pg_attribute_noreturn();
static void XLogSendPhysical(void);
static void XLogSendLogical(void);
static void WalSndDone(WalSndSendDataCallback send_data);
static XLogRecPtr GetStandbyFlushRecPtr(void);
static void IdentifySystem(void);
static void CreateReplicationSlot(CreateReplicationSlotCmd *cmd);
static void DropReplicationSlot(DropReplicationSlotCmd *cmd);
static void StartReplication(StartReplicationCmd *cmd);
static void StartLogicalReplication(StartReplicationCmd *cmd);
static void ProcessStandbyMessage(void);
static void ProcessStandbyReplyMessage(void);
static void ProcessStandbyHSFeedbackMessage(void);
static void ProcessRepliesIfAny(void);
static const char *WalSndGetStateString(WalSndState state);
static void WalSndKeepalive(bool requestReply);
static void WalSndKeepaliveIfNecessary(void);
static void WalSndCheckTimeOut(void);
static long WalSndComputeSleeptime(TimestampTz now);
static void WalSndPrepareWrite(LogicalDecodingContext *ctx, XLogRecPtr lsn, TransactionId xid, bool last_write);
static void WalSndWriteData(LogicalDecodingContext *ctx, XLogRecPtr lsn, TransactionId xid, bool last_write);
static XLogRecPtr WalSndWaitForWal(XLogRecPtr loc);

static void XLogRead(char *buf, XLogRecPtr startptr, Size count);

static void WalSndSetCaughtupWithinRange(bool catchup_within_range);
static bool WalSndIsCatchupWithinRange(XLogRecPtr currRecPtr, XLogRecPtr catchupRecPtr);


/* Initialize walsender process before entering the main command loop */
void
InitWalSender(void)
{
	am_cascading_walsender = RecoveryInProgress();

	/* Create a per-walsender data structure in shared memory */
	InitWalSenderSlot();

	/* Set up resource owner */
	CurrentResourceOwner = ResourceOwnerCreate(NULL, "walsender top-level resource owner");

	SIMPLE_FAULT_INJECTOR("initialize_wal_sender");

	/*
	 * Let postmaster know that we're a WAL sender. Once we've declared us as
	 * a WAL sender process, postmaster will let us outlive the bgwriter and
	 * kill us last in the shutdown sequence, so we get a chance to stream all
	 * remaining WAL at shutdown, including the shutdown checkpoint. Note that
	 * there's no going back, and we mustn't write any WAL records after this.
	 */
	MarkPostmasterChildWalSender();
	SendPostmasterSignal(PMSIGNAL_ADVANCE_STATE_MACHINE);
}

/*
 * Clean up after an error.
 *
 * WAL sender processes don't use transactions like regular backends do.
 * This function does any cleanup requited after an error in a WAL sender
 * process, similar to what transaction abort does in a regular backend.
 */
void
WalSndErrorCleanup()
{
	LWLockReleaseAll();

	if (sendFile >= 0)
	{
		close(sendFile);
		sendFile = -1;
	}

	if (MyReplicationSlot != NULL)
		ReplicationSlotRelease();

	replication_active = false;

	if (got_STOPPING || got_SIGUSR2)
		proc_exit(0);

	/* Revert back to startup state */
	WalSndSetState(WALSNDSTATE_STARTUP);
}

/*
 * Handle a client's connection abort in an orderly manner.
 */
static void
WalSndShutdown(void)
{
	/*
	 * Reset whereToSendOutput to prevent ereport from attempting to send any
	 * more messages to the standby.
	 */
	if (whereToSendOutput == DestRemote)
		whereToSendOutput = DestNone;

	proc_exit(0);
	abort();					/* keep the compiler quiet */
}

/*
 * Handle the IDENTIFY_SYSTEM command.
 */
static void
IdentifySystem(void)
{
	StringInfoData buf;
	char		sysid[32];
	char		tli[11];
	char		xpos[MAXFNAMELEN];
	XLogRecPtr	logptr;
	char	   *dbname = NULL;
	Size		len;

	/*
	 * Reply with a result set with one row, four columns. First col is system
	 * ID, second is timeline ID, third is current xlog location and the
	 * fourth contains the database name if we are connected to one.
	 */

	snprintf(sysid, sizeof(sysid), UINT64_FORMAT,
			 GetSystemIdentifier());

	am_cascading_walsender = RecoveryInProgress();
	if (am_cascading_walsender)
	{
		/* this also updates ThisTimeLineID */
		logptr = GetStandbyFlushRecPtr();
	}
	else
		logptr = GetFlushRecPtr();

	snprintf(tli, sizeof(tli), "%u", ThisTimeLineID);

	snprintf(xpos, sizeof(xpos), "%X/%X", (uint32) (logptr >> 32), (uint32) logptr);

	elogif(debug_walrepl_snd, LOG,
			"walsnd identifysystem -- "
			"SysId = %s, "
			"ThisTimelineID = %s, "
			"XLog InsertRecPtr = %s will be sent.",
			sysid, tli, xpos);

	if (MyDatabaseId != InvalidOid)
	{
		MemoryContext cur = CurrentMemoryContext;

		/* syscache access needs a transaction env. */
		StartTransactionCommand();
		/* make dbname live outside TX context */
		MemoryContextSwitchTo(cur);
		dbname = get_database_name(MyDatabaseId);
		CommitTransactionCommand();
		/* CommitTransactionCommand switches to TopMemoryContext */
		MemoryContextSwitchTo(cur);
	}

	/* Send a RowDescription message */
	pq_beginmessage(&buf, 'T');
	pq_sendint(&buf, 4, 2);		/* 4 fields */

	/* first field */
	pq_sendstring(&buf, "systemid");	/* col name */
	pq_sendint(&buf, 0, 4);		/* table oid */
	pq_sendint(&buf, 0, 2);		/* attnum */
	pq_sendint(&buf, TEXTOID, 4);		/* type oid */
	pq_sendint(&buf, -1, 2);	/* typlen */
	pq_sendint(&buf, 0, 4);		/* typmod */
	pq_sendint(&buf, 0, 2);		/* format code */

	/* second field */
	pq_sendstring(&buf, "timeline");	/* col name */
	pq_sendint(&buf, 0, 4);		/* table oid */
	pq_sendint(&buf, 0, 2);		/* attnum */
	pq_sendint(&buf, INT4OID, 4);		/* type oid */
	pq_sendint(&buf, 4, 2);		/* typlen */
	pq_sendint(&buf, 0, 4);		/* typmod */
	pq_sendint(&buf, 0, 2);		/* format code */

	/* third field */
	pq_sendstring(&buf, "xlogpos");		/* col name */
	pq_sendint(&buf, 0, 4);		/* table oid */
	pq_sendint(&buf, 0, 2);		/* attnum */
	pq_sendint(&buf, TEXTOID, 4);		/* type oid */
	pq_sendint(&buf, -1, 2);	/* typlen */
	pq_sendint(&buf, 0, 4);		/* typmod */
	pq_sendint(&buf, 0, 2);		/* format code */

	/* fourth field */
	pq_sendstring(&buf, "dbname");		/* col name */
	pq_sendint(&buf, 0, 4);		/* table oid */
	pq_sendint(&buf, 0, 2);		/* attnum */
	pq_sendint(&buf, TEXTOID, 4);		/* type oid */
	pq_sendint(&buf, -1, 2);	/* typlen */
	pq_sendint(&buf, 0, 4);		/* typmod */
	pq_sendint(&buf, 0, 2);		/* format code */
	pq_endmessage(&buf);

	/* Send a DataRow message */
	pq_beginmessage(&buf, 'D');
	pq_sendint(&buf, 4, 2);		/* # of columns */

	/* column 1: system identifier */
	len = strlen(sysid);
	pq_sendint(&buf, len, 4);
	pq_sendbytes(&buf, (char *) &sysid, len);

	/* column 2: timeline */
	len = strlen(tli);
	pq_sendint(&buf, len, 4);
	pq_sendbytes(&buf, (char *) tli, len);

	/* column 3: xlog position */
	len = strlen(xpos);
	pq_sendint(&buf, len, 4);
	pq_sendbytes(&buf, (char *) xpos, len);

	/* column 4: database name, or NULL if none */
	if (dbname)
	{
		len = strlen(dbname);
		pq_sendint(&buf, len, 4);
		pq_sendbytes(&buf, (char *) dbname, len);
	}
	else
	{
		pq_sendint(&buf, -1, 4);
	}

	pq_endmessage(&buf);
}


/*
 * Handle TIMELINE_HISTORY command.
 */
static void
SendTimeLineHistory(TimeLineHistoryCmd *cmd)
{
	StringInfoData buf;
	char		histfname[MAXFNAMELEN];
	char		path[MAXPGPATH];
	int			fd;
	off_t		histfilelen;
	off_t		bytesleft;
	Size		len;

	/*
	 * Reply with a result set with one row, and two columns. The first col is
	 * the name of the history file, 2nd is the contents.
	 */

	TLHistoryFileName(histfname, cmd->timeline);
	TLHistoryFilePath(path, cmd->timeline);

	/* Send a RowDescription message */
	pq_beginmessage(&buf, 'T');
	pq_sendint(&buf, 2, 2);		/* 2 fields */

	/* first field */
	pq_sendstring(&buf, "filename");	/* col name */
	pq_sendint(&buf, 0, 4);		/* table oid */
	pq_sendint(&buf, 0, 2);		/* attnum */
	pq_sendint(&buf, TEXTOID, 4);		/* type oid */
	pq_sendint(&buf, -1, 2);	/* typlen */
	pq_sendint(&buf, 0, 4);		/* typmod */
	pq_sendint(&buf, 0, 2);		/* format code */

	/* second field */
	pq_sendstring(&buf, "content");		/* col name */
	pq_sendint(&buf, 0, 4);		/* table oid */
	pq_sendint(&buf, 0, 2);		/* attnum */
	pq_sendint(&buf, BYTEAOID, 4);		/* type oid */
	pq_sendint(&buf, -1, 2);	/* typlen */
	pq_sendint(&buf, 0, 4);		/* typmod */
	pq_sendint(&buf, 0, 2);		/* format code */
	pq_endmessage(&buf);

	/* Send a DataRow message */
	pq_beginmessage(&buf, 'D');
	pq_sendint(&buf, 2, 2);		/* # of columns */
	len = strlen(histfname);
	pq_sendint(&buf, len, 4);		/* col1 len */
	pq_sendbytes(&buf, histfname, len);

	fd = OpenTransientFile(path, O_RDONLY | PG_BINARY, 0666);
	if (fd < 0)
		ereport(ERROR,
				(errcode_for_file_access(),
				 errmsg("could not open file \"%s\": %m", path)));

	/* Determine file length and send it to client */
	histfilelen = lseek(fd, 0, SEEK_END);
	if (histfilelen < 0)
		ereport(ERROR,
				(errcode_for_file_access(),
				 errmsg("could not seek to end of file \"%s\": %m", path)));
	if (lseek(fd, 0, SEEK_SET) != 0)
		ereport(ERROR,
				(errcode_for_file_access(),
			errmsg("could not seek to beginning of file \"%s\": %m", path)));

	pq_sendint(&buf, histfilelen, 4);	/* col2 len */

	bytesleft = histfilelen;
	while (bytesleft > 0)
	{
		PGAlignedBlock rbuf;
		int			nread;

		nread = read(fd, rbuf.data, sizeof(rbuf));
		if (nread <= 0)
			ereport(ERROR,
					(errcode_for_file_access(),
					 errmsg("could not read file \"%s\": %m",
							path)));
		pq_sendbytes(&buf, rbuf.data, nread);
		bytesleft -= nread;
	}
	CloseTransientFile(fd);

	pq_endmessage(&buf);
}

/*
 * Handle START_REPLICATION command.
 *
 * At the moment, this never returns, but an ereport(ERROR) will take us back
 * to the main loop.
 */
static void
StartReplication(StartReplicationCmd *cmd)
{
	StringInfoData buf;
	XLogRecPtr	FlushPtr;

	/*
	 * We assume here that we're logging enough information in the WAL for
	 * log-shipping, since this is checked in PostmasterMain().
	 *
	 * NOTE: wal_level can only change at shutdown, so in most cases it is
	 * difficult for there to be WAL data that we can still see that was
	 * written at wal_level='minimal'.
	 */

	if (cmd->slotname)
	{
		ReplicationSlotAcquire(cmd->slotname);
		if (MyReplicationSlot->data.database != InvalidOid)
			ereport(ERROR,
					(errcode(ERRCODE_OBJECT_NOT_IN_PREREQUISITE_STATE),
					 (errmsg("cannot use a logical replication slot for physical replication"))));
	}

	/*
	 * Select the timeline. If it was given explicitly by the client, use
	 * that. Otherwise use the timeline of the last replayed record, which is
	 * kept in ThisTimeLineID.
	 */
	if (am_cascading_walsender)
	{
		/* this also updates ThisTimeLineID */
		FlushPtr = GetStandbyFlushRecPtr();
	}
	else
		FlushPtr = GetFlushRecPtr();

	if (cmd->timeline != 0)
	{
		XLogRecPtr	switchpoint;

		sendTimeLine = cmd->timeline;
		if (sendTimeLine == ThisTimeLineID)
		{
			sendTimeLineIsHistoric = false;
			sendTimeLineValidUpto = InvalidXLogRecPtr;
		}
		else
		{
			List	   *timeLineHistory;

			sendTimeLineIsHistoric = true;

			/*
			 * Check that the timeline the client requested for exists, and
			 * the requested start location is on that timeline.
			 */
			timeLineHistory = readTimeLineHistory(ThisTimeLineID);
			switchpoint = tliSwitchPoint(cmd->timeline, timeLineHistory,
										 &sendTimeLineNextTLI);
			list_free_deep(timeLineHistory);

			/*
			 * Found the requested timeline in the history. Check that
			 * requested startpoint is on that timeline in our history.
			 *
			 * This is quite loose on purpose. We only check that we didn't
			 * fork off the requested timeline before the switchpoint. We
			 * don't check that we switched *to* it before the requested
			 * starting point. This is because the client can legitimately
			 * request to start replication from the beginning of the WAL
			 * segment that contains switchpoint, but on the new timeline, so
			 * that it doesn't end up with a partial segment. If you ask for a
			 * too old starting point, you'll get an error later when we fail
			 * to find the requested WAL segment in pg_xlog.
			 *
			 * XXX: we could be more strict here and only allow a startpoint
			 * that's older than the switchpoint, if it's still in the same
			 * WAL segment.
			 */
			if (!XLogRecPtrIsInvalid(switchpoint) &&
				switchpoint < cmd->startpoint)
			{
				ereport(ERROR,
						(errmsg("requested starting point %X/%X on timeline %u is not in this server's history",
								(uint32) (cmd->startpoint >> 32),
								(uint32) (cmd->startpoint),
								cmd->timeline),
						 errdetail("This server's history forked from timeline %u at %X/%X.",
								   cmd->timeline,
								   (uint32) (switchpoint >> 32),
								   (uint32) (switchpoint))));
			}
			sendTimeLineValidUpto = switchpoint;
		}
	}
	else
	{
		sendTimeLine = ThisTimeLineID;
		sendTimeLineValidUpto = InvalidXLogRecPtr;
		sendTimeLineIsHistoric = false;
	}

	streamingDoneSending = streamingDoneReceiving = false;

	/* If there is nothing to stream, don't even enter COPY mode */
	if (!sendTimeLineIsHistoric || cmd->startpoint < sendTimeLineValidUpto)
	{
		/*
		 * When we first start replication the standby will be behind the
		 * primary. For some applications, for example, synchronous
		 * replication, it is important to have a clear state for this initial
		 * catchup mode, so we can trigger actions when we change streaming
		 * state later. We may stay in this state for a long time, which is
		 * exactly why we want to be able to monitor whether or not we are
		 * still here.
		 */
		WalSndSetState(WALSNDSTATE_CATCHUP);

		/* Send a CopyBothResponse message, and start streaming */
		pq_beginmessage(&buf, 'W');
		pq_sendbyte(&buf, 0);
		pq_sendint(&buf, 0, 2);
		pq_endmessage(&buf);
		pq_flush();

		/*
		 * Don't allow a request to stream from a future point in WAL that
		 * hasn't been flushed to disk in this server yet.
		 */
		if (FlushPtr < cmd->startpoint)
		{
			ereport(ERROR,
					(errmsg("requested starting point %X/%X is ahead of the WAL flush position of this server %X/%X",
							(uint32) (cmd->startpoint >> 32),
							(uint32) (cmd->startpoint),
							(uint32) (FlushPtr >> 32),
							(uint32) (FlushPtr))));
		}

		/* Start streaming from the requested point */
		sentPtr = cmd->startpoint;

		/* Initialize shared memory status, too */
		{
			/* use volatile pointer to prevent code rearrangement */
			volatile WalSnd *walsnd = MyWalSnd;

			SpinLockAcquire(&walsnd->mutex);
			walsnd->sentPtr = sentPtr;
			SpinLockRelease(&walsnd->mutex);
		}

		SyncRepInitConfig();

		/* Main loop of walsender */
		replication_active = true;

		WalSndLoop(XLogSendPhysical);

		replication_active = false;
		if (got_STOPPING)
			proc_exit(0);
		WalSndSetState(WALSNDSTATE_STARTUP);

		Assert(streamingDoneSending && streamingDoneReceiving);
	}

	if (cmd->slotname)
		ReplicationSlotRelease();

	/*
	 * Copy is finished now. Send a single-row result set indicating the next
	 * timeline.
	 */
	if (sendTimeLineIsHistoric)
	{
		char		tli_str[11];
		char		startpos_str[8 + 1 + 8 + 1];
		Size		len;

		snprintf(tli_str, sizeof(tli_str), "%u", sendTimeLineNextTLI);
		snprintf(startpos_str, sizeof(startpos_str), "%X/%X",
				 (uint32) (sendTimeLineValidUpto >> 32),
				 (uint32) sendTimeLineValidUpto);

		pq_beginmessage(&buf, 'T');		/* RowDescription */
		pq_sendint(&buf, 2, 2); /* 2 fields */

		/* Field header */
		pq_sendstring(&buf, "next_tli");
		pq_sendint(&buf, 0, 4); /* table oid */
		pq_sendint(&buf, 0, 2); /* attnum */

		/*
		 * int8 may seem like a surprising data type for this, but in theory
		 * int4 would not be wide enough for this, as TimeLineID is unsigned.
		 */
		pq_sendint(&buf, INT8OID, 4);	/* type oid */
		pq_sendint(&buf, -1, 2);
		pq_sendint(&buf, 0, 4);
		pq_sendint(&buf, 0, 2);

		pq_sendstring(&buf, "next_tli_startpos");
		pq_sendint(&buf, 0, 4); /* table oid */
		pq_sendint(&buf, 0, 2); /* attnum */
		pq_sendint(&buf, TEXTOID, 4);	/* type oid */
		pq_sendint(&buf, -1, 2);
		pq_sendint(&buf, 0, 4);
		pq_sendint(&buf, 0, 2);
		pq_endmessage(&buf);

		/* Data row */
		pq_beginmessage(&buf, 'D');
		pq_sendint(&buf, 2, 2); /* number of columns */

		len = strlen(tli_str);
		pq_sendint(&buf, len, 4);	/* length */
		pq_sendbytes(&buf, tli_str, len);

		len = strlen(startpos_str);
		pq_sendint(&buf, len, 4);		/* length */
		pq_sendbytes(&buf, startpos_str, len);

		pq_endmessage(&buf);
	}

	/* Send CommandComplete message */
	pq_puttextmessage('C', "START_STREAMING");
}

/*
 * read_page callback for logical decoding contexts, as a walsender process.
 *
 * Inside the walsender we can do better than logical_read_local_xlog_page,
 * which has to do a plain sleep/busy loop, because the walsender's latch gets
 * set everytime WAL is flushed.
 */
static int
logical_read_xlog_page(XLogReaderState *state, XLogRecPtr targetPagePtr, int reqLen,
				XLogRecPtr targetRecPtr, char *cur_page, TimeLineID *pageTLI)
{
	XLogRecPtr	flushptr;
	int			count;

	XLogReadDetermineTimeline(state, targetPagePtr, reqLen);
	sendTimeLineIsHistoric = (state->currTLI != ThisTimeLineID);
	sendTimeLine = state->currTLI;
	sendTimeLineValidUpto = state->currTLIValidUntil;
	sendTimeLineNextTLI = state->nextTLI;

	/* make sure we have enough WAL available */
	flushptr = WalSndWaitForWal(targetPagePtr + reqLen);

	/* fail if not (implies we are going to shut down) */
	if (flushptr < targetPagePtr + reqLen)
		return -1;

	if (targetPagePtr + XLOG_BLCKSZ <= flushptr)
		count = XLOG_BLCKSZ;	/* more than one block available */
	else
		count = flushptr - targetPagePtr;	/* part of the page available */

	/* now actually read the data, we know it's there */
	XLogRead(cur_page, targetPagePtr, XLOG_BLCKSZ);

	return count;
}

/*
 * Create a new replication slot.
 */
static void
CreateReplicationSlot(CreateReplicationSlotCmd *cmd)
{
	const char *snapshot_name = NULL;
	char		xpos[MAXFNAMELEN];
	StringInfoData buf;
	Size		len;

	Assert(!MyReplicationSlot);

	/* setup state for XLogReadPage */
	sendTimeLineIsHistoric = false;
	sendTimeLine = ThisTimeLineID;

	if (cmd->kind == REPLICATION_KIND_PHYSICAL)
	{
		ReplicationSlotCreate(cmd->slotname, false, RS_PERSISTENT);
	}
	else
	{
		CheckLogicalDecodingRequirements();
<<<<<<< HEAD
=======

>>>>>>> ab93f90c
		/*
		 * Initially create the slot as ephemeral - that allows us to nicely
		 * handle errors during initialization because it'll get dropped if
		 * this transaction fails. We'll make it persistent at the end.
		 */
		ReplicationSlotCreate(cmd->slotname, true, RS_EPHEMERAL);
	}

	if (cmd->kind == REPLICATION_KIND_LOGICAL)
	{
		LogicalDecodingContext *ctx;

		ctx = CreateInitDecodingContext(cmd->plugin, NIL,
										true, /* build snapshot */
										logical_read_xlog_page,
										WalSndPrepareWrite, WalSndWriteData);

		/*
		 * Signal that we don't need the timeout mechanism. We're just
		 * creating the replication slot and don't yet accept feedback
		 * messages or send keepalives. As we possibly need to wait for
		 * further WAL the walsender would otherwise possibly be killed too
		 * soon.
		 */
		last_reply_timestamp = 0;

		/* build initial snapshot, might take a while */
		DecodingContextFindStartpoint(ctx);

		/*
		 * Export a plain (not of the snapbuild.c type) snapshot to the user
		 * that can be imported into another session.
		 */
		snapshot_name = SnapBuildExportSnapshot(ctx->snapshot_builder);

		/* don't need the decoding context anymore */
		FreeDecodingContext(ctx);

		ReplicationSlotPersist();
	}

	snprintf(xpos, sizeof(xpos), "%X/%X",
			 (uint32) (MyReplicationSlot->data.confirmed_flush >> 32),
			 (uint32) MyReplicationSlot->data.confirmed_flush);

	pq_beginmessage(&buf, 'T');
	pq_sendint(&buf, 4, 2);		/* 4 fields */

	/* first field: slot name */
	pq_sendstring(&buf, "slot_name");	/* col name */
	pq_sendint(&buf, 0, 4);		/* table oid */
	pq_sendint(&buf, 0, 2);		/* attnum */
	pq_sendint(&buf, TEXTOID, 4);		/* type oid */
	pq_sendint(&buf, -1, 2);	/* typlen */
	pq_sendint(&buf, 0, 4);		/* typmod */
	pq_sendint(&buf, 0, 2);		/* format code */

	/* second field: LSN at which we became consistent */
	pq_sendstring(&buf, "consistent_point");	/* col name */
	pq_sendint(&buf, 0, 4);		/* table oid */
	pq_sendint(&buf, 0, 2);		/* attnum */
	pq_sendint(&buf, TEXTOID, 4);		/* type oid */
	pq_sendint(&buf, -1, 2);	/* typlen */
	pq_sendint(&buf, 0, 4);		/* typmod */
	pq_sendint(&buf, 0, 2);		/* format code */

	/* third field: exported snapshot's name */
	pq_sendstring(&buf, "snapshot_name");		/* col name */
	pq_sendint(&buf, 0, 4);		/* table oid */
	pq_sendint(&buf, 0, 2);		/* attnum */
	pq_sendint(&buf, TEXTOID, 4);		/* type oid */
	pq_sendint(&buf, -1, 2);	/* typlen */
	pq_sendint(&buf, 0, 4);		/* typmod */
	pq_sendint(&buf, 0, 2);		/* format code */

	/* fourth field: output plugin */
	pq_sendstring(&buf, "output_plugin");		/* col name */
	pq_sendint(&buf, 0, 4);		/* table oid */
	pq_sendint(&buf, 0, 2);		/* attnum */
	pq_sendint(&buf, TEXTOID, 4);		/* type oid */
	pq_sendint(&buf, -1, 2);	/* typlen */
	pq_sendint(&buf, 0, 4);		/* typmod */
	pq_sendint(&buf, 0, 2);		/* format code */

	pq_endmessage(&buf);

	/* Send a DataRow message */
	pq_beginmessage(&buf, 'D');
	pq_sendint(&buf, 4, 2);		/* # of columns */

	/* slot_name */
	len = strlen(NameStr(MyReplicationSlot->data.name));
	pq_sendint(&buf, len, 4);		/* col1 len */
	pq_sendbytes(&buf, NameStr(MyReplicationSlot->data.name), len);

	/* consistent wal location */
	len = strlen(xpos);
	pq_sendint(&buf, len, 4);
	pq_sendbytes(&buf, xpos, len);

	/* snapshot name, or NULL if none */
	if (snapshot_name != NULL)
	{
		len = strlen(snapshot_name);
		pq_sendint(&buf, len, 4);
		pq_sendbytes(&buf, snapshot_name, len);
	}
	else
		pq_sendint(&buf, -1, 4);

	/* plugin, or NULL if none */
	if (cmd->plugin != NULL)
	{
		len = strlen(cmd->plugin);
		pq_sendint(&buf, len, 4);
		pq_sendbytes(&buf, cmd->plugin, len);
	}
	else
		pq_sendint(&buf, -1, 4);

	pq_endmessage(&buf);

	/*
	 * release active status again, START_REPLICATION will reacquire it
	 */
	ReplicationSlotRelease();
}

/*
 * Get rid of a replication slot that is no longer wanted.
 */
static void
DropReplicationSlot(DropReplicationSlotCmd *cmd)
{
	ReplicationSlotDrop(cmd->slotname);
	EndCommand("DROP_REPLICATION_SLOT", DestRemote);
}

/*
 * Load previously initiated logical slot and prepare for sending data (via
 * WalSndLoop).
 */
static void
StartLogicalReplication(StartReplicationCmd *cmd)
{
	StringInfoData buf;

	/* make sure that our requirements are still fulfilled */
	CheckLogicalDecodingRequirements();

	Assert(!MyReplicationSlot);

	ReplicationSlotAcquire(cmd->slotname);

	/*
	 * Force a disconnect, so that the decoding code doesn't need to care
	 * about an eventual switch from running in recovery, to running in a
	 * normal environment. Client code is expected to handle reconnects.
	 */
	if (am_cascading_walsender && !RecoveryInProgress())
	{
		ereport(LOG,
				(errmsg("terminating walsender process after promotion")));
		got_STOPPING = true;
	}

	WalSndSetState(WALSNDSTATE_CATCHUP);

	/* Send a CopyBothResponse message, and start streaming */
	pq_beginmessage(&buf, 'W');
	pq_sendbyte(&buf, 0);
	pq_sendint(&buf, 0, 2);
	pq_endmessage(&buf);
	pq_flush();

	/*
	 * Initialize position to the last ack'ed one, then the xlog records begin
	 * to be shipped from that position.
	 */
	logical_decoding_ctx = CreateDecodingContext(
											   cmd->startpoint, cmd->options,
												 logical_read_xlog_page,
										WalSndPrepareWrite, WalSndWriteData);

	/* Start reading WAL from the oldest required WAL. */
	logical_startptr = MyReplicationSlot->data.restart_lsn;

	/*
	 * Report the location after which we'll send out further commits as the
	 * current sentPtr.
	 */
	sentPtr = MyReplicationSlot->data.confirmed_flush;

	/* Also update the sent position status in shared memory */
	{
		/* use volatile pointer to prevent code rearrangement */
		volatile WalSnd *walsnd = MyWalSnd;

		SpinLockAcquire(&walsnd->mutex);
		walsnd->sentPtr = MyReplicationSlot->data.restart_lsn;
		SpinLockRelease(&walsnd->mutex);
	}

	replication_active = true;

	SyncRepInitConfig();

	/* Main loop of walsender */
	WalSndLoop(XLogSendLogical);

	FreeDecodingContext(logical_decoding_ctx);
	ReplicationSlotRelease();

	replication_active = false;
	if (got_STOPPING)
		proc_exit(0);
	WalSndSetState(WALSNDSTATE_STARTUP);

	/* Get out of COPY mode (CommandComplete). */
	EndCommand("COPY 0", DestRemote);
}

/*
 * LogicalDecodingContext 'prepare_write' callback.
 *
 * Prepare a write into a StringInfo.
 *
 * Don't do anything lasting in here, it's quite possible that nothing will done
 * with the data.
 */
static void
WalSndPrepareWrite(LogicalDecodingContext *ctx, XLogRecPtr lsn, TransactionId xid, bool last_write)
{
	/* can't have sync rep confused by sending the same LSN several times */
	if (!last_write)
		lsn = InvalidXLogRecPtr;

	resetStringInfo(ctx->out);

	pq_sendbyte(ctx->out, 'w');
	pq_sendint64(ctx->out, lsn);	/* dataStart */
	pq_sendint64(ctx->out, lsn);	/* walEnd */

	/*
	 * Fill out the sendtime later, just as it's done in XLogSendPhysical, but
	 * reserve space here.
	 */
	pq_sendint64(ctx->out, 0);	/* sendtime */
}

/*
 * LogicalDecodingContext 'write' callback.
 *
 * Actually write out data previously prepared by WalSndPrepareWrite out to
 * the network. Take as long as needed, but process replies from the other
 * side and check timeouts during that.
 */
static void
WalSndWriteData(LogicalDecodingContext *ctx, XLogRecPtr lsn, TransactionId xid,
				bool last_write)
{
	TimestampTz	now;
	int64 now_int;

	/* output previously gathered data in a CopyData packet */
	pq_putmessage_noblock('d', ctx->out->data, ctx->out->len);

	/*
	 * Fill the send timestamp last, so that it is taken as late as possible.
	 * This is somewhat ugly, but the protocol's set as it's already used for
	 * several releases by streaming physical replication.
	 */
	resetStringInfo(&tmpbuf);
	now_int = GetCurrentIntegerTimestamp();
	now = IntegerTimestampToTimestampTz(now_int);
	pq_sendint64(&tmpbuf, now_int);
	memcpy(&ctx->out->data[1 + sizeof(int64) + sizeof(int64)],
		   tmpbuf.data, sizeof(int64));

	CHECK_FOR_INTERRUPTS();

	/* Try to flush pending output to the client */
	if (pq_flush_if_writable() != 0)
		WalSndShutdown();

	/* Try taking fast path unless we get too close to walsender timeout. */
	if (now < TimestampTzPlusMilliseconds(last_reply_timestamp,
										  wal_sender_timeout / 2) &&
		!pq_is_send_pending())
	{
		return;
	}

	/* If we have pending write here, go to slow path */
	for (;;)
	{
		int			wakeEvents;
		long		sleeptime;
<<<<<<< HEAD
=======
		TimestampTz now;

		/*
		 * Emergency bailout if postmaster has died.  This is to avoid the
		 * necessity for manual cleanup of all postmaster children.
		 */
		if (!PostmasterIsAlive())
			exit(1);

		/* Clear any already-pending wakeups */
		ResetLatch(MyLatch);

		CHECK_FOR_INTERRUPTS();

		/* Process any requests or signals received recently */
		if (got_SIGHUP)
		{
			got_SIGHUP = false;
			ProcessConfigFile(PGC_SIGHUP);
			SyncRepInitConfig();
		}
>>>>>>> ab93f90c

		/* Check for input from the client */
		ProcessRepliesIfAny();

<<<<<<< HEAD
		/* die if timeout was reached */
		WalSndCheckTimeOut();

		/* Send keepalive if the time has come */
		WalSndKeepaliveIfNecessary();
=======
		/* Try to flush pending output to the client */
		if (pq_flush_if_writable() != 0)
			WalSndShutdown();
>>>>>>> ab93f90c

		if (!pq_is_send_pending())
			break;

		sleeptime = WalSndComputeSleeptime(GetCurrentTimestamp());

		wakeEvents = WL_LATCH_SET | WL_POSTMASTER_DEATH |
			WL_SOCKET_WRITEABLE | WL_SOCKET_READABLE | WL_TIMEOUT;

		/* Sleep until something happens or we time out */
		WaitLatchOrSocket(MyLatch, wakeEvents,
						  MyProcPort->sock, sleeptime);
<<<<<<< HEAD
		ImmediateInterruptOK = false;

		/*
		 * Emergency bailout if postmaster has died.  This is to avoid the
		 * necessity for manual cleanup of all postmaster children.
		 */
		if (!PostmasterIsAlive())
			exit(1);

		/* Process any requests or signals received recently */
		if (ConfigReloadPending)
		{
			ConfigReloadPending = false;
			ProcessConfigFile(PGC_SIGHUP);
			SyncRepInitConfig();
		}

		/* Try to flush pending output to the client */
		if (pq_flush_if_writable() != 0)
			WalSndShutdown();
=======
>>>>>>> ab93f90c
	}

	/* reactivate latch so WalSndLoop knows to continue */
	SetLatch(MyLatch);
}

/*
 * Wait till WAL < loc is flushed to disk so it can be safely sent to client.
 *
 * Returns end LSN of flushed WAL.  Normally this will be >= loc, but
 * if we detect a shutdown request (either from postmaster or client)
 * we will return early, so caller must always check.
 */
static XLogRecPtr
WalSndWaitForWal(XLogRecPtr loc)
{
	int			wakeEvents;
	static XLogRecPtr RecentFlushPtr = InvalidXLogRecPtr;


	/*
	 * Fast path to avoid acquiring the spinlock in the we already know we
	 * have enough WAL available. This is particularly interesting if we're
	 * far behind.
	 */
	if (RecentFlushPtr != InvalidXLogRecPtr &&
		loc <= RecentFlushPtr)
		return RecentFlushPtr;

	/* Get a more recent flush pointer. */
	if (!RecoveryInProgress())
		RecentFlushPtr = GetFlushRecPtr();
	else
		RecentFlushPtr = GetXLogReplayRecPtr(NULL);

	for (;;)
	{
		long		sleeptime;

		/*
		 * Emergency bailout if postmaster has died.  This is to avoid the
		 * necessity for manual cleanup of all postmaster children.
		 */
		if (!PostmasterIsAlive())
			exit(1);

		/* Clear any already-pending wakeups */
		ResetLatch(MyLatch);

		CHECK_FOR_INTERRUPTS();

		/* Process any requests or signals received recently */
		if (ConfigReloadPending)
		{
			ConfigReloadPending = false;
			ProcessConfigFile(PGC_SIGHUP);
			SyncRepInitConfig();
		}

		/* Check for input from the client */
		ProcessRepliesIfAny();

<<<<<<< HEAD
		/* Clear any already-pending wakeups */
		ResetLatch(&MyWalSnd->latch);

		/*
		 * If we're shutting down, trigger pending WAL to be written out,
		 * otherwise we'd possibly end up waiting for WAL that never gets
		 * written, because walwriter has shut down already.
		 */
		if (got_STOPPING)
			XLogBackgroundFlush();

=======
>>>>>>> ab93f90c
		/* Update our idea of the currently flushed position. */
		if (!RecoveryInProgress())
			RecentFlushPtr = GetFlushRecPtr();
		else
			RecentFlushPtr = GetXLogReplayRecPtr(NULL);

		/*
		 * If postmaster asked us to stop, don't wait anymore.
		 *
		 * It's important to do this check after the recomputation of
		 * RecentFlushPtr, so we can send all remaining data before shutting
		 * down.
		 */
		if (got_STOPPING)
			break;

		/*
		 * We only send regular messages to the client for full decoded
		 * transactions, but a synchronous replication and walsender shutdown
		 * possibly are waiting for a later location. So we send pings
		 * containing the flush location every now and then.
		 */
		if (MyWalSnd->flush < sentPtr &&
			MyWalSnd->write < sentPtr &&
			!waiting_for_ping_response)
		{
			WalSndKeepalive(false);
			waiting_for_ping_response = true;
		}

		/* check whether we're done */
		if (loc <= RecentFlushPtr)
			break;

		/* Waiting for new WAL. Since we need to wait, we're now caught up. */
		WalSndCaughtUp = true;

		/*
		 * Try to flush any pending output to the client.
		 */
		if (pq_flush_if_writable() != 0)
			WalSndShutdown();

		/*
		 * If we have received CopyDone from the client, sent CopyDone
		 * ourselves, and the output buffer is empty, it's time to exit
		 * streaming, so fail the current WAL fetch request.
		 */
		if (streamingDoneReceiving && streamingDoneSending &&
			!pq_is_send_pending())
			break;

		/* die if timeout was reached */
		WalSndCheckTimeOut();

		/* Send keepalive if the time has come */
		WalSndKeepaliveIfNecessary();

		/*
		 * Sleep until something happens or we time out.  Also wait for the
		 * socket becoming writable, if there's still pending output.
		 * Otherwise we might sit on sendable output data while waiting for
		 * new WAL to be generated.  (But if we have nothing to send, we don't
		 * want to wake on socket-writable.)
		 */
		sleeptime = WalSndComputeSleeptime(GetCurrentTimestamp());

		wakeEvents = WL_LATCH_SET | WL_POSTMASTER_DEATH |
			WL_SOCKET_READABLE | WL_TIMEOUT;

		if (pq_is_send_pending())
			wakeEvents |= WL_SOCKET_WRITEABLE;

<<<<<<< HEAD
		ImmediateInterruptOK = true;
		CHECK_FOR_INTERRUPTS();
		WaitLatchOrSocket(&MyWalSnd->latch, wakeEvents,
=======
		/* Sleep until something happens or we time out */
		WaitLatchOrSocket(MyLatch, wakeEvents,
>>>>>>> ab93f90c
						  MyProcPort->sock, sleeptime);
	}

	/* reactivate latch so WalSndLoop knows to continue */
	SetLatch(MyLatch);
	return RecentFlushPtr;
}

/*
 * Execute an incoming replication command.
 */
void
exec_replication_command(const char *cmd_string)
{
	int			parse_rc;
	Node	   *cmd_node;
	MemoryContext cmd_context;
	MemoryContext old_context;

	/*
<<<<<<< HEAD
	 * If WAL sender has been told that shutdown is getting close, switch its
	 * status accordingly to handle the next replication commands correctly.
	 */
	if (got_STOPPING)
		WalSndSetState(WALSNDSTATE_STOPPING);

	/*
	 * Throw error if in stopping mode.  We need prevent commands that could
	 * generate WAL while the shutdown checkpoint is being written.  To be
	 * safe, we just prohibit all new commands.
	 */
	if (MyWalSnd->state == WALSNDSTATE_STOPPING)
		ereport(ERROR,
				(errmsg("cannot execute new commands while WAL sender is in stopping mode")));
=======
	 * Log replication command if log_replication_commands is enabled. Even
	 * when it's disabled, log the command with DEBUG1 level for backward
	 * compatibility.
	 */
	ereport(log_replication_commands ? LOG : DEBUG1,
			(errmsg("received replication command: %s", cmd_string)));
>>>>>>> ab93f90c

	/*
	 * CREATE_REPLICATION_SLOT ... LOGICAL exports a snapshot until the next
	 * command arrives. Clean up the old stuff if there's anything.
	 */
	SnapBuildClearExportedSnapshot();

	CHECK_FOR_INTERRUPTS();

	cmd_context = AllocSetContextCreate(CurrentMemoryContext,
										"Replication command context",
										ALLOCSET_DEFAULT_MINSIZE,
										ALLOCSET_DEFAULT_INITSIZE,
										ALLOCSET_DEFAULT_MAXSIZE);
	old_context = MemoryContextSwitchTo(cmd_context);

	replication_scanner_init(cmd_string);
	parse_rc = replication_yyparse();
	if (parse_rc != 0)
		ereport(ERROR,
				(errcode(ERRCODE_SYNTAX_ERROR),
				 (errmsg_internal("replication command parser returned %d",
								  parse_rc))));

	cmd_node = replication_parse_result;

	/*
	 * Allocate buffers that will be used for each outgoing and incoming
	 * message.  We do this just once per command to reduce palloc overhead.
	 */
	initStringInfo(&output_message);
	initStringInfo(&reply_message);
	initStringInfo(&tmpbuf);

	switch (cmd_node->type)
	{
		case T_IdentifySystemCmd:
			IdentifySystem();
			break;

		case T_BaseBackupCmd:
			SendBaseBackup((BaseBackupCmd *) cmd_node);
			break;

		case T_CreateReplicationSlotCmd:
			CreateReplicationSlot((CreateReplicationSlotCmd *) cmd_node);
			break;

		case T_DropReplicationSlotCmd:
			DropReplicationSlot((DropReplicationSlotCmd *) cmd_node);
			break;

		case T_StartReplicationCmd:
			{
				StartReplicationCmd *cmd = (StartReplicationCmd *) cmd_node;

				if (cmd->kind == REPLICATION_KIND_PHYSICAL)
					StartReplication(cmd);
				else
					StartLogicalReplication(cmd);
				break;
			}

		case T_TimeLineHistoryCmd:
			SendTimeLineHistory((TimeLineHistoryCmd *) cmd_node);
			break;

		default:
			elog(ERROR, "unrecognized replication command node tag: %u",
				 cmd_node->type);
	}

	/* done */
	MemoryContextSwitchTo(old_context);
	MemoryContextDelete(cmd_context);

	/* Send CommandComplete message */
	EndCommand("SELECT", DestRemote);
}

/*
 * Process any incoming messages while streaming. Also checks if the remote
 * end has closed the connection.
 */
static void
ProcessRepliesIfAny(void)
{
	unsigned char firstchar;
	int			r;
	bool		received = false;

	last_processing = GetCurrentTimestamp();

	for (;;)
	{
		pq_startmsgread();
		r = pq_getbyte_if_available(&firstchar);
		if (r < 0)
		{
			/* unexpected error or EOF */
			ereport(COMMERROR,
					(errcode(ERRCODE_PROTOCOL_VIOLATION),
					 errmsg("unexpected EOF on standby connection")));
			proc_exit(0);
		}
		if (r == 0)
		{
			/* no data available without blocking */
			pq_endmsgread();
			break;
		}

		/* Read the message contents */
		resetStringInfo(&reply_message);
		if (pq_getmessage(&reply_message, 0))
		{
			ereport(COMMERROR,
					(errcode(ERRCODE_PROTOCOL_VIOLATION),
					 errmsg("unexpected EOF on standby connection")));
			proc_exit(0);
		}

		/*
		 * If we already received a CopyDone from the frontend, the frontend
		 * should not send us anything until we've closed our end of the COPY.
		 * XXX: In theory, the frontend could already send the next command
		 * before receiving the CopyDone, but libpq doesn't currently allow
		 * that.
		 */
		if (streamingDoneReceiving && firstchar != 'X')
			ereport(FATAL,
					(errcode(ERRCODE_PROTOCOL_VIOLATION),
					 errmsg("unexpected standby message type \"%c\", after receiving CopyDone",
							firstchar)));

		/* Handle the very limited subset of commands expected in this phase */
		switch (firstchar)
		{
				/*
				 * 'd' means a standby reply wrapped in a CopyData packet.
				 */
			case 'd':
				ProcessStandbyMessage();
				received = true;
				break;

				/*
				 * CopyDone means the standby requested to finish streaming.
				 * Reply with CopyDone, if we had not sent that already.
				 */
			case 'c':
				if (!streamingDoneSending)
				{
					pq_putmessage_noblock('c', NULL, 0);
					streamingDoneSending = true;
				}

				streamingDoneReceiving = true;
				received = true;
				break;

				/*
				 * 'X' means that the standby is closing down the socket.
				 */
			case 'X':
				elogif(debug_walrepl_snd, LOG,
						"walsnd processreply -- "
						"Received 'X' as first character in reply from standby. "
						"Standby is closing down the socket, hence exiting.");
				proc_exit(0);

			default:
				ereport(FATAL,
						(errcode(ERRCODE_PROTOCOL_VIOLATION),
						 errmsg("invalid standby message type \"%c\"",
								firstchar)));
		}
	}

	/*
	 * Save the last reply timestamp if we've received at least one reply.
	 */
	if (received)
	{
		last_reply_timestamp = last_processing;
		waiting_for_ping_response = false;
	}
}

/*
 * Process a status update message received from standby.
 */
static void
ProcessStandbyMessage(void)
{
	char		msgtype;

	/*
	 * Check message type from the first byte.
	 */
	msgtype = pq_getmsgbyte(&reply_message);

	switch (msgtype)
	{
		case 'r':
			ProcessStandbyReplyMessage();
			break;

		case 'h':
			ProcessStandbyHSFeedbackMessage();
			break;

		default:
			ereport(COMMERROR,
					(errcode(ERRCODE_PROTOCOL_VIOLATION),
					 errmsg("unexpected message type \"%c\"", msgtype)));
			proc_exit(0);
	}
}

/*
 * Remember that a walreceiver just confirmed receipt of lsn `lsn`.
 */
static void
PhysicalConfirmReceivedLocation(XLogRecPtr lsn)
{
	bool		changed = false;

	/* use volatile pointer to prevent code rearrangement */
	volatile ReplicationSlot *slot = MyReplicationSlot;

	Assert(lsn != InvalidXLogRecPtr);
	SpinLockAcquire(&slot->mutex);
	if (slot->data.restart_lsn != lsn)
	{
		changed = true;
		slot->data.restart_lsn = lsn;
	}
	SpinLockRelease(&slot->mutex);

	if (changed)
	{
		ReplicationSlotMarkDirty();
		ReplicationSlotsComputeRequiredLSN();
	}

	/*
	 * One could argue that the slot should be saved to disk now, but that'd
	 * be energy wasted - the worst lost information can do here is give us
	 * wrong information in a statistics view - we'll just potentially be more
	 * conservative in removing files.
	 */
}

/*
 * Regular reply from standby advising of WAL positions on standby server.
 */
static void
ProcessStandbyReplyMessage(void)
{
	XLogRecPtr	writePtr,
				flushPtr,
				applyPtr;
	bool		replyRequested;

	/* the caller already consumed the msgtype byte */
	writePtr = pq_getmsgint64(&reply_message);
	flushPtr = pq_getmsgint64(&reply_message);
	applyPtr = pq_getmsgint64(&reply_message);
	(void) pq_getmsgint64(&reply_message);		/* sendTime; not used ATM */
	replyRequested = pq_getmsgbyte(&reply_message);

	elog(DEBUG2, "write %X/%X flush %X/%X apply %X/%X%s",
		 (uint32) (writePtr >> 32), (uint32) writePtr,
		 (uint32) (flushPtr >> 32), (uint32) flushPtr,
		 (uint32) (applyPtr >> 32), (uint32) applyPtr,
		 replyRequested ? " (reply requested)" : "");

	/* Send a reply if the standby requested one. */
	if (replyRequested)
		WalSndKeepalive(false);

	/*
	 * Update shared state for this WalSender process based on reply data from
	 * standby.
	 */
	{
		/* use volatile pointer to prevent code rearrangement */
		volatile WalSnd *walsnd = MyWalSnd;

		SpinLockAcquire(&walsnd->mutex);
		walsnd->write = writePtr;
		walsnd->flush = flushPtr;
		walsnd->apply = applyPtr;
		SpinLockRelease(&walsnd->mutex);
	}

	/*
	 * Set xlogCleanUpTo to flush point so that the old
	 * xlog seg files can be cleaned up-to this point
	 * Refer to the description of xlogCleanUpTo
	 */
	WalSndSetXLogCleanUpTo(flushPtr);

	if (!am_cascading_walsender)
		SyncRepReleaseWaiters();

	/*
	 * Advance our local xmin horizon when the client confirmed a flush.
	 */
	if (MyReplicationSlot && flushPtr != InvalidXLogRecPtr)
	{
		if (MyReplicationSlot->data.database != InvalidOid)
			LogicalConfirmReceivedLocation(flushPtr);
		else
			PhysicalConfirmReceivedLocation(flushPtr);
	}
}

/* compute new replication slot xmin horizon if needed */
static void
PhysicalReplicationSlotNewXmin(TransactionId feedbackXmin)
{
	bool		changed = false;
	volatile ReplicationSlot *slot = MyReplicationSlot;

	SpinLockAcquire(&slot->mutex);
	MyPgXact->xmin = InvalidTransactionId;

	/*
	 * For physical replication we don't need the interlock provided by xmin
	 * and effective_xmin since the consequences of a missed increase are
	 * limited to query cancellations, so set both at once.
	 */
	if (!TransactionIdIsNormal(slot->data.xmin) ||
		!TransactionIdIsNormal(feedbackXmin) ||
		TransactionIdPrecedes(slot->data.xmin, feedbackXmin))
	{
		changed = true;
		slot->data.xmin = feedbackXmin;
		slot->effective_xmin = feedbackXmin;
	}
	SpinLockRelease(&slot->mutex);

	if (changed)
	{
		ReplicationSlotMarkDirty();
		ReplicationSlotsComputeRequiredXmin(false);
	}
}

/*
 * Hot Standby feedback
 */
static void
ProcessStandbyHSFeedbackMessage(void)
{
	TransactionId nextXid;
	uint32		nextEpoch;
	TransactionId feedbackXmin;
	uint32		feedbackEpoch;

	/*
	 * Decipher the reply message. The caller already consumed the msgtype
	 * byte.
	 */
	(void) pq_getmsgint64(&reply_message);		/* sendTime; not used ATM */
	feedbackXmin = pq_getmsgint(&reply_message, 4);
	feedbackEpoch = pq_getmsgint(&reply_message, 4);

	elog(DEBUG2, "hot standby feedback xmin %u epoch %u",
		 feedbackXmin,
		 feedbackEpoch);

	/* Unset WalSender's xmin if the feedback message value is invalid */
	if (!TransactionIdIsNormal(feedbackXmin))
	{
		MyPgXact->xmin = InvalidTransactionId;
		if (MyReplicationSlot != NULL)
			PhysicalReplicationSlotNewXmin(feedbackXmin);
		return;
	}

	/*
	 * Check that the provided xmin/epoch are sane, that is, not in the future
	 * and not so far back as to be already wrapped around.  Ignore if not.
	 *
	 * Epoch of nextXid should be same as standby, or if the counter has
	 * wrapped, then one greater than standby.
	 */
	GetNextXidAndEpoch(&nextXid, &nextEpoch);

	if (feedbackXmin <= nextXid)
	{
		if (feedbackEpoch != nextEpoch)
			return;
	}
	else
	{
		if (feedbackEpoch + 1 != nextEpoch)
			return;
	}

	if (!TransactionIdPrecedesOrEquals(feedbackXmin, nextXid))
		return;					/* epoch OK, but it's wrapped around */

	/*
	 * Set the WalSender's xmin equal to the standby's requested xmin, so that
	 * the xmin will be taken into account by GetOldestXmin.  This will hold
	 * back the removal of dead rows and thereby prevent the generation of
	 * cleanup conflicts on the standby server.
	 *
	 * There is a small window for a race condition here: although we just
	 * checked that feedbackXmin precedes nextXid, the nextXid could have
	 * gotten advanced between our fetching it and applying the xmin below,
	 * perhaps far enough to make feedbackXmin wrap around.  In that case the
	 * xmin we set here would be "in the future" and have no effect.  No point
	 * in worrying about this since it's too late to save the desired data
	 * anyway.  Assuming that the standby sends us an increasing sequence of
	 * xmins, this could only happen during the first reply cycle, else our
	 * own xmin would prevent nextXid from advancing so far.
	 *
	 * We don't bother taking the ProcArrayLock here.  Setting the xmin field
	 * is assumed atomic, and there's no real need to prevent a concurrent
	 * GetOldestXmin.  (If we're moving our xmin forward, this is obviously
	 * safe, and if we're moving it backwards, well, the data is at risk
	 * already since a VACUUM could have just finished calling GetOldestXmin.)
	 *
	 * If we're using a replication slot we reserve the xmin via that,
	 * otherwise via the walsender's PGXACT entry.
	 *
	 * XXX: It might make sense to generalize the ephemeral slot concept and
	 * always use the slot mechanism to handle the feedback xmin.
	 */
	if (MyReplicationSlot != NULL)		/* XXX: persistency configurable? */
		PhysicalReplicationSlotNewXmin(feedbackXmin);
	else
		MyPgXact->xmin = feedbackXmin;
}

/*
 * Compute how long send/receive loops should sleep.
 *
 * If wal_sender_timeout is enabled we want to wake up in time to send
 * keepalives and to abort the connection if wal_sender_timeout has been
 * reached.
 */
static long
WalSndComputeSleeptime(TimestampTz now)
{
	long		sleeptime = 10000;		/* 10 s */

	if (wal_sender_timeout > 0 && last_reply_timestamp > 0)
	{
		TimestampTz wakeup_time;
		long		sec_to_timeout;
		int			microsec_to_timeout;

		/*
		 * At the latest stop sleeping once wal_sender_timeout has been
		 * reached.
		 */
		wakeup_time = TimestampTzPlusMilliseconds(last_reply_timestamp,
												  wal_sender_timeout);

		/*
		 * If no ping has been sent yet, wakeup when it's time to do so.
		 * WalSndKeepaliveIfNecessary() wants to send a keepalive once half of
		 * the timeout passed without a response.
		 */
		if (!waiting_for_ping_response)
			wakeup_time = TimestampTzPlusMilliseconds(last_reply_timestamp,
													  wal_sender_timeout / 2);

		/* Compute relative time until wakeup. */
		TimestampDifference(now, wakeup_time,
							&sec_to_timeout, &microsec_to_timeout);

		sleeptime = sec_to_timeout * 1000 +
			microsec_to_timeout / 1000;
	}

	return sleeptime;
}

/*
 * Check whether there have been responses by the client within
 * wal_sender_timeout and shutdown if not.  Using last_processing as the
 * reference point avoids counting server-side stalls against the client.
 * However, a long server-side stall can make WalSndKeepaliveIfNecessary()
 * postdate last_processing by more than wal_sender_timeout.  If that happens,
 * the client must reply almost immediately to avoid a timeout.  This rarely
 * affects the default configuration, under which clients spontaneously send a
 * message every standby_message_timeout = wal_sender_timeout/6 = 10s.  We
 * could eliminate that problem by recognizing timeout expiration at
 * wal_sender_timeout/2 after the keepalive.
 */
static void
WalSndCheckTimeOut(void)
{
	TimestampTz timeout;

	/* don't bail out if we're doing something that doesn't require timeouts */
	if (last_reply_timestamp <= 0)
		return;

	timeout = TimestampTzPlusMilliseconds(last_reply_timestamp,
										  wal_sender_timeout);

	if (wal_sender_timeout > 0 && last_processing >= timeout)
	{
		/*
		 * Since typically expiration of replication timeout means
		 * communication problem, we don't send the error message to the
		 * standby.
		 */
		ereport(COMMERROR,
		(errmsg("terminating walsender process due to replication timeout")));

		WalSndShutdown();
	}
}

/* Main loop of walsender process that streams the WAL over Copy messages. */
static void
WalSndLoop(WalSndSendDataCallback send_data)
{
	/*
	 * Initialize the last reply timestamp. That enables timeout processing
	 * from hereon.
	 */
	last_reply_timestamp = GetCurrentTimestamp();
	waiting_for_ping_response = false;

	/*
	 * Loop until we reach the end of this timeline or the client requests to
	 * stop streaming.
	 */
	for (;;)
	{
		SIMPLE_FAULT_INJECTOR("wal_sender_loop");

		/*
		 * Emergency bailout if postmaster has died.  This is to avoid the
		 * necessity for manual cleanup of all postmaster children.
		 */
		if (!PostmasterIsAlive())
			exit(1);

		/* Clear any already-pending wakeups */
		ResetLatch(MyLatch);

		CHECK_FOR_INTERRUPTS();

		/* Process any requests or signals received recently */
		if (ConfigReloadPending)
		{
			ConfigReloadPending = false;
			ProcessConfigFile(PGC_SIGHUP);
			SyncRepInitConfig();
		}

		/* Check for input from the client */
		ProcessRepliesIfAny();

		/*
		 * If we have received CopyDone from the client, sent CopyDone
		 * ourselves, and the output buffer is empty, it's time to exit
		 * streaming.
		 */
		if (streamingDoneReceiving && streamingDoneSending &&
			!pq_is_send_pending())
			break;

		/*
		 * If we don't have any pending data in the output buffer, try to send
		 * some more.  If there is some, we don't bother to call send_data
		 * again until we've flushed it ... but we'd better assume we are not
		 * caught up.
		 */
		if (!pq_is_send_pending())
			send_data();
		else
			WalSndCaughtUp = false;

		/*
		 * Set caught up within range if not already done. Once we catch
		 * up within range we never go back.
		 */
		if (!MyWalSnd->caughtup_within_range && WalSndCaughtUpWithinRange)
			WalSndSetCaughtupWithinRange(true);

		Assert(!WalSndCaughtUp || WalSndCaughtUpWithinRange);

		/* Try to flush pending output to the client */
		if (pq_flush_if_writable() != 0)
			WalSndShutdown();

		SIMPLE_FAULT_INJECTOR("wal_sender_after_caughtup_within_range");

		/* If nothing remains to be sent right now ... */
		if (WalSndCaughtUp && !pq_is_send_pending())
		{
			/*
			 * If we're in catchup state, move to streaming.  This is an
			 * important state change for users to know about, since before
			 * this point data loss might occur if the primary dies and we
			 * need to failover to the standby. The state change is also
			 * important for synchronous replication, since commits that
			 * started to wait at that point might wait for some time.
			 */
			if (MyWalSnd->state == WALSNDSTATE_CATCHUP)
			{
				ereport(DEBUG1,
						(errmsg("\"%s\" has now caught up with upstream server",
								application_name)));
				WalSndSetState(WALSNDSTATE_STREAMING);
			}

			/*
			 * When SIGUSR2 arrives, we send any outstanding logs up to the
			 * shutdown checkpoint record (i.e., the latest record), wait for
			 * them to be replicated to the standby, and exit. This may be a
			 * normal termination at shutdown, or a promotion, the walsender
			 * is not sure which.
			 */
			if (got_SIGUSR2)
				WalSndDone(send_data);
		}

		/* Check for replication timeout. */
		WalSndCheckTimeOut();

		/* Send keepalive if the time has come */
		WalSndKeepaliveIfNecessary();

		/*
		 * We don't block if not caught up, unless there is unsent data
		 * pending in which case we'd better block until the socket is
		 * write-ready.  This test is only needed for the case where the
		 * send_data callback handled a subset of the available data but then
		 * pq_flush_if_writable flushed it all --- we should immediately try
		 * to send more.
		 */
		if ((WalSndCaughtUp && !streamingDoneSending) || pq_is_send_pending())
		{
			long		sleeptime;
			int			wakeEvents;

			wakeEvents = WL_LATCH_SET | WL_POSTMASTER_DEATH | WL_TIMEOUT |
				WL_SOCKET_READABLE;

			/*
			 * Use fresh timestamp, not last_processed, to reduce the chance
			 * of reaching wal_sender_timeout before sending a keepalive.
			 */
			sleeptime = WalSndComputeSleeptime(GetCurrentTimestamp());

			if (pq_is_send_pending())
				wakeEvents |= WL_SOCKET_WRITEABLE;

			/* Sleep until something happens or we time out */
			WaitLatchOrSocket(MyLatch, wakeEvents,
							  MyProcPort->sock, sleeptime);
		}
	}
	return;
}

/* Initialize a per-walsender data structure for this walsender process */
static void
InitWalSenderSlot(void)
{
	int			i;

	/*
	 * WalSndCtl should be set up already (we inherit this by fork() or
	 * EXEC_BACKEND mechanism from the postmaster).
	 */
	Assert(WalSndCtl != NULL);
	Assert(MyWalSnd == NULL);

	/*
	 * Find a free walsender slot and reserve it. If this fails, we must be
	 * out of WalSnd structures.
	 */
	for (i = 0; i < max_wal_senders; i++)
	{
		/* use volatile pointer to prevent code rearrangement */
		volatile WalSnd *walsnd = &WalSndCtl->walsnds[i];

		SpinLockAcquire(&walsnd->mutex);

		if (walsnd->pid != 0)
		{
			SpinLockRelease(&walsnd->mutex);
			continue;
		}
		else
		{
			/*
			 * Found a free slot. Reserve it for us.
			 */
			walsnd->pid = MyProcPid;
			walsnd->sentPtr = InvalidXLogRecPtr;
			walsnd->write = InvalidXLogRecPtr;
			walsnd->flush = InvalidXLogRecPtr;
			walsnd->apply = InvalidXLogRecPtr;
			walsnd->state = WALSNDSTATE_STARTUP;
<<<<<<< HEAD
			/* Will be decided in hand-shake */
			walsnd->xlogCleanUpTo = InvalidXLogRecPtr;
			walsnd->caughtup_within_range = false;
=======
			walsnd->latch = &MyProc->procLatch;
>>>>>>> ab93f90c
			SpinLockRelease(&walsnd->mutex);
			/* don't need the lock anymore */
			MyWalSnd = (WalSnd *) walsnd;
			walsnd->is_for_gp_walreceiver =
				(strcmp(application_name, GP_WALRECEIVER_APPNAME) == 0);

			break;
		}
	}
	if (MyWalSnd == NULL)
		ereport(FATAL,
				(errcode(ERRCODE_TOO_MANY_CONNECTIONS),
				 errmsg("number of requested standby connections "
						"exceeds max_wal_senders (currently %d)",
						max_wal_senders)));

	/* Arrange to clean up at walsender exit */
	on_shmem_exit(WalSndKill, 0);
}

/* Destroy the per-walsender data structure for this walsender process */
static void
WalSndKill(int code, Datum arg)
{
	WalSnd	   *walsnd = MyWalSnd;

	Assert(walsnd != NULL);

<<<<<<< HEAD
	if (IS_QUERY_DISPATCHER())
	{
		/*
		 * Acquire the SyncRepLock here to avoid any race conditions
		 * that may occur when the WAL sender is waking up waiting backends in the
		 * sync-rep queue just before its exit and a new backend comes in
		 * to wait in the queue due to the fact that WAL sender is still alive.
		 * Refer to the use of SyncRepLock in SyncRepWaitForLSN()
		 */
		LWLockAcquire(SyncRepLock, LW_EXCLUSIVE);
		{
			/* Release any waiting backends in the sync-rep queue */
			SyncRepWakeQueue(true, SYNC_REP_WAIT_WRITE);
			SyncRepWakeQueue(true, SYNC_REP_WAIT_FLUSH);

			SpinLockAcquire(&MyWalSnd->mutex);

			/* xlog can get freed without the WAL sender worry */
			MyWalSnd->xlogCleanUpTo = InvalidXLogRecPtr;

			/* Mark WalSnd struct no longer in use. */
			MyWalSnd->replica_disconnected_at = (pg_time_t) time(NULL);
			MyWalSnd->pid = 0;

			SpinLockRelease(&MyWalSnd->mutex);

			DisownLatch(&MyWalSnd->latch);
		}
		LWLockRelease(SyncRepLock);
		/* WalSnd struct isn't mine anymore */
		MyWalSnd = NULL;
		return;
	}

	/*
	 * Clear MyWalSnd first; then disown the latch.  This is so that signal
	 * handlers won't try to touch the latch after it's no longer ours.
	 */
	MyWalSnd = NULL;

	DisownLatch(&walsnd->latch);

	SpinLockAcquire(&walsnd->mutex);
	/* Mark WalSnd struct as no longer being in use. */
	walsnd->replica_disconnected_at = (pg_time_t) time(NULL);
=======
	MyWalSnd = NULL;

	SpinLockAcquire(&walsnd->mutex);
	/* clear latch while holding the spinlock, so it can safely be read */
	walsnd->latch = NULL;
	/* Mark WalSnd struct as no longer being in use. */
>>>>>>> ab93f90c
	walsnd->pid = 0;
	SpinLockRelease(&walsnd->mutex);
}

/*
 * Read 'count' bytes from WAL into 'buf', starting at location 'startptr'
 *
 * XXX probably this should be improved to suck data directly from the
 * WAL buffers when possible.
 *
 * Will open, and keep open, one WAL segment stored in the global file
 * descriptor sendFile. This means if XLogRead is used once, there will
 * always be one descriptor left open until the process ends, but never
 * more than one.
 */
static void
XLogRead(char *buf, XLogRecPtr startptr, Size count)
{
	char	   *p;
	XLogRecPtr	recptr;
	Size		nbytes;
	XLogSegNo	segno;

	p = buf;
	recptr = startptr;
	nbytes = count;

	while (nbytes > 0)
	{
		uint32		startoff;
		int			segbytes;
		int			readbytes;

		startoff = recptr % XLogSegSize;

		if (sendFile < 0 || !XLByteInSeg(recptr, sendSegNo))
		{
			char		path[MAXPGPATH];

			/* Switch to another logfile segment */
			if (sendFile >= 0)
				close(sendFile);

			XLByteToSeg(recptr, sendSegNo);

			/*-------
			 * When reading from a historic timeline, and there is a timeline
			 * switch within this segment, read from the WAL segment belonging
			 * to the new timeline.
			 *
			 * For example, imagine that this server is currently on timeline
			 * 5, and we're streaming timeline 4. The switch from timeline 4
			 * to 5 happened at 0/13002088. In pg_xlog, we have these files:
			 *
			 * ...
			 * 000000040000000000000012
			 * 000000040000000000000013
			 * 000000050000000000000013
			 * 000000050000000000000014
			 * ...
			 *
			 * In this situation, when requested to send the WAL from
			 * segment 0x13, on timeline 4, we read the WAL from file
			 * 000000050000000000000013. Archive recovery prefers files from
			 * newer timelines, so if the segment was restored from the
			 * archive on this server, the file belonging to the old timeline,
			 * 000000040000000000000013, might not exist. Their contents are
			 * equal up to the switchpoint, because at a timeline switch, the
			 * used portion of the old segment is copied to the new file.
			 *-------
			 */
			curFileTimeLine = sendTimeLine;
			if (sendTimeLineIsHistoric)
			{
				XLogSegNo	endSegNo;

				XLByteToSeg(sendTimeLineValidUpto, endSegNo);
				if (sendSegNo == endSegNo)
					curFileTimeLine = sendTimeLineNextTLI;
			}

			XLogFilePath(path, curFileTimeLine, sendSegNo);

			sendFile = BasicOpenFile(path, O_RDONLY | PG_BINARY, 0);
			if (sendFile < 0)
			{
				WalSndCtl->error = WALSNDERROR_WALREAD;
				/*
				 * If the file is not found, assume it's because the standby
				 * asked for a too old WAL segment that has already been
				 * removed or recycled.
				 */
				if (errno == ENOENT)
					ereport(ERROR,
							(errcode_for_file_access(),
							 errmsg("requested WAL segment %s has already been removed",
								XLogFileNameP(curFileTimeLine, sendSegNo))));
				else
					ereport(ERROR,
							(errcode_for_file_access(),
							 errmsg("could not open file \"%s\": %m",
									path)));
			}
			sendOff = 0;
		}

		/* Need to seek in the file? */
		if (sendOff != startoff)
		{
			if (lseek(sendFile, (off_t) startoff, SEEK_SET) < 0)
			{
				WalSndCtl->error = WALSNDERROR_WALREAD;

				ereport(ERROR,
						(errcode_for_file_access(),
				  errmsg("could not seek in log segment %s to offset %u: %m",
						 XLogFileNameP(curFileTimeLine, sendSegNo),
						 startoff)));
			}
			sendOff = startoff;
		}

		/* How many bytes are within this segment? */
		if (nbytes > (XLogSegSize - startoff))
			segbytes = XLogSegSize - startoff;
		else
			segbytes = nbytes;

		readbytes = read(sendFile, p, segbytes);
		if (readbytes <= 0)
		{
			WalSndCtl->error = WALSNDERROR_WALREAD;
			ereport(ERROR,
					(errcode_for_file_access(),
					 errmsg("could not read from log segment %s, offset %u, length %lu: %m",
							XLogFileNameP(curFileTimeLine, sendSegNo),
							sendOff, (unsigned long) segbytes)));
		}

		/* Update state for read */
		recptr += readbytes;

		sendOff += readbytes;
		nbytes -= readbytes;
		p += readbytes;
	}

	/*
	 * After reading into the buffer, check that what we read was valid. We do
	 * this after reading, because even though the segment was present when we
	 * opened it, it might get recycled or removed while we read it. The
	 * read() succeeds in that case, but the data we tried to read might
	 * already have been overwritten with new WAL records.
	 */
	XLByteToSeg(startptr, segno);
	CheckXLogRemoved(segno, ThisTimeLineID);

	// GPDB_93_MERGE_FIXME: This used to happen, when the "has already been removed"
	// error was thrown. But that's not checked in CheckXLogRemoved(). Do we
	// still need the 'error' field?
	//WalSndCtl->error = WALSNDERROR_WALREAD;

	WalSndCtl->error = WALSNDERROR_NONE;
}

/*
 * Send out the WAL in its normal physical/stored form.
 *
 * Read up to MAX_SEND_SIZE bytes of WAL that's been flushed to disk,
 * but not yet sent to the client, and buffer it in the libpq output
 * buffer.
 *
 * If there is no unsent WAL remaining, WalSndCaughtUp is set to true,
 * otherwise WalSndCaughtUp is set to false.
 *
 * If we've sent enough WAL (although we may not have completely caughtup)
 * we set WalSndCaughtUpWithinRange to true.
 */
static void
XLogSendPhysical(void)
{
	XLogRecPtr	SendRqstPtr;
	XLogRecPtr	startptr;
	XLogRecPtr	endptr;
	Size		nbytes;

	/* If requested switch the WAL sender to the stopping state. */
	if (got_STOPPING)
		WalSndSetState(WALSNDSTATE_STOPPING);

	if (streamingDoneSending)
	{
		WalSndCaughtUp = true;
		return;
	}

	/* Figure out how far we can safely send the WAL. */
	if (sendTimeLineIsHistoric)
	{
		/*
		 * Streaming an old timeline that's in this server's history, but is
		 * not the one we're currently inserting or replaying. It can be
		 * streamed up to the point where we switched off that timeline.
		 */
		SendRqstPtr = sendTimeLineValidUpto;
	}
	else if (am_cascading_walsender)
	{
		/*
		 * Streaming the latest timeline on a standby.
		 *
		 * Attempt to send all WAL that has already been replayed, so that we
		 * know it's valid. If we're receiving WAL through streaming
		 * replication, it's also OK to send any WAL that has been received
		 * but not replayed.
		 *
		 * The timeline we're recovering from can change, or we can be
		 * promoted. In either case, the current timeline becomes historic. We
		 * need to detect that so that we don't try to stream past the point
		 * where we switched to another timeline. We check for promotion or
		 * timeline switch after calculating FlushPtr, to avoid a race
		 * condition: if the timeline becomes historic just after we checked
		 * that it was still current, it's still be OK to stream it up to the
		 * FlushPtr that was calculated before it became historic.
		 */
		bool		becameHistoric = false;

		SendRqstPtr = GetStandbyFlushRecPtr();

		if (!RecoveryInProgress())
		{
			/*
			 * We have been promoted. RecoveryInProgress() updated
			 * ThisTimeLineID to the new current timeline.
			 */
			am_cascading_walsender = false;
			becameHistoric = true;
		}
		else
		{
			/*
			 * Still a cascading standby. But is the timeline we're sending
			 * still the one recovery is recovering from? ThisTimeLineID was
			 * updated by the GetStandbyFlushRecPtr() call above.
			 */
			if (sendTimeLine != ThisTimeLineID)
				becameHistoric = true;
		}

		if (becameHistoric)
		{
			/*
			 * The timeline we were sending has become historic. Read the
			 * timeline history file of the new timeline to see where exactly
			 * we forked off from the timeline we were sending.
			 */
			List	   *history;

			history = readTimeLineHistory(ThisTimeLineID);
			sendTimeLineValidUpto = tliSwitchPoint(sendTimeLine, history, &sendTimeLineNextTLI);

			Assert(sendTimeLine < sendTimeLineNextTLI);
			list_free_deep(history);

			sendTimeLineIsHistoric = true;

			SendRqstPtr = sendTimeLineValidUpto;
		}
	}
	else
	{
		/*
		 * Streaming the current timeline on a master.
		 *
		 * Attempt to send all data that's already been written out and
		 * fsync'd to disk.  We cannot go further than what's been written out
		 * given the current implementation of XLogRead().  And in any case
		 * it's unsafe to send WAL that is not securely down to disk on the
		 * master: if the master subsequently crashes and restarts, slaves
		 * must not have applied any WAL that gets lost on the master.
		 */
		SendRqstPtr = GetFlushRecPtr();
	}

	/*
	 * If this is a historic timeline and we've reached the point where we
	 * forked to the next timeline, stop streaming.
	 *
	 * Note: We might already have sent WAL > sendTimeLineValidUpto. The
	 * startup process will normally replay all WAL that has been received
	 * from the master, before promoting, but if the WAL streaming is
	 * terminated at a WAL page boundary, the valid portion of the timeline
	 * might end in the middle of a WAL record. We might've already sent the
	 * first half of that partial WAL record to the cascading standby, so that
	 * sentPtr > sendTimeLineValidUpto. That's OK; the cascading standby can't
	 * replay the partial WAL record either, so it can still follow our
	 * timeline switch.
	 */
	if (sendTimeLineIsHistoric && sendTimeLineValidUpto <= sentPtr)
	{
		/* close the current file. */
		if (sendFile >= 0)
			close(sendFile);
		sendFile = -1;

		/* Send CopyDone */
		pq_putmessage_noblock('c', NULL, 0);
		streamingDoneSending = true;

		WalSndCaughtUp = true;

		elog(DEBUG1, "walsender reached end of timeline at %X/%X (sent up to %X/%X)",
			 (uint32) (sendTimeLineValidUpto >> 32), (uint32) sendTimeLineValidUpto,
			 (uint32) (sentPtr >> 32), (uint32) sentPtr);
		return;
	}

	/* Do we have any work to do? */
	Assert(sentPtr <= SendRqstPtr);
	if (SendRqstPtr <= sentPtr)
	{
		WalSndCaughtUp = true;
		WalSndCaughtUpWithinRange = true;

		elogif(debug_walrepl_snd, LOG,
				"walsnd xlogSend -- "
				"SendRqstPtr equals sentPtr (%X/%X). Nothing to read from "
				"xlog. Setting caughtup and caughtup_within_range before return.",
			   (uint32) (sentPtr >> 32), (uint32) sentPtr);
		return;
	}

	/*
	 * Figure out how much to send in one message. If there's no more than
	 * MAX_SEND_SIZE bytes to send, send everything. Otherwise send
	 * MAX_SEND_SIZE bytes, but round back to logfile or page boundary.
	 *
	 * The rounding is not only for performance reasons. Walreceiver relies on
	 * the fact that we never split a WAL record across two messages. Since a
	 * long WAL record is split at page boundary into continuation records,
	 * page boundary is always a safe cut-off point. We also assume that
	 * SendRqstPtr never points to the middle of a WAL record.
	 */
	startptr = sentPtr;
	endptr = startptr;
	endptr += MAX_SEND_SIZE;

	/* if we went beyond SendRqstPtr, back off */
	if (SendRqstPtr <= endptr)
	{
		endptr = SendRqstPtr;
		if (sendTimeLineIsHistoric)
			WalSndCaughtUp = false;
		else
			WalSndCaughtUp = true;
	}
	else
	{
		/* round down to page boundary. */
		endptr -= (endptr % XLOG_BLCKSZ);
		WalSndCaughtUp = false;
	}

	nbytes = endptr - startptr;
	Assert(nbytes <= MAX_SEND_SIZE);

	/*
	 * OK to read and send the slice.
	 */
	resetStringInfo(&output_message);
	pq_sendbyte(&output_message, 'w');

	pq_sendint64(&output_message, startptr);	/* dataStart */
	pq_sendint64(&output_message, SendRqstPtr); /* walEnd */
	pq_sendint64(&output_message, 0);	/* sendtime, filled in last */

	/*
	 * Read the log directly into the output buffer to avoid extra memcpy
	 * calls.
	 */
	enlargeStringInfo(&output_message, nbytes);
	XLogRead(&output_message.data[output_message.len], startptr, nbytes);
	output_message.len += nbytes;
	output_message.data[output_message.len] = '\0';

	/*
	 * Fill the send timestamp last, so that it is taken as late as possible.
	 */
	resetStringInfo(&tmpbuf);
	pq_sendint64(&tmpbuf, GetCurrentIntegerTimestamp());
	memcpy(&output_message.data[1 + sizeof(int64) + sizeof(int64)],
		   tmpbuf.data, sizeof(int64));

	pq_putmessage_noblock('d', output_message.data, output_message.len);

	sentPtr = endptr;

	/* See if we're within catchup range */
	if (!WalSndCaughtUpWithinRange)
		WalSndCaughtUpWithinRange = WalSndIsCatchupWithinRange(sentPtr, SendRqstPtr);

	/* Update shared memory status */
	{
		/* use volatile pointer to prevent code rearrangement */
		volatile WalSnd *walsnd = MyWalSnd;

		SpinLockAcquire(&walsnd->mutex);
		walsnd->sentPtr = sentPtr;
		SpinLockRelease(&walsnd->mutex);
	}

	/* Report progress of XLOG streaming in PS display */
	if (update_process_title)
	{
		char		activitymsg[50];

		snprintf(activitymsg, sizeof(activitymsg), "streaming %X/%X",
				 (uint32) (sentPtr >> 32), (uint32) sentPtr);
		set_ps_display(activitymsg, false);
	}

	elogif(debug_walrepl_snd, LOG,
			"walsnd xlogsend -- "
			"Latest xlog flush location on master (SendRqstPtr) = %X/%X, "
			"Start xLog read location(startptr) = %X/%X, "
			"Actual read end xLog location (endptr) = %X/%X, "
			"Bytes Read = %d, "
			"Caughtup within range = %s, "
			"Fully Caughtup = %s.",
		   (uint32)(SendRqstPtr >> 32), (uint32) SendRqstPtr,
		   (uint32) (startptr >> 32), (uint32) startptr,
		   (uint32) (endptr >> 32), (uint32) endptr,
			(int)nbytes,
			WalSndCaughtUpWithinRange ? "true" : "false",
			WalSndCaughtUp ? "true" : "false");

	return;
}

/*
 * Stream out logically decoded data.
 */
static void
XLogSendLogical(void)
{
	XLogRecord *record;
	char	   *errm;

	/*
	 * Don't know whether we've caught up yet. We'll set WalSndCaughtUp to
	 * true in WalSndWaitForWal, if we're actually waiting. We also set to
	 * true if XLogReadRecord() had to stop reading but WalSndWaitForWal
	 * didn't wait - i.e. when we're shutting down.
	 */
	WalSndCaughtUp = false;

	record = XLogReadRecord(logical_decoding_ctx->reader, logical_startptr, &errm);
	logical_startptr = InvalidXLogRecPtr;

	/* xlog record was invalid */
	if (errm != NULL)
		elog(ERROR, "%s", errm);

	if (record != NULL)
	{
<<<<<<< HEAD
		/* XXX: Note that logical decoding cannot be used while in recovery */
		XLogRecPtr	flushPtr = GetFlushRecPtr();

		LogicalDecodingProcessRecord(logical_decoding_ctx, record);
=======
		LogicalDecodingProcessRecord(logical_decoding_ctx, logical_decoding_ctx->reader);
>>>>>>> ab93f90c

		sentPtr = logical_decoding_ctx->reader->EndRecPtr;

		/*
		 * If we have sent a record that is at or beyond the flushed point, we
		 * have caught up.
		 */
		if (sentPtr >= flushPtr)
			WalSndCaughtUp = true;
	}
	else
	{
		/*
		 * If the record we just wanted read is at or beyond the flushed
		 * point, then we're caught up.
		 */
		if (logical_decoding_ctx->reader->EndRecPtr >= GetFlushRecPtr())
		{
			WalSndCaughtUp = true;

			/*
			 * Have WalSndLoop() terminate the connection in an orderly
			 * manner, after writing out all the pending data.
			 */
			if (got_STOPPING)
				got_SIGUSR2 = true;
		}
	}

	/* Update shared memory status */
	{
		/* use volatile pointer to prevent code rearrangement */
		volatile WalSnd *walsnd = MyWalSnd;

		SpinLockAcquire(&walsnd->mutex);
		walsnd->sentPtr = sentPtr;
		SpinLockRelease(&walsnd->mutex);
	}
}

/*
 * Shutdown if the sender is caught up.
 *
 * NB: This should only be called when the shutdown signal has been received
 * from postmaster.
 *
 * Note that if we determine that there's still more data to send, this
 * function will return control to the caller.
 */
static void
WalSndDone(WalSndSendDataCallback send_data)
{
	XLogRecPtr	replicatedPtr;

	/* ... let's just be real sure we're caught up ... */
	send_data();

	/*
	 * To figure out whether all WAL has successfully been replicated, check
	 * flush location if valid, write otherwise. Tools like pg_receivexlog
	 * will usually (unless in synchronous mode) return an invalid flush
	 * location.
	 */
	replicatedPtr = XLogRecPtrIsInvalid(MyWalSnd->flush) ?
		MyWalSnd->write : MyWalSnd->flush;

	if (WalSndCaughtUp && sentPtr == replicatedPtr &&
		!pq_is_send_pending())
	{
		/* Inform the standby that XLOG streaming is done */
		EndCommand("COPY 0", DestRemote);
		pq_flush();

		proc_exit(0);
	}
	if (!waiting_for_ping_response)
	{
		WalSndKeepalive(true);
		waiting_for_ping_response = true;
	}
}

/*
 * Returns the latest point in WAL that has been safely flushed to disk, and
 * can be sent to the standby. This should only be called when in recovery,
 * ie. we're streaming to a cascaded standby.
 *
 * As a side-effect, ThisTimeLineID is updated to the TLI of the last
 * replayed WAL record.
 */
static XLogRecPtr
GetStandbyFlushRecPtr(void)
{
	XLogRecPtr	replayPtr;
	TimeLineID	replayTLI;
	XLogRecPtr	receivePtr;
	TimeLineID	receiveTLI;
	XLogRecPtr	result;

	/*
	 * We can safely send what's already been replayed. Also, if walreceiver
	 * is streaming WAL from the same timeline, we can send anything that it
	 * has streamed, but hasn't been replayed yet.
	 */

	receivePtr = GetWalRcvWriteRecPtr(NULL, &receiveTLI);
	replayPtr = GetXLogReplayRecPtr(&replayTLI);

	ThisTimeLineID = replayTLI;

	result = replayPtr;
	if (receiveTLI == ThisTimeLineID && receivePtr > replayPtr)
		result = receivePtr;

	return result;
}

/*
 * Request walsenders to reload the currently-open WAL file
 */
void
WalSndRqstFileReload(void)
{
	int			i;

	for (i = 0; i < max_wal_senders; i++)
	{
		/* use volatile pointer to prevent code rearrangement */
		volatile WalSnd *walsnd = &WalSndCtl->walsnds[i];

		if (walsnd->pid == 0)
			continue;

		SpinLockAcquire(&walsnd->mutex);
		walsnd->needreload = true;
		SpinLockRelease(&walsnd->mutex);
	}
}

<<<<<<< HEAD
/*
 * Handle PROCSIG_WALSND_INIT_STOPPING signal.
 */
void
HandleWalSndInitStopping(void)
=======
/* SIGHUP: set flag to re-read config file at next convenient time */
static void
WalSndSigHupHandler(SIGNAL_ARGS)
{
	int			save_errno = errno;

	got_SIGHUP = true;

	SetLatch(MyLatch);

	errno = save_errno;
}

/* SIGUSR1: set flag to send WAL records */
static void
WalSndXLogSendHandler(SIGNAL_ARGS)
{
	int			save_errno = errno;

	latch_sigusr1_handler();

	errno = save_errno;
}

/* SIGUSR2: set flag to do a last cycle and shut down afterwards */
static void
WalSndLastCycleHandler(SIGNAL_ARGS)
>>>>>>> ab93f90c
{
	Assert(am_walsender);

	/*
	 * If replication has not yet started, die like with SIGTERM. If
	 * replication is active, only set a flag and wake up the main loop. It
	 * will send any outstanding WAL, wait for it to be replicated to the
	 * standby, and then exit gracefully.
	 */
	if (!replication_active)
		kill(MyProcPid, SIGTERM);
	else
	{
		got_STOPPING = true;
		if (MyWalSnd)
			SetLatch(&MyWalSnd->latch);
	}
}

/*
 * SIGUSR2: set flag to do a last cycle and shut down afterwards. The WAL
 * sender should already have been switched to WALSNDSTATE_STOPPING at
 * this point.
 */
static void
WalSndLastCycleHandler(SIGNAL_ARGS)
{
	int			save_errno = errno;

<<<<<<< HEAD
	got_SIGUSR2 = true;
	if (MyWalSnd)
		SetLatch(&MyWalSnd->latch);
=======
	walsender_ready_to_stop = true;
	SetLatch(MyLatch);
>>>>>>> ab93f90c

	errno = save_errno;
}

static void
WalSndCrashHandler(SIGNAL_ARGS)
{
	StandardHandlerForSigillSigsegvSigbus_OnMainThread("walsender",
														PASS_SIGNAL_ARGS);
}

/* Set up signal handlers */
void
WalSndSignals(void)
{
	/* Set up signal handlers */
	pqsignal(SIGHUP, PostgresSigHupHandler);	/* set flag to read config
												 * file */
	pqsignal(SIGINT, SIG_IGN);	/* not used */
	pqsignal(SIGTERM, die);		/* request shutdown */
	pqsignal(SIGQUIT, quickdie);	/* hard crash time */
	InitializeTimeouts();		/* establishes SIGALRM handler */
	pqsignal(SIGPIPE, SIG_IGN);
	pqsignal(SIGUSR1, procsignal_sigusr1_handler);
	pqsignal(SIGUSR2, WalSndLastCycleHandler);	/* request a last cycle and
												 * shutdown */

	/* Reset some signals that are accepted by postmaster but not here */
	pqsignal(SIGCHLD, SIG_DFL);
	pqsignal(SIGTTIN, SIG_DFL);
	pqsignal(SIGTTOU, SIG_DFL);
	pqsignal(SIGCONT, SIG_DFL);
	pqsignal(SIGWINCH, SIG_DFL);

#ifdef SIGILL
	pqsignal(SIGILL, WalSndCrashHandler);
#endif
#ifdef SIGSEGV
	pqsignal(SIGSEGV, WalSndCrashHandler);
#endif
#ifdef SIGBUS
	pqsignal(SIGBUS, WalSndCrashHandler);
#endif

}

/* Report shared-memory space needed by WalSndShmemInit */
Size
WalSndShmemSize(void)
{
	Size		size = 0;

	size = offsetof(WalSndCtlData, walsnds);
	size = add_size(size, mul_size(max_wal_senders, sizeof(WalSnd)));

	return size;
}

/* Allocate and initialize walsender-related shared memory */
void
WalSndShmemInit(void)
{
	bool		found;
	int			i;

	WalSndCtl = (WalSndCtlData *)
		ShmemInitStruct("Wal Sender Ctl", WalSndShmemSize(), &found);

	if (!found)
	{
		/* First time through, so initialize */
		MemSet(WalSndCtl, 0, WalSndShmemSize());

		for (i = 0; i < NUM_SYNC_REP_WAIT_MODE; i++)
			SHMQueueInit(&(WalSndCtl->SyncRepQueue[i]));

		for (i = 0; i < max_wal_senders; i++)
		{
			WalSnd	   *walsnd = &WalSndCtl->walsnds[i];

			SpinLockInit(&walsnd->mutex);
<<<<<<< HEAD
			InitSharedLatch(&walsnd->latch);
			walsnd->replica_disconnected_at = (pg_time_t) time(NULL);
=======
>>>>>>> ab93f90c
		}
	}
}

/*
 * Wake up all walsenders
 *
 * This will be called inside critical sections, so throwing an error is not
 * adviseable.
 */
void
WalSndWakeup(void)
{
	int			i;

	for (i = 0; i < max_wal_senders; i++)
	{
		Latch	   *latch;
		WalSnd	   *walsnd = &WalSndCtl->walsnds[i];

		/*
		 * Get latch pointer with spinlock held, for the unlikely case that
		 * pointer reads aren't atomic (as they're 8 bytes).
		 */
		SpinLockAcquire(&walsnd->mutex);
		latch = walsnd->latch;
		SpinLockRelease(&walsnd->mutex);

		if (latch != NULL)
			SetLatch(latch);
	}
}

/*
 * Signal all walsenders to move to stopping state.
 *
 * This will trigger walsenders to move to a state where no further WAL can be
 * generated. See this file's header for details.
 */
void
WalSndInitStopping(void)
{
	int			i;

	for (i = 0; i < max_wal_senders; i++)
	{
		WalSnd	   *walsnd = &WalSndCtl->walsnds[i];
		pid_t		pid;

		SpinLockAcquire(&walsnd->mutex);
		pid = walsnd->pid;
		SpinLockRelease(&walsnd->mutex);

		if (pid == 0)
			continue;

		SendProcSignal(pid, PROCSIG_WALSND_INIT_STOPPING, InvalidBackendId);
	}
}

/*
 * Wait that all the WAL senders have quit or reached the stopping state. This
 * is used by the checkpointer to control when the shutdown checkpoint can
 * safely be performed.
 */
void
WalSndWaitStopping(void)
{
	for (;;)
	{
		int			i;
		bool		all_stopped = true;

		for (i = 0; i < max_wal_senders; i++)
		{
			WalSndState state;
			WalSnd	   *walsnd = &WalSndCtl->walsnds[i];

			SpinLockAcquire(&walsnd->mutex);

			if (walsnd->pid == 0)
			{
				SpinLockRelease(&walsnd->mutex);
				continue;
			}

			state = walsnd->state;
			SpinLockRelease(&walsnd->mutex);

			if (state != WALSNDSTATE_STOPPING)
			{
				all_stopped = false;
				break;
			}
		}

		/* safe to leave if confirmation is done for all WAL senders */
		if (all_stopped)
			return;

		pg_usleep(10000L);		/* wait for 10 msec */
	}
}

/* Set state for current walsender (only called in walsender) */
void
WalSndSetState(WalSndState state)
{
	/* use volatile pointer to prevent code rearrangement */
	volatile WalSnd *walsnd = MyWalSnd;

	Assert(am_walsender);

	if (walsnd->state == state)
		return;

	elogif(debug_walrepl_snd, LOG,
			"walsnd state -- Setting the WAL sender state to %s.",
			WalSndGetStateString(state));

	SpinLockAcquire(&walsnd->mutex);
	walsnd->state = state;
	if (state == WALSNDSTATE_CATCHUP || state == WALSNDSTATE_STREAMING)
		walsnd->replica_disconnected_at = 0;
	else if (walsnd->replica_disconnected_at == 0)
		walsnd->replica_disconnected_at = (pg_time_t) time(NULL);
	SpinLockRelease(&walsnd->mutex);
}

/*
 * Return a string constant representing the state. This is used
 * in system views, and should *not* be translated.
 */
static const char *
WalSndGetStateString(WalSndState state)
{
	switch (state)
	{
		case WALSNDSTATE_STARTUP:
			return "startup";
		case WALSNDSTATE_BACKUP:
			return "backup";
		case WALSNDSTATE_CATCHUP:
			return "catchup";
		case WALSNDSTATE_STREAMING:
			return "streaming";
		case WALSNDSTATE_STOPPING:
			return "stopping";
	}
	return "UNKNOWN";
}

/* Set the caught_within_range value for this WAL sender */
static void
WalSndSetCaughtupWithinRange(bool caughtup_within_range)
{
	/* use volatile pointer to prevent code rearrangement */
	volatile WalSnd *walsnd = MyWalSnd;

	Assert(am_walsender);

	elogif(debug_walrepl_snd, LOG,
			"Setting the WAL sender caughtup_within_range attribute to %s.",
			caughtup_within_range ? "true" : "false");

	SpinLockAcquire(&walsnd->mutex);
	walsnd->caughtup_within_range = caughtup_within_range;
	SpinLockRelease(&walsnd->mutex);
}


/*
 * Set xlogCleanUpTo in WAL sender
 * This helps checkpoint creation process to limit
 * old xlog seg file cleanup
 */
void
WalSndSetXLogCleanUpTo(XLogRecPtr xlogPtr)
{
	/* use volatile pointer to prevent code rearrangement */
	volatile WalSnd *walsnd = MyWalSnd;

	Assert(am_walsender);

	elogif(debug_walrepl_snd, LOG,
			"walsnd xlog cleanupto -- "
			"Setting the WAL sender xlogCleanUpto attribute to %X/%X.",
		   (uint32) (xlogPtr >> 32), (uint32) xlogPtr);

	SpinLockAcquire(&walsnd->mutex);
	walsnd->xlogCleanUpTo = xlogPtr;
	SpinLockRelease(&walsnd->mutex);
}

/*
 * Retrieve the walsnd_xlogCleanUpTo value.
 *
 * We compare current value of walsnd_xlogCleanUpTo
 * with the ones for each active walsender and find out the
 * XLogRecPtr which is min of all but greater than the
 * current value of walsnd_xlogCleanUpTo.
 *
 * If no walsender is active, InvalidXLogRecPtr is returned.
 */
XLogRecPtr
WalSndCtlGetXLogCleanUpTo()
{
	int i = 0;
	bool	active_walsnd = false;
	bool	first_active_wal_snd= true;
	XLogRecPtr	min_xlogCleanUpTo = InvalidXLogRecPtr;

	for (i = 0; i < max_wal_senders; i++)
	{
		/* use volatile pointer to prevent code rearrangement */
		volatile WalSnd *walsnd = &WalSndCtl->walsnds[i];

		SpinLockAcquire(&walsnd->mutex);
		if (walsnd->pid != 0)
		{
			active_walsnd = true;

			/*
			 * If the WAL sender has not set its own xlogCleannUpTo
			 * we don't bother looking at it
			 */
			if (XLogRecPtrIsInvalid(walsnd->xlogCleanUpTo))
			{
				SpinLockRelease(&walsnd->mutex);
				continue;
			}

			if (first_active_wal_snd)
			{
				min_xlogCleanUpTo = walsnd->xlogCleanUpTo;
				first_active_wal_snd = false;
			}
			else
			{
				if (walsnd->xlogCleanUpTo < min_xlogCleanUpTo)
					min_xlogCleanUpTo = walsnd->xlogCleanUpTo;
			}
		}
		SpinLockRelease(&walsnd->mutex);
	}

	/* No active walsender found, return invalid record ptr. */
	if (!active_walsnd)
		return InvalidXLogRecPtr;

	/*
	 * we can't return XLogRecPtr smaller than walsnd_xlogCleanUpTo
	 * because for e.g the checkpoint creation process may have read it
	 * already and used it to clean xlog seg files upto that point.
	 */
	if (WalSndCtl->walsnd_xlogCleanUpTo < min_xlogCleanUpTo)
		WalSndCtl->walsnd_xlogCleanUpTo = min_xlogCleanUpTo;

	elogif(debug_walrepl_snd, LOG,
			"Current requested common WAL sender XLogCleanUpTo is %X/%X.",
		   (uint32) (WalSndCtl->walsnd_xlogCleanUpTo >> 32),
		   (uint32) WalSndCtl->walsnd_xlogCleanUpTo);

	return WalSndCtl->walsnd_xlogCleanUpTo;
}

/*
 * This functions helps to find out if this walsender has caught up
 * within the range defined by the user. This helps backends to decide
 * if they should start waiting for sync-rep while the WAL sender is
 * still in catchup mode. Refer syncrep.c for some more insight
 */
static bool
WalSndIsCatchupWithinRange(XLogRecPtr currRecPtr, XLogRecPtr catchupRecPtr)
{
	uint64		curr_logSegNo, catchup_logSegNo;
	uint32		segDist;

	Assert(!XLogRecPtrIsInvalid(currRecPtr));
	Assert(!XLogRecPtrIsInvalid(catchupRecPtr));
	Assert(am_walsender);

	/* Best case */
	if (catchupRecPtr < currRecPtr)
		return true;

	XLByteToSeg(currRecPtr, curr_logSegNo);
	XLByteToSeg(catchupRecPtr, catchup_logSegNo);

	/* Find the distance between the curr and catchup seg files */
	segDist = catchup_logSegNo - curr_logSegNo;

	/* If the distance between the seg files is within range, we're good */
	if (segDist <= repl_catchup_within_range)
		return true;

	return false;
}

/*
 * Returns activity of walsenders, including pids and xlog locations sent to
 * standby servers.
 */
Datum
pg_stat_get_wal_senders(PG_FUNCTION_ARGS)
{
#define PG_STAT_GET_WAL_SENDERS_COLS	8
	ReturnSetInfo *rsinfo = (ReturnSetInfo *) fcinfo->resultinfo;
	TupleDesc	tupdesc;
	Tuplestorestate *tupstore;
	MemoryContext per_query_ctx;
	MemoryContext oldcontext;
	WalSnd	   *sync_standby;
	int			i;

	/* check to see if caller supports us returning a tuplestore */
	if (rsinfo == NULL || !IsA(rsinfo, ReturnSetInfo))
		ereport(ERROR,
				(errcode(ERRCODE_FEATURE_NOT_SUPPORTED),
				 errmsg("set-valued function called in context that cannot accept a set")));
	if (!(rsinfo->allowedModes & SFRM_Materialize))
		ereport(ERROR,
				(errcode(ERRCODE_FEATURE_NOT_SUPPORTED),
				 errmsg("materialize mode required, but it is not " \
						"allowed in this context")));

	/* Build a tuple descriptor for our result type */
	if (get_call_result_type(fcinfo, NULL, &tupdesc) != TYPEFUNC_COMPOSITE)
		elog(ERROR, "return type must be a row type");

	per_query_ctx = rsinfo->econtext->ecxt_per_query_memory;
	oldcontext = MemoryContextSwitchTo(per_query_ctx);

	tupstore = tuplestore_begin_heap(true, false, work_mem);
	rsinfo->returnMode = SFRM_Materialize;
	rsinfo->setResult = tupstore;
	rsinfo->setDesc = tupdesc;

	MemoryContextSwitchTo(oldcontext);

	/*
	 * Get the currently active synchronous standby.
	 */
	LWLockAcquire(SyncRepLock, LW_SHARED);
<<<<<<< HEAD
	for (i = 0; i < max_wal_senders; i++)
	{
		/* use volatile pointer to prevent code rearrangement */
		volatile WalSnd *walsnd = &WalSndCtl->walsnds[i];

		if (walsnd->pid != 0)
		{
			/*
			 * Treat a standby such as a pg_basebackup background process
			 * which always returns an invalid flush location, as an
			 * asynchronous standby. WAL sender must be streaming or
			 * stopping.
			 */
			sync_priority[i] = XLogRecPtrIsInvalid(walsnd->flush) ?
				0 : walsnd->sync_standby_priority;

			if ((walsnd->state == WALSNDSTATE_STREAMING ||
				 walsnd->state == WALSNDSTATE_STOPPING) &&
				walsnd->sync_standby_priority > 0 &&
				(priority == 0 ||
				 priority > walsnd->sync_standby_priority) &&
				!XLogRecPtrIsInvalid(walsnd->flush))
			{
				priority = walsnd->sync_standby_priority;
				sync_standby = i;
			}
		}
	}
=======
	sync_standby = SyncRepGetSynchronousStandby();
>>>>>>> ab93f90c
	LWLockRelease(SyncRepLock);

	for (i = 0; i < max_wal_senders; i++)
	{
		/* use volatile pointer to prevent code rearrangement */
		volatile WalSnd *walsnd = &WalSndCtl->walsnds[i];
		XLogRecPtr	sentPtr;
		XLogRecPtr	write;
		XLogRecPtr	flush;
		XLogRecPtr	apply;
		int			priority;
		WalSndState state;
		Datum		values[PG_STAT_GET_WAL_SENDERS_COLS];
		bool		nulls[PG_STAT_GET_WAL_SENDERS_COLS];

		if (walsnd->pid == 0)
			continue;

		SpinLockAcquire(&walsnd->mutex);
		sentPtr = walsnd->sentPtr;
		state = walsnd->state;
		write = walsnd->write;
		flush = walsnd->flush;
		apply = walsnd->apply;
		priority = walsnd->sync_standby_priority;
		SpinLockRelease(&walsnd->mutex);

		memset(nulls, 0, sizeof(nulls));
		values[0] = Int32GetDatum(walsnd->pid);

		if (!superuser())
		{
			/*
			 * Only superusers can see details. Other users only get the pid
			 * value to know it's a walsender, but no details.
			 */
			MemSet(&nulls[1], true, PG_STAT_GET_WAL_SENDERS_COLS - 1);
		}
		else
		{
			values[1] = CStringGetTextDatum(WalSndGetStateString(state));
			values[2] = LSNGetDatum(sentPtr);

			if (XLogRecPtrIsInvalid(write))
				nulls[3] = true;
			values[3] = LSNGetDatum(write);

			if (XLogRecPtrIsInvalid(flush))
				nulls[4] = true;
			values[4] = LSNGetDatum(flush);

			if (XLogRecPtrIsInvalid(apply))
				nulls[5] = true;
			values[5] = LSNGetDatum(apply);

			/*
			 * Treat a standby such as a pg_basebackup background process
			 * which always returns an invalid flush location, as an
			 * asynchronous standby.
			 */
			priority = XLogRecPtrIsInvalid(walsnd->flush) ? 0 : priority;

			values[6] = Int32GetDatum(priority);

			/*
			 * More easily understood version of standby state. This is purely
			 * informational, not different from priority.
			 */
			if (priority == 0)
				values[7] = CStringGetTextDatum("async");
			else if (walsnd == sync_standby)
				values[7] = CStringGetTextDatum("sync");
			else
				values[7] = CStringGetTextDatum("potential");
		}

		tuplestore_putvalues(tupstore, tupdesc, values, nulls);
	}

	/* clean up and return the tuplestore */
	tuplestore_donestoring(tupstore);

	return (Datum) 0;
}

/*
  * This function is used to send keepalive message to standby.
  * If requestReply is set, sets a flag in the message requesting the standby
  * to send a message back to us, for heartbeat purposes.
  */
static void
WalSndKeepalive(bool requestReply)
{
	elog(DEBUG2, "sending replication keepalive");

	/* construct the message... */
	resetStringInfo(&output_message);
	pq_sendbyte(&output_message, 'k');
	pq_sendint64(&output_message, sentPtr);
	pq_sendint64(&output_message, GetCurrentIntegerTimestamp());
	pq_sendbyte(&output_message, requestReply ? 1 : 0);

	/* ... and send it wrapped in CopyData */
	pq_putmessage_noblock('d', output_message.data, output_message.len);
}

/*
 * Send keepalive message if too much time has elapsed.
 */
static void
WalSndKeepaliveIfNecessary(void)
{
	TimestampTz ping_time;

	/*
	 * Don't send keepalive messages if timeouts are globally disabled or
	 * we're doing something not partaking in timeouts.
	 */
	if (wal_sender_timeout <= 0 || last_reply_timestamp <= 0)
		return;

	if (waiting_for_ping_response)
		return;

	/*
	 * If half of wal_sender_timeout has lapsed without receiving any reply
	 * from the standby, send a keep-alive message to the standby requesting
	 * an immediate reply.
	 */
	ping_time = TimestampTzPlusMilliseconds(last_reply_timestamp,
											wal_sender_timeout / 2);
	if (last_processing >= ping_time)
	{
		WalSndKeepalive(true);
		waiting_for_ping_response = true;

		/* Try to flush pending output to the client */
		if (pq_flush_if_writable() != 0)
			WalSndShutdown();
	}
}

/*
 * This isn't currently used for anything. Monitoring tools might be
 * interested in the future, and we'll need something like this in the
 * future for synchronous replication.
 */
#ifdef NOT_USED
/*
 * Returns the oldest Send position among walsenders. Or InvalidXLogRecPtr
 * if none.
 */
XLogRecPtr
GetOldestWALSendPointer(void)
{
	XLogRecPtr	oldest = {0, 0};
	int			i;
	bool		found = false;

	for (i = 0; i < max_wal_senders; i++)
	{
		/* use volatile pointer to prevent code rearrangement */
		volatile WalSnd *walsnd = &WalSndCtl->walsnds[i];
		XLogRecPtr	recptr;

		if (walsnd->pid == 0)
			continue;

		SpinLockAcquire(&walsnd->mutex);
		recptr = walsnd->sentPtr;
		SpinLockRelease(&walsnd->mutex);

		if (recptr.xlogid == 0 && recptr.xrecoff == 0)
			continue;

		if (!found || recptr < oldest)
			oldest = recptr;
		found = true;
	}
	return oldest;
}

#endif<|MERGE_RESOLUTION|>--- conflicted
+++ resolved
@@ -119,15 +119,12 @@
 int			max_wal_senders = 0;	/* the maximum number of concurrent walsenders */
 int			wal_sender_timeout = 60 * 1000;		/* maximum time to send one
 												 * WAL data message */
-<<<<<<< HEAD
 // GPDB_93_MERGE_FIXME: This was XLogSegsPerFile. But I don't understand why.
 // What was so special about crossing the xlogid boundary? I kept the old
 // value, and maybe it's a suitable one, but it should probably be just a
 // constant like '64' or something.
 int			repl_catchup_within_range = ((uint32) 0xffffffff) / XLogSegSize;
-=======
 bool		log_replication_commands = false;
->>>>>>> ab93f90c
 
 /*
  * State for WalSndWakeupRequest
@@ -840,10 +837,7 @@
 	else
 	{
 		CheckLogicalDecodingRequirements();
-<<<<<<< HEAD
-=======
-
->>>>>>> ab93f90c
+
 		/*
 		 * Initially create the slot as ephemeral - that allows us to nicely
 		 * handle errors during initialization because it'll get dropped if
@@ -1142,9 +1136,27 @@
 	{
 		int			wakeEvents;
 		long		sleeptime;
-<<<<<<< HEAD
-=======
-		TimestampTz now;
+
+		/* Check for input from the client */
+		ProcessRepliesIfAny();
+
+		/* die if timeout was reached */
+		WalSndCheckTimeOut();
+
+		/* Send keepalive if the time has come */
+		WalSndKeepaliveIfNecessary();
+
+		if (!pq_is_send_pending())
+			break;
+
+		sleeptime = WalSndComputeSleeptime(GetCurrentTimestamp());
+
+		wakeEvents = WL_LATCH_SET | WL_POSTMASTER_DEATH |
+			WL_SOCKET_WRITEABLE | WL_SOCKET_READABLE | WL_TIMEOUT;
+
+		/* Sleep until something happens or we time out */
+		WaitLatchOrSocket(MyLatch, wakeEvents,
+						  MyProcPort->sock, sleeptime);
 
 		/*
 		 * Emergency bailout if postmaster has died.  This is to avoid the
@@ -1157,51 +1169,6 @@
 		ResetLatch(MyLatch);
 
 		CHECK_FOR_INTERRUPTS();
-
-		/* Process any requests or signals received recently */
-		if (got_SIGHUP)
-		{
-			got_SIGHUP = false;
-			ProcessConfigFile(PGC_SIGHUP);
-			SyncRepInitConfig();
-		}
->>>>>>> ab93f90c
-
-		/* Check for input from the client */
-		ProcessRepliesIfAny();
-
-<<<<<<< HEAD
-		/* die if timeout was reached */
-		WalSndCheckTimeOut();
-
-		/* Send keepalive if the time has come */
-		WalSndKeepaliveIfNecessary();
-=======
-		/* Try to flush pending output to the client */
-		if (pq_flush_if_writable() != 0)
-			WalSndShutdown();
->>>>>>> ab93f90c
-
-		if (!pq_is_send_pending())
-			break;
-
-		sleeptime = WalSndComputeSleeptime(GetCurrentTimestamp());
-
-		wakeEvents = WL_LATCH_SET | WL_POSTMASTER_DEATH |
-			WL_SOCKET_WRITEABLE | WL_SOCKET_READABLE | WL_TIMEOUT;
-
-		/* Sleep until something happens or we time out */
-		WaitLatchOrSocket(MyLatch, wakeEvents,
-						  MyProcPort->sock, sleeptime);
-<<<<<<< HEAD
-		ImmediateInterruptOK = false;
-
-		/*
-		 * Emergency bailout if postmaster has died.  This is to avoid the
-		 * necessity for manual cleanup of all postmaster children.
-		 */
-		if (!PostmasterIsAlive())
-			exit(1);
 
 		/* Process any requests or signals received recently */
 		if (ConfigReloadPending)
@@ -1214,8 +1181,6 @@
 		/* Try to flush pending output to the client */
 		if (pq_flush_if_writable() != 0)
 			WalSndShutdown();
-=======
->>>>>>> ab93f90c
 	}
 
 	/* reactivate latch so WalSndLoop knows to continue */
@@ -1278,10 +1243,6 @@
 		/* Check for input from the client */
 		ProcessRepliesIfAny();
 
-<<<<<<< HEAD
-		/* Clear any already-pending wakeups */
-		ResetLatch(&MyWalSnd->latch);
-
 		/*
 		 * If we're shutting down, trigger pending WAL to be written out,
 		 * otherwise we'd possibly end up waiting for WAL that never gets
@@ -1290,8 +1251,6 @@
 		if (got_STOPPING)
 			XLogBackgroundFlush();
 
-=======
->>>>>>> ab93f90c
 		/* Update our idea of the currently flushed position. */
 		if (!RecoveryInProgress())
 			RecentFlushPtr = GetFlushRecPtr();
@@ -1365,14 +1324,7 @@
 		if (pq_is_send_pending())
 			wakeEvents |= WL_SOCKET_WRITEABLE;
 
-<<<<<<< HEAD
-		ImmediateInterruptOK = true;
-		CHECK_FOR_INTERRUPTS();
-		WaitLatchOrSocket(&MyWalSnd->latch, wakeEvents,
-=======
-		/* Sleep until something happens or we time out */
 		WaitLatchOrSocket(MyLatch, wakeEvents,
->>>>>>> ab93f90c
 						  MyProcPort->sock, sleeptime);
 	}
 
@@ -1393,7 +1345,6 @@
 	MemoryContext old_context;
 
 	/*
-<<<<<<< HEAD
 	 * If WAL sender has been told that shutdown is getting close, switch its
 	 * status accordingly to handle the next replication commands correctly.
 	 */
@@ -1408,14 +1359,14 @@
 	if (MyWalSnd->state == WALSNDSTATE_STOPPING)
 		ereport(ERROR,
 				(errmsg("cannot execute new commands while WAL sender is in stopping mode")));
-=======
+
+	/*
 	 * Log replication command if log_replication_commands is enabled. Even
 	 * when it's disabled, log the command with DEBUG1 level for backward
 	 * compatibility.
 	 */
 	ereport(log_replication_commands ? LOG : DEBUG1,
 			(errmsg("received replication command: %s", cmd_string)));
->>>>>>> ab93f90c
 
 	/*
 	 * CREATE_REPLICATION_SLOT ... LOGICAL exports a snapshot until the next
@@ -2125,13 +2076,10 @@
 			walsnd->flush = InvalidXLogRecPtr;
 			walsnd->apply = InvalidXLogRecPtr;
 			walsnd->state = WALSNDSTATE_STARTUP;
-<<<<<<< HEAD
 			/* Will be decided in hand-shake */
 			walsnd->xlogCleanUpTo = InvalidXLogRecPtr;
 			walsnd->caughtup_within_range = false;
-=======
 			walsnd->latch = &MyProc->procLatch;
->>>>>>> ab93f90c
 			SpinLockRelease(&walsnd->mutex);
 			/* don't need the lock anymore */
 			MyWalSnd = (WalSnd *) walsnd;
@@ -2160,7 +2108,6 @@
 
 	Assert(walsnd != NULL);
 
-<<<<<<< HEAD
 	if (IS_QUERY_DISPATCHER())
 	{
 		/*
@@ -2184,10 +2131,9 @@
 			/* Mark WalSnd struct no longer in use. */
 			MyWalSnd->replica_disconnected_at = (pg_time_t) time(NULL);
 			MyWalSnd->pid = 0;
+			walsnd->latch = NULL;
 
 			SpinLockRelease(&MyWalSnd->mutex);
-
-			DisownLatch(&MyWalSnd->latch);
 		}
 		LWLockRelease(SyncRepLock);
 		/* WalSnd struct isn't mine anymore */
@@ -2195,25 +2141,13 @@
 		return;
 	}
 
-	/*
-	 * Clear MyWalSnd first; then disown the latch.  This is so that signal
-	 * handlers won't try to touch the latch after it's no longer ours.
-	 */
-	MyWalSnd = NULL;
-
-	DisownLatch(&walsnd->latch);
-
-	SpinLockAcquire(&walsnd->mutex);
-	/* Mark WalSnd struct as no longer being in use. */
-	walsnd->replica_disconnected_at = (pg_time_t) time(NULL);
-=======
 	MyWalSnd = NULL;
 
 	SpinLockAcquire(&walsnd->mutex);
 	/* clear latch while holding the spinlock, so it can safely be read */
 	walsnd->latch = NULL;
 	/* Mark WalSnd struct as no longer being in use. */
->>>>>>> ab93f90c
+	walsnd->replica_disconnected_at = (pg_time_t) time(NULL);
 	walsnd->pid = 0;
 	SpinLockRelease(&walsnd->mutex);
 }
@@ -2679,14 +2613,10 @@
 
 	if (record != NULL)
 	{
-<<<<<<< HEAD
 		/* XXX: Note that logical decoding cannot be used while in recovery */
 		XLogRecPtr	flushPtr = GetFlushRecPtr();
 
-		LogicalDecodingProcessRecord(logical_decoding_ctx, record);
-=======
 		LogicalDecodingProcessRecord(logical_decoding_ctx, logical_decoding_ctx->reader);
->>>>>>> ab93f90c
 
 		sentPtr = logical_decoding_ctx->reader->EndRecPtr;
 
@@ -2826,41 +2756,11 @@
 	}
 }
 
-<<<<<<< HEAD
 /*
  * Handle PROCSIG_WALSND_INIT_STOPPING signal.
  */
 void
 HandleWalSndInitStopping(void)
-=======
-/* SIGHUP: set flag to re-read config file at next convenient time */
-static void
-WalSndSigHupHandler(SIGNAL_ARGS)
-{
-	int			save_errno = errno;
-
-	got_SIGHUP = true;
-
-	SetLatch(MyLatch);
-
-	errno = save_errno;
-}
-
-/* SIGUSR1: set flag to send WAL records */
-static void
-WalSndXLogSendHandler(SIGNAL_ARGS)
-{
-	int			save_errno = errno;
-
-	latch_sigusr1_handler();
-
-	errno = save_errno;
-}
-
-/* SIGUSR2: set flag to do a last cycle and shut down afterwards */
-static void
-WalSndLastCycleHandler(SIGNAL_ARGS)
->>>>>>> ab93f90c
 {
 	Assert(am_walsender);
 
@@ -2875,8 +2775,7 @@
 	else
 	{
 		got_STOPPING = true;
-		if (MyWalSnd)
-			SetLatch(&MyWalSnd->latch);
+		SetLatch(MyLatch);
 	}
 }
 
@@ -2890,14 +2789,8 @@
 {
 	int			save_errno = errno;
 
-<<<<<<< HEAD
 	got_SIGUSR2 = true;
-	if (MyWalSnd)
-		SetLatch(&MyWalSnd->latch);
-=======
-	walsender_ready_to_stop = true;
 	SetLatch(MyLatch);
->>>>>>> ab93f90c
 
 	errno = save_errno;
 }
@@ -2979,11 +2872,7 @@
 			WalSnd	   *walsnd = &WalSndCtl->walsnds[i];
 
 			SpinLockInit(&walsnd->mutex);
-<<<<<<< HEAD
-			InitSharedLatch(&walsnd->latch);
 			walsnd->replica_disconnected_at = (pg_time_t) time(NULL);
-=======
->>>>>>> ab93f90c
 		}
 	}
 }
@@ -3328,38 +3217,7 @@
 	 * Get the currently active synchronous standby.
 	 */
 	LWLockAcquire(SyncRepLock, LW_SHARED);
-<<<<<<< HEAD
-	for (i = 0; i < max_wal_senders; i++)
-	{
-		/* use volatile pointer to prevent code rearrangement */
-		volatile WalSnd *walsnd = &WalSndCtl->walsnds[i];
-
-		if (walsnd->pid != 0)
-		{
-			/*
-			 * Treat a standby such as a pg_basebackup background process
-			 * which always returns an invalid flush location, as an
-			 * asynchronous standby. WAL sender must be streaming or
-			 * stopping.
-			 */
-			sync_priority[i] = XLogRecPtrIsInvalid(walsnd->flush) ?
-				0 : walsnd->sync_standby_priority;
-
-			if ((walsnd->state == WALSNDSTATE_STREAMING ||
-				 walsnd->state == WALSNDSTATE_STOPPING) &&
-				walsnd->sync_standby_priority > 0 &&
-				(priority == 0 ||
-				 priority > walsnd->sync_standby_priority) &&
-				!XLogRecPtrIsInvalid(walsnd->flush))
-			{
-				priority = walsnd->sync_standby_priority;
-				sync_standby = i;
-			}
-		}
-	}
-=======
 	sync_standby = SyncRepGetSynchronousStandby();
->>>>>>> ab93f90c
 	LWLockRelease(SyncRepLock);
 
 	for (i = 0; i < max_wal_senders; i++)
