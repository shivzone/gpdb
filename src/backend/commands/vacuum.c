--- conflicted
+++ resolved
@@ -85,6 +85,7 @@
 #include "utils/tqual.h"
 
 #include "access/distributedlog.h"
+#include "catalog/pg_inherits_fn.h"
 #include "libpq-fe.h"
 #include "libpq-int.h"
 #include "nodes/makefuncs.h"     /* makeRangeVar */
@@ -793,22 +794,12 @@
  * are in the vacuum memory context, and executing in DISPATCH or UTILITY mode.
  * Return false if we are done with all segfiles.
  */
-<<<<<<< HEAD
 static bool
 vacuumStatement_AssignAppendOnlyCompactionInfo(VacuumStmt *vacstmt,
 		Relation onerel,
 		List *compactedSegmentFileList,
 		List *insertedSegmentFileList,
 		bool *getnextrelation)
-=======
-void
-vacuum_set_xid_limits(int freeze_min_age,
-					  int freeze_table_age,
-					  bool sharedRel,
-					  TransactionId *oldestXmin,
-					  TransactionId *freezeLimit,
-					  TransactionId *freezeTableLimit)
->>>>>>> 4d53a2f9
 {
 	Assert(Gp_role != GP_ROLE_EXECUTE);
 	Assert(vacstmt);
@@ -886,43 +877,11 @@
 			!vacstmt->appendonly_compaction_vacuum_cleanup);
 }
 
-<<<<<<< HEAD
 bool
 vacuumStatement_IsInAppendOnlyPreparePhase(VacuumStmt* vacstmt)
 {
 	Assert(vacstmt);
 	return (vacstmt->appendonly_compaction_vacuum_prepare);
-=======
-	*freezeLimit = limit;
-
-	if (freezeTableLimit != NULL)
-	{
-		int			freezetable;
-
-		/*
-		 * Determine the table freeze age to use: as specified by the caller,
-		 * or vacuum_freeze_table_age, but in any case not more than
-		 * autovacuum_freeze_max_age * 0.95, so that if you have e.g nightly
-		 * VACUUM schedule, the nightly VACUUM gets a chance to freeze tuples
-		 * before anti-wraparound autovacuum is launched.
-		 */
-		freezetable = freeze_min_age;
-		if (freezetable < 0)
-			freezetable = vacuum_freeze_table_age;
-		freezetable = Min(freezetable, autovacuum_freeze_max_age * 0.95);
-		Assert(freezetable >= 0);
-
-		/*
-		 * Compute the cutoff XID, being careful not to generate a "permanent"
-		 * XID.
-		 */
-		limit = ReadNewTransactionId() - freezetable;
-		if (!TransactionIdIsNormal(limit))
-			limit = FirstNormalTransactionId;
-
-		*freezeTableLimit = limit;
-	}
->>>>>>> 4d53a2f9
 }
 
 bool
@@ -1513,7 +1472,7 @@
 			else if (rel_is_child_partition(relid))
 			{
 				/* get my children */
-				prels = find_all_inheritors(relid);
+				prels = find_all_inheritors(relid, NoLock);
 			}
 
 			/* Make a relation list entry for this relation */
@@ -1652,9 +1611,12 @@
  * vacuum_set_xid_limits() -- compute oldest-Xmin and freeze cutoff points
  */
 void
-vacuum_set_xid_limits(int freeze_min_age, bool sharedRel,
+vacuum_set_xid_limits(int freeze_min_age,
+					  int freeze_table_age,
+					  bool sharedRel,
 					  TransactionId *oldestXmin,
-					  TransactionId *freezeLimit)
+					  TransactionId *freezeLimit,
+					  TransactionId *freezeTableLimit)
 {
 	int			freezemin;
 	TransactionId limit;
@@ -1710,6 +1672,34 @@
 	}
 
 	*freezeLimit = limit;
+
+	if (freezeTableLimit != NULL)
+	{
+		int			freezetable;
+
+		/*
+		 * Determine the table freeze age to use: as specified by the caller,
+		 * or vacuum_freeze_table_age, but in any case not more than
+		 * autovacuum_freeze_max_age * 0.95, so that if you have e.g nightly
+		 * VACUUM schedule, the nightly VACUUM gets a chance to freeze tuples
+		 * before anti-wraparound autovacuum is launched.
+		 */
+		freezetable = freeze_min_age;
+		if (freezetable < 0)
+			freezetable = vacuum_freeze_table_age;
+		freezetable = Min(freezetable, autovacuum_freeze_max_age * 0.95);
+		Assert(freezetable >= 0);
+
+		/*
+		 * Compute the cutoff XID, being careful not to generate a "permanent"
+		 * XID.
+		 */
+		limit = ReadNewTransactionId() - freezetable;
+		if (!TransactionIdIsNormal(limit))
+			limit = FirstNormalTransactionId;
+
+		*freezeTableLimit = limit;
+	}
 }
 
 
@@ -2698,62 +2688,13 @@
 static bool
 full_vacuum_rel(Relation onerel, VacuumStmt *vacstmt, List *updated_stats)
 {
-<<<<<<< HEAD
 	VRelStats* vacrelstats;
 	bool		heldoff = false;
 	bool update_relstats = true;
-=======
-	LOCKMODE	lmode;
-	Relation	onerel;
-	LockRelId	onerelid;
-	Oid			toast_relid;
-	Oid			save_userid;
-	bool		save_secdefcxt;
-
-	if (scanned_all)
-		*scanned_all = false;
-
-	/* Begin a transaction for vacuuming this relation */
-	StartTransactionCommand();
-
-	/*
-	 * Functions in indexes may want a snapshot set.  Also, setting a snapshot
-	 * ensures that RecentGlobalXmin is kept truly recent.
-	 */
-	PushActiveSnapshot(GetTransactionSnapshot());
-
-	if (!vacstmt->full)
-	{
-		/*
-		 * In lazy vacuum, we can set the PROC_IN_VACUUM flag, which lets
-		 * other concurrent VACUUMs know that they can ignore this one while
-		 * determining their OldestXmin.  (The reason we don't set it during a
-		 * full VACUUM is exactly that we may have to run user- defined
-		 * functions for functional indexes, and we want to make sure that if
-		 * they use the snapshot set above, any tuples it requires can't get
-		 * removed from other tables.  An index function that depends on the
-		 * contents of other tables is arguably broken, but we won't break it
-		 * here by violating transaction semantics.)
-		 *
-		 * We also set the VACUUM_FOR_WRAPAROUND flag, which is passed down by
-		 * autovacuum; it's used to avoid cancelling a vacuum that was invoked
-		 * in an emergency.
-		 *
-		 * Note: these flags remain set until CommitTransaction or
-		 * AbortTransaction.  We don't want to clear them until we reset
-		 * MyProc->xid/xmin, else OldestXmin might appear to go backwards,
-		 * which is probably Not Good.
-		 */
-		LWLockAcquire(ProcArrayLock, LW_EXCLUSIVE);
-		MyProc->vacuumFlags |= PROC_IN_VACUUM;
-		if (for_wraparound)
-			MyProc->vacuumFlags |= PROC_VACUUM_FOR_WRAPAROUND;
-		LWLockRelease(ProcArrayLock);
-	}
->>>>>>> 4d53a2f9
-
-	vacuum_set_xid_limits(vacstmt->freeze_min_age, onerel->rd_rel->relisshared,
-						  &OldestXmin, &FreezeLimit);
+
+	vacuum_set_xid_limits(vacstmt->freeze_min_age, vacstmt->freeze_table_age,
+						  onerel->rd_rel->relisshared,
+						  &OldestXmin, &FreezeLimit, NULL);
 
 	/*
 	 * Flush any previous async-commit transactions.  This does not guarantee
@@ -2778,7 +2719,6 @@
 			elogif(Debug_appendonly_print_compaction, LOG,
 					"Vacuum full prepare phase %s", RelationGetRelationName(onerel));
 
-<<<<<<< HEAD
 			vacuum_appendonly_indexes(onerel, vacstmt, updated_stats);
 			if (RelationIsAoRows(onerel))
 				AppendOnlyTruncateToEOF(onerel);
@@ -2791,29 +2731,6 @@
 			vacuum_appendonly_rel(onerel, vacstmt);
 			update_relstats = false;
 		}
-=======
-	/*
-	 * Check permissions.
-	 *
-	 * We allow the user to vacuum a table if he is superuser, the table
-	 * owner, or the database owner (but in the latter case, only if it's not
-	 * a shared relation).	pg_class_ownercheck includes the superuser case.
-	 *
-	 * Note we choose to treat permissions failure as a WARNING and keep
-	 * trying to vacuum the rest of the DB --- is this appropriate?
-	 */
-	if (!(pg_class_ownercheck(RelationGetRelid(onerel), GetUserId()) ||
-		  (pg_database_ownercheck(MyDatabaseId, GetUserId()) && !onerel->rd_rel->relisshared)))
-	{
-		if (onerel->rd_rel->relisshared)
-			ereport(WARNING,
-				  (errmsg("skipping \"%s\" --- only superuser can vacuum it",
-						  RelationGetRelationName(onerel))));
-		else if (onerel->rd_rel->relnamespace == PG_CATALOG_NAMESPACE)
-			ereport(WARNING,
-					(errmsg("skipping \"%s\" --- only superuser or database owner can vacuum it",
-							RelationGetRelationName(onerel))));
->>>>>>> 4d53a2f9
 		else
 		{
 			elogif(Debug_appendonly_print_compaction, LOG,
@@ -2829,36 +2746,14 @@
 			vacrelstats->vtlinks = NULL;
 		}
 	}
-<<<<<<< HEAD
 	else
-=======
-
-	/*
-	 * Check that it's a vacuumable table; we used to do this in
-	 * get_rel_oids() but seems safer to check after we've locked the
-	 * relation.
-	 */
-	if (onerel->rd_rel->relkind != RELKIND_RELATION &&
-		onerel->rd_rel->relkind != RELKIND_TOASTVALUE)
->>>>>>> 4d53a2f9
 	{
 		/* For heap. */
 		heldoff = vacuum_heap_rel(onerel, vacstmt, vacrelstats, updated_stats);
 	}
 
-<<<<<<< HEAD
 	/* Do not run update the relstats if the vacuuming has been skipped */
 	if (update_relstats)
-=======
-	/*
-	 * Silently ignore tables that are temp tables of other backends ---
-	 * trying to vacuum these will lead to great unhappiness, since their
-	 * contents are probably not up-to-date on disk.  (We don't throw a
-	 * warning here; it would just lead to chatter during a database-wide
-	 * VACUUM.)
-	 */
-	if (RELATION_IS_OTHER_TEMP(onerel))
->>>>>>> 4d53a2f9
 	{
 		/* update statistics in pg_class */
 		vac_update_relstats_from_list(onerel, vacrelstats->rel_pages,
@@ -2875,7 +2770,6 @@
 	return heldoff;
 }
 
-<<<<<<< HEAD
 /*
  * This is a small version of scan_heap, performed in the second transaction of
  * heap vacuum full.  We assume we did the first transaction and kept some of
@@ -2897,14 +2791,6 @@
 					   VacPageList vacuum_pages)
 {
 	MIRROREDLOCK_BUFMGR_DECLARE;
-=======
-	/*
-	 * Switch to the table owner's userid, so that any index functions are run
-	 * as that user.  (This is unnecessary, but harmless, for lazy VACUUM.)
-	 */
-	GetUserIdAndContext(&save_userid, &save_secdefcxt);
-	SetUserIdAndContext(onerel->rd_rel->relowner, true);
->>>>>>> 4d53a2f9
 
 	BlockNumber nblocks, blkno;
 	char	   *relname;
@@ -2991,14 +2877,8 @@
 			HeapTupleData	tuple;
 			bool			tupgone = false;
 
-<<<<<<< HEAD
 			if (!ItemIdIsUsed(itemid))
 				continue;
-=======
-	vacuum_set_xid_limits(vacstmt->freeze_min_age, vacstmt->freeze_table_age,
-						  onerel->rd_rel->relisshared,
-						  &OldestXmin, &FreezeLimit, NULL);
->>>>>>> 4d53a2f9
 
 			if (ItemIdIsDead(itemid))
 				continue;
@@ -4984,13 +4864,9 @@
 	pg_rusage_init(&ru0);
 
 	ivinfo.index = indrel;
-<<<<<<< HEAD
 	ivinfo.vacuum_full = isfull;
-=======
-	ivinfo.vacuum_full = true;
 	ivinfo.analyze_only = false;
 	ivinfo.estimated_count = false;
->>>>>>> 4d53a2f9
 	ivinfo.message_level = elevel;
 	ivinfo.num_heap_tuples = num_tuples;
 	ivinfo.strategy = vac_strategy;
@@ -5000,21 +4876,14 @@
 	if (!stats)
 		return;
 
-<<<<<<< HEAD
-	/* now update statistics in pg_class */
-	vac_update_relstats_from_list(indrel,
-						stats->num_pages, stats->num_index_tuples,
-						false, InvalidTransactionId, updated_stats);
-=======
 	/*
 	 * Now update statistics in pg_class, but only if the index says the count
 	 * is accurate.
 	 */
 	if (!stats->estimated_count)
-		vac_update_relstats(indrel,
+		vac_update_relstats_from_list(indrel,
 							stats->num_pages, stats->num_index_tuples,
-							false, InvalidTransactionId);
->>>>>>> 4d53a2f9
+							false, InvalidTransactionId, updated_stats);
 
 	ereport(elevel,
 			(errmsg("index \"%s\" now contains %.0f row versions in %u pages",
@@ -5030,12 +4899,9 @@
 	 * Check for tuple count mismatch.	If the index is partial, then it's OK
 	 * for it to have fewer tuples than the heap; else we got trouble.
 	 */
-<<<<<<< HEAD
-	if (check_stats && stats->num_index_tuples != num_tuples)
-=======
-	if (!stats->estimated_count &&
+	if (check_stats &&
+		!stats->estimated_count &&
 		stats->num_index_tuples != num_tuples)
->>>>>>> 4d53a2f9
 	{
 		if (stats->num_index_tuples > num_tuples ||
 			!vac_is_partial_index(indrel))
@@ -5149,21 +5015,14 @@
 	if (!stats)
 		return;
 
-<<<<<<< HEAD
-	/* now update statistics in pg_class */
-	vac_update_relstats_from_list(indrel,
+	/*
+	 * Now update statistics in pg_class, but only if the index says the count
+	 * is accurate.
+	 */
+	if (!stats->estimated_count)
+		vac_update_relstats_from_list(indrel,
 						stats->num_pages, stats->num_index_tuples,
 						false, InvalidTransactionId, updated_stats);
-=======
-	/*
-	 * Now update statistics in pg_class, but only if the index says the count
-	 * is accurate.
-	 */
-	if (!stats->estimated_count)
-		vac_update_relstats(indrel,
-							stats->num_pages, stats->num_index_tuples,
-							false, InvalidTransactionId);
->>>>>>> 4d53a2f9
 
 	ereport(elevel,
 			(errmsg("index \"%s\" now contains %.0f row versions in %u pages",
@@ -5181,12 +5040,9 @@
 	 * Check for tuple count mismatch.	If the index is partial, then it's OK
 	 * for it to have fewer tuples than the heap; else we got trouble.
 	 */
-<<<<<<< HEAD
-	if (check_stats && stats->num_index_tuples != num_tuples + keep_tuples)
-=======
-	if (!stats->estimated_count &&
+	if (check_stats &&
+		!stats->estimated_count &&
 		stats->num_index_tuples != num_tuples + keep_tuples)
->>>>>>> 4d53a2f9
 	{
 		if (stats->num_index_tuples > num_tuples + keep_tuples ||
 			!vac_is_partial_index(indrel))
