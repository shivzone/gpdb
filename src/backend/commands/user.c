/*-------------------------------------------------------------------------
 *
 * user.c
 *	  Commands for manipulating roles (formerly called users).
 *
 * Portions Copyright (c) 2005-2010, Greenplum inc
 * Portions Copyright (c) 2012-Present Pivotal Software, Inc.
 * Portions Copyright (c) 1996-2009, PostgreSQL Global Development Group
 * Portions Copyright (c) 1994, Regents of the University of California
 *
<<<<<<< HEAD
 * $PostgreSQL: pgsql/src/backend/commands/user.c,v 1.178.2.1 2010/03/25 14:45:06 alvherre Exp $
=======
 * $PostgreSQL: pgsql/src/backend/commands/user.c,v 1.181 2008/03/26 21:10:38 alvherre Exp $
>>>>>>> f260edb1
 *
 *-------------------------------------------------------------------------
 */
#include "postgres.h"

#include "access/genam.h"
#include "access/heapam.h"
#include "access/xact.h"
#include "catalog/dependency.h"
#include "catalog/heap.h"
#include "catalog/indexing.h"
#include "catalog/oid_dispatch.h"
#include "catalog/pg_auth_time_constraint.h"
#include "catalog/pg_auth_members.h"
#include "catalog/pg_authid.h"
#include "catalog/pg_resgroup.h"
#include "catalog/pg_resqueue.h"
#include "commands/comment.h"
#include "commands/resgroupcmds.h"
#include "commands/user.h"
#include "libpq/auth.h"
#include "libpq/password_hash.h"
#include "libpq/md5.h"
#include "libpq/pg_sha2.h"
#include "miscadmin.h"
#include "utils/acl.h"
#include "utils/builtins.h"
#include "utils/date.h"
#include "utils/flatfiles.h"
#include "utils/fmgroids.h"
#include "utils/guc.h"
#include "utils/lsyscache.h"
#include "utils/syscache.h"
#include "utils/tqual.h"

#include "executor/execdesc.h"
#include "utils/resource_manager.h"

#include "cdb/cdbdisp_query.h"
#include "cdb/cdbsrlz.h"
#include "cdb/cdbvars.h"


typedef struct extAuthPair
{
	char	   *protocol;
	char	   *type;
} extAuthPair;

extern bool Password_encryption;

static List *roleNamesToIds(List *memberNames);
static void AddRoleMems(const char *rolename, Oid roleid,
			List *memberNames, List *memberIds,
			Oid grantorId, bool admin_opt);
static void DelRoleMems(const char *rolename, Oid roleid,
			List *memberNames, List *memberIds,
			bool admin_opt);
static extAuthPair *TransformExttabAuthClause(DefElem *defel);
static void SetCreateExtTableForRole(List* allow, 
			List* disallow, bool* createrextgpfd,
			bool* createrexthttp, bool* createwextgpfd,
			bool* createrexthdfs, bool* createwexthdfs);

static char *daysofweek[] = {"Sunday", "Monday", "Tuesday", "Wednesday",
							 "Thursday", "Friday", "Saturday"};
static int16 ExtractAuthInterpretDay(Value * day);
static void ExtractAuthIntervalClause(DefElem *defel,
			authInterval *authInterval);
static void AddRoleDenials(const char *rolename, Oid roleid,
			List *addintervals); 
static void DelRoleDenials(const char *rolename, Oid roleid, 
			List *dropintervals);


/* Check if current user has createrole privileges */
static bool
have_createrole_privilege(void)
{
	bool		result = false;
	HeapTuple	utup;

	/* Superusers can always do everything */
	if (superuser())
		return true;

	utup = SearchSysCache(AUTHOID,
						  ObjectIdGetDatum(GetUserId()),
						  0, 0, 0);
	if (HeapTupleIsValid(utup))
	{
		result = ((Form_pg_authid) GETSTRUCT(utup))->rolcreaterole;
		ReleaseSysCache(utup);
	}
	return result;
}


/*
 * CREATE ROLE
 */
void
CreateRole(CreateRoleStmt *stmt)
{
	Relation	pg_authid_rel;
	TupleDesc	pg_authid_dsc;
	HeapTuple	tuple;
	Datum		new_record[Natts_pg_authid];
	bool		new_record_nulls[Natts_pg_authid];
	Oid			roleid;
	ListCell   *item;
	ListCell   *option;
	char	   *password = NULL;	/* user password */
	bool		encrypt_password = Password_encryption; /* encrypt password? */
	char		encrypted_password[MAX_PASSWD_HASH_LEN + 1];
	bool		issuper = false;	/* Make the user a superuser? */
	bool		inherit = true; /* Auto inherit privileges? */
	bool		createrole = false;		/* Can this user create roles? */
	bool		createdb = false;		/* Can the user create databases? */
	bool		canlogin = false;		/* Can this user login? */
	bool		createrextgpfd = false; /* Can create readable gpfdist exttab? */
	bool		createrexthttp = false; /* Can create readable http exttab? */
	bool		createwextgpfd = false; /* Can create writable gpfdist exttab? */
	bool		createrexthdfs = false; /* Can create readable gphdfs exttab? */
	bool		createwexthdfs = false; /* Can create writable gphdfs exttab? */
	int			connlimit = -1; /* maximum connections allowed */
	List	   *addroleto = NIL;	/* roles to make this a member of */
	List	   *rolemembers = NIL;		/* roles to be members of this role */
	List	   *adminmembers = NIL;		/* roles to be admins of this role */
	List	   *exttabcreate = NIL;		/* external table create privileges being added  */
	List	   *exttabnocreate = NIL;	/* external table create privileges being removed */
	char	   *validUntil = NULL;		/* time the login is valid until */
	char	   *resqueue = NULL;		/* resource queue for this role */
	char	   *resgroup = NULL;		/* resource group for this role */
	List	   *addintervals = NIL;	/* list of time intervals for which login should be denied */
	DefElem    *dpassword = NULL;
	DefElem    *dresqueue = NULL;
	DefElem    *dresgroup = NULL;
	DefElem    *dissuper = NULL;
	DefElem    *dinherit = NULL;
	DefElem    *dcreaterole = NULL;
	DefElem    *dcreatedb = NULL;
	DefElem    *dcanlogin = NULL;
	DefElem    *dconnlimit = NULL;
	DefElem    *daddroleto = NULL;
	DefElem    *drolemembers = NULL;
	DefElem    *dadminmembers = NULL;
	DefElem    *dvalidUntil = NULL;

	/* The defaults can vary depending on the original statement type */
	switch (stmt->stmt_type)
	{
		case ROLESTMT_ROLE:
			break;
		case ROLESTMT_USER:
			canlogin = true;
			/* may eventually want inherit to default to false here */
			break;
		case ROLESTMT_GROUP:
			break;
	}

	/* Extract options from the statement node tree */
	foreach(option, stmt->options)
	{
		DefElem    *defel = (DefElem *) lfirst(option);

		if (strcmp(defel->defname, "password") == 0 ||
			strcmp(defel->defname, "encryptedPassword") == 0 ||
			strcmp(defel->defname, "unencryptedPassword") == 0)
		{
			if (dpassword)
				ereport(ERROR,
						(errcode(ERRCODE_SYNTAX_ERROR),
						 errmsg("conflicting or redundant options")));
			dpassword = defel;
			if (strcmp(defel->defname, "encryptedPassword") == 0)
				encrypt_password = true;
			else if (strcmp(defel->defname, "unencryptedPassword") == 0)
				encrypt_password = false;
		}
		else if (strcmp(defel->defname, "sysid") == 0)
		{
			if (Gp_role != GP_ROLE_EXECUTE)
			ereport(NOTICE,
					(errmsg("SYSID can no longer be specified")));
		}
		else if (strcmp(defel->defname, "superuser") == 0)
		{
			if (dissuper)
				ereport(ERROR,
						(errcode(ERRCODE_SYNTAX_ERROR),
						 errmsg("conflicting or redundant options")));
			dissuper = defel;
		}
		else if (strcmp(defel->defname, "inherit") == 0)
		{
			if (dinherit)
				ereport(ERROR,
						(errcode(ERRCODE_SYNTAX_ERROR),
						 errmsg("conflicting or redundant options")));
			dinherit = defel;
		}
		else if (strcmp(defel->defname, "createrole") == 0)
		{
			if (dcreaterole)
				ereport(ERROR,
						(errcode(ERRCODE_SYNTAX_ERROR),
						 errmsg("conflicting or redundant options")));
			dcreaterole = defel;
		}
		else if (strcmp(defel->defname, "createdb") == 0)
		{
			if (dcreatedb)
				ereport(ERROR,
						(errcode(ERRCODE_SYNTAX_ERROR),
						 errmsg("conflicting or redundant options")));
			dcreatedb = defel;
		}
		else if (strcmp(defel->defname, "canlogin") == 0)
		{
			if (dcanlogin)
				ereport(ERROR,
						(errcode(ERRCODE_SYNTAX_ERROR),
						 errmsg("conflicting or redundant options")));
			dcanlogin = defel;
		}
		else if (strcmp(defel->defname, "connectionlimit") == 0)
		{
			if (dconnlimit)
				ereport(ERROR,
						(errcode(ERRCODE_SYNTAX_ERROR),
						 errmsg("conflicting or redundant options")));
			dconnlimit = defel;
		}
		else if (strcmp(defel->defname, "addroleto") == 0)
		{
			if (daddroleto)
				ereport(ERROR,
						(errcode(ERRCODE_SYNTAX_ERROR),
						 errmsg("conflicting or redundant options")));
			daddroleto = defel;
		}
		else if (strcmp(defel->defname, "rolemembers") == 0)
		{
			if (drolemembers)
				ereport(ERROR,
						(errcode(ERRCODE_SYNTAX_ERROR),
						 errmsg("conflicting or redundant options")));
			drolemembers = defel;
		}
		else if (strcmp(defel->defname, "adminmembers") == 0)
		{
			if (dadminmembers)
				ereport(ERROR,
						(errcode(ERRCODE_SYNTAX_ERROR),
						 errmsg("conflicting or redundant options")));
			dadminmembers = defel;
		}
		else if (strcmp(defel->defname, "validUntil") == 0)
		{
			if (dvalidUntil)
				ereport(ERROR,
						(errcode(ERRCODE_SYNTAX_ERROR),
						 errmsg("conflicting or redundant options")));
			dvalidUntil = defel;
		}
		else if (strcmp(defel->defname, "resourceQueue") == 0)
		{
			if (dresqueue)
				ereport(ERROR,
						(errcode(ERRCODE_SYNTAX_ERROR),
						 errmsg("conflicting or redundant options")));
			dresqueue = defel;
		}
		else if (strcmp(defel->defname, "resourceGroup") == 0)
		{
			if (dresgroup)
				ereport(ERROR,
						(errcode(ERRCODE_SYNTAX_ERROR),
						 errmsg("conflicting or redundant options")));
			dresgroup = defel;
		}
		else if (strcmp(defel->defname, "exttabauth") == 0)
		{
			extAuthPair *extauth;

			extauth = TransformExttabAuthClause(defel);

			/* now actually append our transformed key value pairs to the list */
			exttabcreate = lappend(exttabcreate, extauth);			
		}			  
		else if (strcmp(defel->defname, "exttabnoauth") == 0)
		{
			extAuthPair *extauth;

			extauth = TransformExttabAuthClause(defel);

			/* now actually append our transformed key value pairs to the list */
			exttabnocreate = lappend(exttabnocreate, extauth);
		}
		else if (strcmp(defel->defname, "deny") == 0) 
		{
			authInterval *interval = (authInterval *) palloc0(sizeof(authInterval));

			ExtractAuthIntervalClause(defel, interval);

			addintervals = lappend(addintervals, interval);
		}
		else
			elog(ERROR, "option \"%s\" not recognized",
				 defel->defname);
	}

	if (dpassword && dpassword->arg)
		password = strVal(dpassword->arg);
	if (dissuper)
		issuper = intVal(dissuper->arg) != 0;
	if (dinherit)
		inherit = intVal(dinherit->arg) != 0;
	if (dcreaterole)
		createrole = intVal(dcreaterole->arg) != 0;
	if (dcreatedb)
		createdb = intVal(dcreatedb->arg) != 0;
	if (dcanlogin)
		canlogin = intVal(dcanlogin->arg) != 0;
	if (dconnlimit)
		connlimit = intVal(dconnlimit->arg);
	if (daddroleto)
		addroleto = (List *) daddroleto->arg;
	if (drolemembers)
		rolemembers = (List *) drolemembers->arg;
	if (dadminmembers)
		adminmembers = (List *) dadminmembers->arg;
	if (dvalidUntil)
		validUntil = strVal(dvalidUntil->arg);
	if (dresqueue)
		resqueue = strVal(linitial((List *) dresqueue->arg));
	if (dresgroup)
		resgroup = strVal(linitial((List *) dresgroup->arg));

	/* Check some permissions first */
	if (issuper)
	{
		if (!superuser())
			ereport(ERROR,
					(errcode(ERRCODE_INSUFFICIENT_PRIVILEGE),
					 errmsg("must be superuser to create superusers")));
	}
	else
	{
		if (!have_createrole_privilege())
			ereport(ERROR,
					(errcode(ERRCODE_INSUFFICIENT_PRIVILEGE),
					 errmsg("permission denied to create role")));
	}

	if (strcmp(stmt->role, "public") == 0 ||
		strcmp(stmt->role, "none") == 0)
		ereport(ERROR,
				(errcode(ERRCODE_RESERVED_NAME),
				 errmsg("role name \"%s\" is reserved",
						stmt->role)));

	/*
	 * Check the pg_authid relation to be certain the role doesn't already
	 * exist.
	 */
	pg_authid_rel = heap_open(AuthIdRelationId, RowExclusiveLock);
	pg_authid_dsc = RelationGetDescr(pg_authid_rel);

	tuple = SearchSysCache(AUTHNAME,
						   PointerGetDatum(stmt->role),
						   0, 0, 0);
	if (HeapTupleIsValid(tuple))
		ereport(ERROR,
				(errcode(ERRCODE_DUPLICATE_OBJECT),
				 errmsg("role \"%s\" already exists",
						stmt->role)));

	/*
	 * Build a tuple to insert
	 */
	MemSet(new_record, 0, sizeof(new_record));
	MemSet(new_record_nulls, false, sizeof(new_record_nulls));

	new_record[Anum_pg_authid_rolname - 1] =
		DirectFunctionCall1(namein, CStringGetDatum(stmt->role));

	new_record[Anum_pg_authid_rolsuper - 1] = BoolGetDatum(issuper);
	new_record[Anum_pg_authid_rolinherit - 1] = BoolGetDatum(inherit);
	new_record[Anum_pg_authid_rolcreaterole - 1] = BoolGetDatum(createrole);
	new_record[Anum_pg_authid_rolcreatedb - 1] = BoolGetDatum(createdb);
	/* superuser gets catupdate right by default */
	new_record[Anum_pg_authid_rolcatupdate - 1] = BoolGetDatum(issuper);
	new_record[Anum_pg_authid_rolcanlogin - 1] = BoolGetDatum(canlogin);
	new_record[Anum_pg_authid_rolconnlimit - 1] = Int32GetDatum(connlimit);

	/* Set the CREATE EXTERNAL TABLE permissions for this role */
	if (exttabcreate || exttabnocreate)
		SetCreateExtTableForRole(exttabcreate, exttabnocreate, &createrextgpfd,
								 &createrexthttp, &createwextgpfd,
								 &createrexthdfs, &createwexthdfs);

	new_record[Anum_pg_authid_rolcreaterextgpfd - 1] = BoolGetDatum(createrextgpfd);
	new_record[Anum_pg_authid_rolcreaterexthttp - 1] = BoolGetDatum(createrexthttp);
	new_record[Anum_pg_authid_rolcreatewextgpfd - 1] = BoolGetDatum(createwextgpfd);
	new_record[Anum_pg_authid_rolcreaterexthdfs - 1] = BoolGetDatum(createrexthdfs);
	new_record[Anum_pg_authid_rolcreatewexthdfs - 1] = BoolGetDatum(createwexthdfs);
	
	if (password)
	{
		if (!encrypt_password || isHashedPasswd(password))
			new_record[Anum_pg_authid_rolpassword - 1] =
				CStringGetTextDatum(password);
		else
		{
			if (!hash_password(password, stmt->role, strlen(stmt->role),
							   encrypted_password))
			{
				elog(ERROR, "password encryption failed");
			}

			new_record[Anum_pg_authid_rolpassword - 1] =
				CStringGetTextDatum(encrypted_password);
		}
	}
	else
		new_record_nulls[Anum_pg_authid_rolpassword - 1] = true;

	if (validUntil)
		new_record[Anum_pg_authid_rolvaliduntil - 1] =
			DirectFunctionCall3(timestamptz_in,
								CStringGetDatum(validUntil),
								ObjectIdGetDatum(InvalidOid),
								Int32GetDatum(-1));

	else
		new_record_nulls[Anum_pg_authid_rolvaliduntil - 1] = true;

	if (resqueue)
	{
		Oid		queueid;

		if (strcmp(resqueue, "none") == 0)
			ereport(ERROR,
					(errcode(ERRCODE_RESERVED_NAME),
					 errmsg("resource queue name \"%s\" is reserved",
							resqueue)));

		queueid = GetResQueueIdForName(resqueue);
		if (queueid == InvalidOid)
			ereport(ERROR,
					(errcode(ERRCODE_UNDEFINED_OBJECT),
					 errmsg("resource queue \"%s\" does not exist",
							resqueue)));

		new_record[Anum_pg_authid_rolresqueue - 1] = 
		ObjectIdGetDatum(queueid);

		/*
		 * Don't complain if you CREATE a superuser,
		 * who doesn't use the queue
		 */
		if (!IsResQueueEnabled() && !issuper)
			ereport(WARNING,
					(errmsg("resource scheduling is disabled"),
					 errhint("To enable set resource_scheduler=on and gp_resource_manager=queue")));
	}
	else
	{
		/*
		 * Resource queue required -- use default queue
		 * Don't complain if you CREATE a superuser, who doesn't use the queue
		 */
		new_record[Anum_pg_authid_rolresqueue - 1] = ObjectIdGetDatum(DEFAULTRESQUEUE_OID);

		if (IsResQueueEnabled() && Gp_role == GP_ROLE_DISPATCH && !issuper)
			ereport(NOTICE,
					(errcode(ERRCODE_FEATURE_NOT_SUPPORTED),
					 errmsg("resource queue required -- "
							"using default resource queue \"%s\"",
							GP_DEFAULT_RESOURCE_QUEUE_NAME)));
	}

	if (resgroup)
	{
		Oid rsgid;

		rsgid = GetResGroupIdForName(resgroup, ShareLock);
		if (rsgid == InvalidOid)
			ereport(ERROR,
					(errcode(ERRCODE_UNDEFINED_OBJECT),
					 errmsg("resource group \"%s\" does not exist",
						 resgroup)));
		else if (rsgid == ADMINRESGROUP_OID && !issuper)
			ereport(ERROR,
					(errcode(ERRCODE_INSUFFICIENT_PRIVILEGE),
					 errmsg("only superuser can be assigned to admin resgroup")));

		new_record[Anum_pg_authid_rolresgroup - 1] = ObjectIdGetDatum(rsgid);
		if (!IsResGroupActivated() && Gp_role == GP_ROLE_DISPATCH)
			ereport(WARNING,
					(errmsg("resource group is disabled"),
					 errhint("To enable set resource_scheduler=on and gp_resource_manager=group")));
	}
	else if (issuper)
	{
		if (IsResGroupActivated() && Gp_role == GP_ROLE_DISPATCH)
		{
			ereport(NOTICE,
					(errmsg("resource group required -- using admin resource group \"admin_group\"")));
		}

		new_record[Anum_pg_authid_rolresgroup - 1] = ObjectIdGetDatum(ADMINRESGROUP_OID);
	}
	else
	{
		if (IsResGroupActivated() && Gp_role == GP_ROLE_DISPATCH)
		{
			ereport(NOTICE,
					(errmsg("resource group required -- using default resource group \"default_group\"")));
		}

		new_record[Anum_pg_authid_rolresgroup - 1] = ObjectIdGetDatum(DEFAULTRESGROUP_OID);
	}

	new_record_nulls[Anum_pg_authid_rolresgroup - 1] = false;

	new_record_nulls[Anum_pg_authid_rolconfig - 1] = true;

	tuple = heap_form_tuple(pg_authid_dsc, new_record, new_record_nulls);

	/*
	 * Insert new record in the pg_authid table
	 */
	roleid = simple_heap_insert(pg_authid_rel, tuple);
	CatalogUpdateIndexes(pg_authid_rel, tuple);

	/*
	 * Advance command counter so we can see new record; else tests in
	 * AddRoleMems may fail.
	 */
	if (addroleto || adminmembers || rolemembers)
		CommandCounterIncrement();

	/*
	 * Add the new role to the specified existing roles.
	 */
	foreach(item, addroleto)
	{
		char	   *oldrolename = strVal(lfirst(item));
		Oid			oldroleid = get_roleid_checked(oldrolename);

		AddRoleMems(oldrolename, oldroleid,
					list_make1(makeString(stmt->role)),
					list_make1_oid(roleid),
					GetUserId(), false);
	}

	/*
	 * Add the specified members to this new role. adminmembers get the admin
	 * option, rolemembers don't.
	 */
	AddRoleMems(stmt->role, roleid,
				adminmembers, roleNamesToIds(adminmembers),
				GetUserId(), true);
	AddRoleMems(stmt->role, roleid,
				rolemembers, roleNamesToIds(rolemembers),
				GetUserId(), false);

	/*
	 * Populate pg_auth_time_constraint with intervals for which this 
	 * particular role should be denied access.
	 */
	if (addintervals)
	{
		if (issuper)
			ereport(ERROR,
					(errcode(ERRCODE_FEATURE_NOT_SUPPORTED),
					 errmsg("cannot create superuser with DENY rules")));
		AddRoleDenials(stmt->role, roleid, addintervals);
	}

	/*
	 * Close pg_authid, but keep lock till commit (this is important to
	 * prevent any risk of deadlock failure while updating flat file)
	 */
	heap_close(pg_authid_rel, NoLock);

	/*
	 * Set flag to update flat auth file at commit.
	 */
	auth_file_update_needed();

	if (Gp_role == GP_ROLE_DISPATCH)
	{
		Assert(stmt->type == T_CreateRoleStmt);
		Assert(stmt->type < 1000);
		CdbDispatchUtilityStatement((Node *) stmt,
									DF_CANCEL_ON_ERROR|
									DF_WITH_SNAPSHOT|
									DF_NEED_TWO_PHASE,
									GetAssignedOidsForDispatch(),
									NULL);

		/* MPP-6929: metadata tracking */
		MetaTrackAddObject(AuthIdRelationId,
						   roleid,
						   GetUserId(),
						   "CREATE", "ROLE"
				);
	}
}


/*
 * ALTER ROLE
 *
 * Note: the rolemembers option accepted here is intended to support the
 * backwards-compatible ALTER GROUP syntax.  Although it will work to say
 * "ALTER ROLE role ROLE rolenames", we don't document it.
 */
void
AlterRole(AlterRoleStmt *stmt)
{
	Datum		new_record[Natts_pg_authid];
	bool		new_record_nulls[Natts_pg_authid];
	bool		new_record_repl[Natts_pg_authid];
	Relation	pg_authid_rel;
	TupleDesc	pg_authid_dsc;
	HeapTuple	tuple,
				new_tuple;
	ListCell   *option;
	char	   *password = NULL;	/* user password */
	bool		encrypt_password = Password_encryption; /* encrypt password? */
	char		encrypted_password[MAX_PASSWD_HASH_LEN + 1];
	int			issuper = -1;	/* Make the user a superuser? */
	int			inherit = -1;	/* Auto inherit privileges? */
	int			createrole = -1;	/* Can this user create roles? */
	int			createdb = -1;	/* Can the user create databases? */
	int			canlogin = -1;	/* Can this user login? */
	int			connlimit = -1; /* maximum connections allowed */
	char	   *resqueue = NULL;	/* resource queue for this role */
	char	   *resgroup = NULL;	/* resource group for this role */
	List	   *rolemembers = NIL;	/* roles to be added/removed */
	List	   *exttabcreate = NIL;	/* external table create privileges being added  */
	List	   *exttabnocreate = NIL;	/* external table create privileges being removed */
	char	   *validUntil = NULL;		/* time the login is valid until */
	DefElem    *dpassword = NULL;
	DefElem    *dresqueue = NULL;
	DefElem    *dresgroup = NULL;
	DefElem    *dissuper = NULL;
	DefElem    *dinherit = NULL;
	DefElem    *dcreaterole = NULL;
	DefElem    *dcreatedb = NULL;
	DefElem    *dcanlogin = NULL;
	DefElem    *dconnlimit = NULL;
	DefElem    *drolemembers = NULL;
	DefElem    *dvalidUntil = NULL;
	Oid			roleid;
	bool		bWas_super = false;	/* Was the user a superuser? */
	int			numopts = 0;
	char	   *alter_subtype = "";	/* metadata tracking: kind of
										   redundant to say "role" */
	bool		createrextgpfd;
	bool 		createrexthttp;
	bool		createwextgpfd;
	bool 		createrexthdfs;
	bool		createwexthdfs;
	List	   *addintervals = NIL;    /* list of time intervals for which login should be denied */
	List		*dropintervals = NIL;    /* list of time intervals for which matching rules should be dropped */

	numopts = list_length(stmt->options);

	if (numopts > 1)
	{
		char allopts[NAMEDATALEN];

		sprintf(allopts, "%d OPTIONS", numopts);

		alter_subtype = pstrdup(allopts);
	}
	else if (0 == numopts)
	{
		alter_subtype = "0 OPTIONS";
	}

	/* Extract options from the statement node tree */
	foreach(option, stmt->options)
	{
		DefElem    *defel = (DefElem *) lfirst(option);

		if (strcmp(defel->defname, "password") == 0 ||
			strcmp(defel->defname, "encryptedPassword") == 0 ||
			strcmp(defel->defname, "unencryptedPassword") == 0)
		{
			if (dpassword)
				ereport(ERROR,
						(errcode(ERRCODE_SYNTAX_ERROR),
						 errmsg("conflicting or redundant options")));
			dpassword = defel;
			if (strcmp(defel->defname, "encryptedPassword") == 0)
				encrypt_password = true;
			else if (strcmp(defel->defname, "unencryptedPassword") == 0)
				encrypt_password = false;

			if (1 == numopts) alter_subtype = "PASSWORD";
		}
		else if (strcmp(defel->defname, "superuser") == 0)
		{
			if (dissuper)
				ereport(ERROR,
						(errcode(ERRCODE_SYNTAX_ERROR),
						 errmsg("conflicting or redundant options")));
			dissuper = defel;
			if (1 == numopts) alter_subtype = "SUPERUSER";
		}
		else if (strcmp(defel->defname, "inherit") == 0)
		{
			if (dinherit)
				ereport(ERROR,
						(errcode(ERRCODE_SYNTAX_ERROR),
						 errmsg("conflicting or redundant options")));
			dinherit = defel;
			if (1 == numopts) alter_subtype = "INHERIT";
		}
		else if (strcmp(defel->defname, "createrole") == 0)
		{
			if (dcreaterole)
				ereport(ERROR,
						(errcode(ERRCODE_SYNTAX_ERROR),
						 errmsg("conflicting or redundant options")));
			dcreaterole = defel;
			if (1 == numopts) alter_subtype = "CREATEROLE";
		}
		else if (strcmp(defel->defname, "createdb") == 0)
		{
			if (dcreatedb)
				ereport(ERROR,
						(errcode(ERRCODE_SYNTAX_ERROR),
						 errmsg("conflicting or redundant options")));
			dcreatedb = defel;
			if (1 == numopts) alter_subtype = "CREATEDB";
		}
		else if (strcmp(defel->defname, "canlogin") == 0)
		{
			if (dcanlogin)
				ereport(ERROR,
						(errcode(ERRCODE_SYNTAX_ERROR),
						 errmsg("conflicting or redundant options")));
			dcanlogin = defel;
			if (1 == numopts) alter_subtype = "LOGIN";
		}
		else if (strcmp(defel->defname, "connectionlimit") == 0)
		{
			if (dconnlimit)
				ereport(ERROR,
						(errcode(ERRCODE_SYNTAX_ERROR),
						 errmsg("conflicting or redundant options")));
			dconnlimit = defel;
			if (1 == numopts) alter_subtype = "CONNECTION LIMIT";
		}
		else if (strcmp(defel->defname, "rolemembers") == 0 &&
				 stmt->action != 0)
		{
			if (drolemembers)
				ereport(ERROR,
						(errcode(ERRCODE_SYNTAX_ERROR),
						 errmsg("conflicting or redundant options")));
			drolemembers = defel;
			if (1 == numopts) alter_subtype = "ROLE";
		}
		else if (strcmp(defel->defname, "validUntil") == 0)
		{
			if (dvalidUntil)
				ereport(ERROR,
						(errcode(ERRCODE_SYNTAX_ERROR),
						 errmsg("conflicting or redundant options")));
			dvalidUntil = defel;
			if (1 == numopts) alter_subtype = "VALID UNTIL";
		}
		else if (strcmp(defel->defname, "resourceQueue") == 0)
		{
			if (dresqueue)
				ereport(ERROR,
						(errcode(ERRCODE_SYNTAX_ERROR),
						 errmsg("conflicting or redundant options")));
			dresqueue = defel;
			if (1 == numopts) alter_subtype = "RESOURCE QUEUE";
		}
		else if (strcmp(defel->defname, "resourceGroup") == 0)
		{
			if (dresgroup)
				ereport(ERROR,
						(errcode(ERRCODE_SYNTAX_ERROR),
						 errmsg("conflicting or redundant options")));
			dresgroup = defel;
			if (1 == numopts)
				alter_subtype = "RESOURCE GROUP";
		}
		else if (strcmp(defel->defname, "exttabauth") == 0)
		{
			extAuthPair *extauth;
			
			extauth = TransformExttabAuthClause(defel);
			
			/* now actually append our transformed key value pairs to the list */
			exttabcreate = lappend(exttabcreate, extauth);	
			
			if (1 == numopts) alter_subtype = "CREATEEXTTABLE";
		}			  
		else if (strcmp(defel->defname, "exttabnoauth") == 0)
		{
			extAuthPair *extauth;
			
			extauth = TransformExttabAuthClause(defel);
			
			/* now actually append our transformed key value pairs to the list */
			exttabnocreate = lappend(exttabnocreate, extauth);
			
			if (1 == numopts) alter_subtype = "NO CREATEEXTTABLE";
		}
		else if (strcmp(defel->defname, "deny") == 0)
		{
			authInterval *interval = (authInterval *) palloc0(sizeof(authInterval));

			ExtractAuthIntervalClause(defel, interval);

			addintervals = lappend(addintervals, interval);
		}
		else if (strcmp(defel->defname, "drop_deny") == 0)
		{
			authInterval *interval = (authInterval *) palloc0(sizeof(authInterval));
		
			ExtractAuthIntervalClause(defel, interval);
	
			dropintervals = lappend(dropintervals, interval);
		}
		else
			elog(ERROR, "option \"%s\" not recognized",
				 defel->defname);
	}

	if (dpassword && dpassword->arg)
		password = strVal(dpassword->arg);
	if (dissuper)
		issuper = intVal(dissuper->arg);
	if (dinherit)
		inherit = intVal(dinherit->arg);
	if (dcreaterole)
		createrole = intVal(dcreaterole->arg);
	if (dcreatedb)
		createdb = intVal(dcreatedb->arg);
	if (dcanlogin)
		canlogin = intVal(dcanlogin->arg);
	if (dconnlimit)
		connlimit = intVal(dconnlimit->arg);
	if (drolemembers)
		rolemembers = (List *) drolemembers->arg;
	if (dvalidUntil)
		validUntil = strVal(dvalidUntil->arg);
	if (dresqueue)
		resqueue = strVal(linitial((List *) dresqueue->arg));
	if (dresgroup)
		resgroup = strVal(linitial((List *) dresgroup->arg));

	/*
	 * Scan the pg_authid relation to be certain the user exists.
	 */
	pg_authid_rel = heap_open(AuthIdRelationId, RowExclusiveLock);
	pg_authid_dsc = RelationGetDescr(pg_authid_rel);

	tuple = SearchSysCache(AUTHNAME,
						   PointerGetDatum(stmt->role),
						   0, 0, 0);
	if (!HeapTupleIsValid(tuple))
		ereport(ERROR,
				(errcode(ERRCODE_UNDEFINED_OBJECT),
				 errmsg("role \"%s\" does not exist", stmt->role)));

	roleid = HeapTupleGetOid(tuple);

	/*
	 * To mess with a superuser you gotta be superuser; else you need
	 * createrole, or just want to change your own password
	 */

	bWas_super = ((Form_pg_authid) GETSTRUCT(tuple))->rolsuper;

	if (((Form_pg_authid) GETSTRUCT(tuple))->rolsuper || issuper >= 0)
	{
		if (!superuser())
			ereport(ERROR,
					(errcode(ERRCODE_INSUFFICIENT_PRIVILEGE),
					 errmsg("must be superuser to alter superusers")));
	}
	else if (!have_createrole_privilege())
	{
		if (!(inherit < 0 &&
			  createrole < 0 &&
			  createdb < 0 &&
			  canlogin < 0 &&
			  !dconnlimit &&
			  !rolemembers &&
			  !validUntil &&
			  dpassword &&
			  !exttabcreate &&
			  !exttabnocreate &&
			  roleid == GetUserId()))
			ereport(ERROR,
					(errcode(ERRCODE_INSUFFICIENT_PRIVILEGE),
					 errmsg("permission denied")));
	}

	/*
	 * Build an updated tuple, perusing the information just obtained
	 */
	MemSet(new_record, 0, sizeof(new_record));
	MemSet(new_record_nulls, false, sizeof(new_record_nulls));
	MemSet(new_record_repl, false, sizeof(new_record_repl));

	/*
	 * issuper/createrole/catupdate/etc
	 *
	 * XXX It's rather unclear how to handle catupdate.  It's probably best to
	 * keep it equal to the superuser status, otherwise you could end up with
	 * a situation where no existing superuser can alter the catalogs,
	 * including pg_authid!
	 */
	if (issuper >= 0)
	{
		new_record[Anum_pg_authid_rolsuper - 1] = BoolGetDatum(issuper > 0);
		new_record_repl[Anum_pg_authid_rolsuper - 1] = true;

		new_record[Anum_pg_authid_rolcatupdate - 1] = BoolGetDatum(issuper > 0);
		new_record_repl[Anum_pg_authid_rolcatupdate - 1] = true;

		bWas_super = (issuper > 0); /* get current superuser status */
	}

	if (inherit >= 0)
	{
		new_record[Anum_pg_authid_rolinherit - 1] = BoolGetDatum(inherit > 0);
		new_record_repl[Anum_pg_authid_rolinherit - 1] = true;
	}

	if (createrole >= 0)
	{
		new_record[Anum_pg_authid_rolcreaterole - 1] = BoolGetDatum(createrole > 0);
		new_record_repl[Anum_pg_authid_rolcreaterole - 1] = true;
	}

	if (createdb >= 0)
	{
		new_record[Anum_pg_authid_rolcreatedb - 1] = BoolGetDatum(createdb > 0);
		new_record_repl[Anum_pg_authid_rolcreatedb - 1] = true;
	}

	if (canlogin >= 0)
	{
		new_record[Anum_pg_authid_rolcanlogin - 1] = BoolGetDatum(canlogin > 0);
		new_record_repl[Anum_pg_authid_rolcanlogin - 1] = true;
	}

	if (dconnlimit)
	{
		new_record[Anum_pg_authid_rolconnlimit - 1] = Int32GetDatum(connlimit);
		new_record_repl[Anum_pg_authid_rolconnlimit - 1] = true;
	}

	/* password */
	if (password)
	{
		if (!encrypt_password || isHashedPasswd(password))
			new_record[Anum_pg_authid_rolpassword - 1] =
				CStringGetTextDatum(password);
		else
		{
			
			if (!hash_password(password, stmt->role, strlen(stmt->role),
							   encrypted_password))
				elog(ERROR, "password encryption failed");

			new_record[Anum_pg_authid_rolpassword - 1] =
				CStringGetTextDatum(encrypted_password);
		}
		new_record_repl[Anum_pg_authid_rolpassword - 1] = true;
	}

	/* unset password */
	if (dpassword && dpassword->arg == NULL)
	{
		new_record_repl[Anum_pg_authid_rolpassword - 1] = true;
		new_record_nulls[Anum_pg_authid_rolpassword - 1] = true;
	}

	/* valid until */
	if (validUntil)
	{
		new_record[Anum_pg_authid_rolvaliduntil - 1] =
			DirectFunctionCall3(timestamptz_in,
								CStringGetDatum(validUntil),
								ObjectIdGetDatum(InvalidOid),
								Int32GetDatum(-1));
		new_record_repl[Anum_pg_authid_rolvaliduntil - 1] = true;
	}

	/* Set the CREATE EXTERNAL TABLE permissions for this role, if specified in ALTER */	
	if (exttabcreate || exttabnocreate)
	{
		bool	isnull;
		Datum 	dcreaterextgpfd;
		Datum 	dcreaterexthttp;
		Datum 	dcreatewextgpfd;
		Datum 	dcreaterexthdfs;
		Datum 	dcreatewexthdfs;

		/* 
		 * get bool values from catalog. we don't ever expect a NULL value, but just
		 * in case it is there (perhaps after an upgrade) we treat it as 'false'.
		 */
		dcreaterextgpfd = heap_getattr(tuple, Anum_pg_authid_rolcreaterextgpfd, pg_authid_dsc, &isnull);
		createrextgpfd = (isnull ? false : DatumGetBool(dcreaterextgpfd));
		dcreaterexthttp = heap_getattr(tuple, Anum_pg_authid_rolcreaterexthttp, pg_authid_dsc, &isnull);
		createrexthttp = (isnull ? false : DatumGetBool(dcreaterexthttp));
		dcreatewextgpfd = heap_getattr(tuple, Anum_pg_authid_rolcreatewextgpfd, pg_authid_dsc, &isnull);
		createwextgpfd = (isnull ? false : DatumGetBool(dcreatewextgpfd));
		dcreaterexthdfs = heap_getattr(tuple, Anum_pg_authid_rolcreaterexthdfs, pg_authid_dsc, &isnull);
		createrexthdfs = (isnull ? false : DatumGetBool(dcreaterexthdfs));
		dcreatewexthdfs = heap_getattr(tuple, Anum_pg_authid_rolcreatewexthdfs, pg_authid_dsc, &isnull);
		createwexthdfs = (isnull ? false : DatumGetBool(dcreatewexthdfs));
		
		SetCreateExtTableForRole(exttabcreate, exttabnocreate, &createrextgpfd,
								 &createrexthttp, &createwextgpfd,
								 &createrexthdfs, &createwexthdfs);

		new_record[Anum_pg_authid_rolcreaterextgpfd - 1] = BoolGetDatum(createrextgpfd);
		new_record_repl[Anum_pg_authid_rolcreaterextgpfd - 1] = true;
		new_record[Anum_pg_authid_rolcreaterexthttp - 1] = BoolGetDatum(createrexthttp);
		new_record_repl[Anum_pg_authid_rolcreaterexthttp - 1] = true;
		new_record[Anum_pg_authid_rolcreatewextgpfd - 1] = BoolGetDatum(createwextgpfd);
		new_record_repl[Anum_pg_authid_rolcreatewextgpfd - 1] = true;
		new_record[Anum_pg_authid_rolcreaterexthdfs - 1] = BoolGetDatum(createrexthdfs);
		new_record_repl[Anum_pg_authid_rolcreaterexthdfs - 1] = true;
		new_record[Anum_pg_authid_rolcreatewexthdfs - 1] = BoolGetDatum(createwexthdfs);
		new_record_repl[Anum_pg_authid_rolcreatewexthdfs - 1] = true;
	}

	/* resource queue */
	if (resqueue)
	{
		/* NONE not supported -- use default queue  */
		if (
/*			( 0 == pg_strcasecmp(resqueue,"none"))) */
			( 0 == strcmp(resqueue,"none")))
		{
			/*
			 * Don't complain if you ALTER a superuser,
			 * who doesn't use the queue 
			 */
			if (!bWas_super && IsResQueueEnabled() && Gp_role == GP_ROLE_DISPATCH)
			{
				ereport(NOTICE,
						(errcode(ERRCODE_FEATURE_NOT_SUPPORTED),
						 errmsg("resource queue required -- "
								"using default resource queue \"%s\"",
								GP_DEFAULT_RESOURCE_QUEUE_NAME)));
			}
			
			resqueue = pstrdup(GP_DEFAULT_RESOURCE_QUEUE_NAME);
		}

		if ( strcmp(resqueue, "none") == 0)
		{
			new_record_nulls[Anum_pg_authid_rolresqueue - 1] = true;
		}
		else
		{
			Oid			queueid;

			queueid = GetResQueueIdForName(resqueue);
			if (queueid == InvalidOid)
				ereport(ERROR,
					(errcode(ERRCODE_UNDEFINED_OBJECT),
					 errmsg("resource queue \"%s\" does not exist",
							resqueue)));
			new_record[Anum_pg_authid_rolresqueue - 1] = 
				ObjectIdGetDatum(queueid);
		}
		new_record_repl[Anum_pg_authid_rolresqueue - 1] = true;

		if (!IsResQueueEnabled() && !bWas_super)
		{
			/*
			 * Don't complain if you ALTER a superuser,
			 * who doesn't use the queue 
			 */
			ereport(WARNING,
					(errmsg("resource scheduling is disabled"),
					 errhint("To enable set resource_scheduler=on and gp_resource_manager=queue")));
		}
	}

	/* resource group */
	if (resgroup)
	{
		Oid			rsgid;

		if (strcmp(resgroup, "none") == 0)
		{
			if (bWas_super)
				resgroup = pstrdup("admin_group");
			else
				resgroup = pstrdup("default_group");

			if (IsResGroupActivated() && Gp_role == GP_ROLE_DISPATCH)
				ereport(NOTICE,
						(errcode(ERRCODE_FEATURE_NOT_SUPPORTED),
						 errmsg("resource group required -- "
								"using default resource group \"%s\"",
								resgroup)));
		}

		rsgid = GetResGroupIdForName(resgroup, ShareLock);
		if (rsgid == InvalidOid)
			ereport(ERROR,
				(errcode(ERRCODE_UNDEFINED_OBJECT),
				 errmsg("resource group \"%s\" does not exist",
						resgroup)));
		else if (rsgid == ADMINRESGROUP_OID && !bWas_super)
			ereport(ERROR,
					(errcode(ERRCODE_INSUFFICIENT_PRIVILEGE),
					 errmsg("only superuser can be assigned to admin resgroup")));
		new_record[Anum_pg_authid_rolresgroup - 1] =
			ObjectIdGetDatum(rsgid);
		new_record_repl[Anum_pg_authid_rolresgroup - 1] = true;

		if (!IsResGroupActivated() && Gp_role == GP_ROLE_DISPATCH)
		{
			ereport(WARNING,
					(errmsg("resource group is disabled"),
					 errhint("To enable set resource_scheduler=on and gp_resource_manager=group")));
		}
	}

	new_tuple = heap_modify_tuple(tuple, pg_authid_dsc, new_record,
								 new_record_nulls, new_record_repl);
	simple_heap_update(pg_authid_rel, &tuple->t_self, new_tuple);

	/* Update indexes */
	CatalogUpdateIndexes(pg_authid_rel, new_tuple);

	ReleaseSysCache(tuple);
	heap_freetuple(new_tuple);

	/*
	 * Advance command counter so we can see new record; else tests in
	 * AddRoleMems may fail.
	 */
	if (rolemembers)
		CommandCounterIncrement();

	if (stmt->action == +1)		/* add members to role */
	{
		if (rolemembers)
			alter_subtype = "ADD USER";
		AddRoleMems(stmt->role, roleid,
					rolemembers, roleNamesToIds(rolemembers),
					GetUserId(), false);
	}
	else if (stmt->action == -1)	/* drop members from role */
	{
		if (rolemembers)
			alter_subtype = "DROP USER";
		DelRoleMems(stmt->role, roleid,
					rolemembers, roleNamesToIds(rolemembers),
					false);
	}

	if (bWas_super)
	{
		if (addintervals)
			ereport(ERROR,
					(errcode(ERRCODE_FEATURE_NOT_SUPPORTED),
					 errmsg("cannot alter superuser with DENY rules")));
		else
			DelRoleDenials(stmt->role, roleid, NIL);	/* drop all preexisting constraints, if any. */
	}

	/*
	 * Disallow the use of DENY and DROP DENY fragments in the same query.
	 *
	 * We do this to prevent commands with unusual behavior.
	 * e.g. consider "ALTER ROLE foo DENY DAY 0 DROP DENY FOR DAY 1 DENY DAY 1 DENY DAY 2"
	 * In the manner that this is currently coded, because all DENY fragments are interpreted
	 * first, this actually becomes equivalent to you "ALTER ROLE foo DENY DAY 0 DENY DAY 2".
	 * 
	 * Instead, we could honor the order in which the fragments are presented, but still that
	 * allows users to contradict themselves, as in the example given.
	 */
	if (addintervals && dropintervals)
		ereport(ERROR,
				(errcode(ERRCODE_SYNTAX_ERROR),
				 errmsg("conflicting or redundant options"),
				 errhint("DENY and DROP DENY cannot be used in the same ALTER ROLE statement.")));

	/*
	 * Populate pg_auth_time_constraint with the new intervals for which this 
	 * particular role should be denied access.
	 */
	if (addintervals)
		AddRoleDenials(stmt->role, roleid, addintervals);

	/*
	 * Remove pg_auth_time_constraint entries that overlap with the 
	 * intervals given by the user.
	 */
	if (dropintervals)
		DelRoleDenials(stmt->role, roleid, dropintervals);

	/* MPP-6929: metadata tracking */
	if (Gp_role == GP_ROLE_DISPATCH)
		MetaTrackUpdObject(AuthIdRelationId,
						   roleid,
						   GetUserId(),
						   "ALTER", alter_subtype
				);

	/*
	 * Close pg_authid, but keep lock till commit (this is important to
	 * prevent any risk of deadlock failure while updating flat file)
	 */
	heap_close(pg_authid_rel, NoLock);

	/*
	 * Set flag to update flat auth file at commit.
	 */
	auth_file_update_needed();

	if (Gp_role == GP_ROLE_DISPATCH)
	{
		CdbDispatchUtilityStatement((Node *) stmt,
									DF_CANCEL_ON_ERROR|
									DF_WITH_SNAPSHOT|
									DF_NEED_TWO_PHASE,
									NIL,
									NULL);
	}
}


/*
 * ALTER ROLE ... SET
 */
void
AlterRoleSet(AlterRoleSetStmt *stmt)
{
	char	   *valuestr;
	HeapTuple	oldtuple,
				newtuple;
	Relation	rel;
	Datum		repl_val[Natts_pg_authid];
	bool		repl_null[Natts_pg_authid];
	bool		repl_repl[Natts_pg_authid];
	char	   *alter_subtype = "SET"; /* metadata tracking */

	valuestr = ExtractSetVariableArgs(stmt->setstmt);

	rel = heap_open(AuthIdRelationId, RowExclusiveLock);
	oldtuple = SearchSysCache(AUTHNAME,
							  PointerGetDatum(stmt->role),
							  0, 0, 0);
	if (!HeapTupleIsValid(oldtuple))
		ereport(ERROR,
				(errcode(ERRCODE_UNDEFINED_OBJECT),
				 errmsg("role \"%s\" does not exist", stmt->role)));

	/*
	 * To mess with a superuser you gotta be superuser; else you need
	 * createrole, or just want to change your own settings
	 */
	if (((Form_pg_authid) GETSTRUCT(oldtuple))->rolsuper)
	{
		if (!superuser())
			ereport(ERROR,
					(errcode(ERRCODE_INSUFFICIENT_PRIVILEGE),
					 errmsg("must be superuser to alter superusers")));
	}
	else
	{
		if (!have_createrole_privilege() &&
			HeapTupleGetOid(oldtuple) != GetUserId())
			ereport(ERROR,
					(errcode(ERRCODE_INSUFFICIENT_PRIVILEGE),
					 errmsg("permission denied")));
	}

	memset(repl_repl, false, sizeof(repl_repl));
	repl_repl[Anum_pg_authid_rolconfig - 1] = true;

	if (stmt->setstmt->kind == VAR_RESET_ALL)
	{
		ArrayType  *new = NULL;
		Datum		datum;
		bool		isnull;

		alter_subtype = "RESET ALL";

		/*
		 * in RESET ALL, request GUC to reset the settings array; if none
		 * left, we can set rolconfig to null; otherwise use the returned
		 * array
		 */
		datum = SysCacheGetAttr(AUTHNAME, oldtuple,
								Anum_pg_authid_rolconfig, &isnull);
		if (!isnull)
			new = GUCArrayReset(DatumGetArrayTypeP(datum));
		if (new)
		{
			repl_val[Anum_pg_authid_rolconfig - 1] = PointerGetDatum(new);
			repl_repl[Anum_pg_authid_rolconfig - 1] = true;
			repl_null[Anum_pg_authid_rolconfig - 1] = false;
		}
		else
		{
			repl_null[Anum_pg_authid_rolconfig - 1] = true;
			repl_val[Anum_pg_authid_rolconfig - 1] = (Datum) 0;
		}
	}
	else
	{
		Datum		datum;
		bool		isnull;
		ArrayType  *array;

		repl_null[Anum_pg_authid_rolconfig - 1] = false;

		/* Extract old value of rolconfig */
		datum = SysCacheGetAttr(AUTHNAME, oldtuple,
								Anum_pg_authid_rolconfig, &isnull);
		array = isnull ? NULL : DatumGetArrayTypeP(datum);

		/* Update (valuestr is NULL in RESET cases) */
		if (valuestr)
			array = GUCArrayAdd(array, stmt->setstmt->name, valuestr);
		else
		{
			alter_subtype = "RESET";
			array = GUCArrayDelete(array, stmt->setstmt->name);
		}

		if (array)
			repl_val[Anum_pg_authid_rolconfig - 1] = PointerGetDatum(array);
		else
			repl_null[Anum_pg_authid_rolconfig - 1] = true;
	}

	newtuple = heap_modify_tuple(oldtuple, RelationGetDescr(rel),
								 repl_val, repl_null, repl_repl);

	simple_heap_update(rel, &oldtuple->t_self, newtuple);
	CatalogUpdateIndexes(rel, newtuple);

	if (Gp_role == GP_ROLE_DISPATCH)
		/* MPP-6929: metadata tracking */
		MetaTrackUpdObject(AuthIdRelationId,
						   HeapTupleGetOid(oldtuple),
						   GetUserId(),
						   "ALTER", alter_subtype
				);

	ReleaseSysCache(oldtuple);
	/* needn't keep lock since we won't be updating the flat file */
	heap_close(rel, RowExclusiveLock);

	if (Gp_role == GP_ROLE_DISPATCH)
		CdbDispatchUtilityStatement((Node *) stmt,
									DF_CANCEL_ON_ERROR|
									DF_WITH_SNAPSHOT|
									DF_NEED_TWO_PHASE,
									NIL,
									NULL);
}


/*
 * DROP ROLE
 */
void
DropRole(DropRoleStmt *stmt)
{
	Relation	pg_authid_rel,
				pg_auth_members_rel;
	ListCell   *item;

	if (!have_createrole_privilege())
		ereport(ERROR,
				(errcode(ERRCODE_INSUFFICIENT_PRIVILEGE),
				 errmsg("permission denied to drop role")));

	/*
	 * Scan the pg_authid relation to find the Oid of the role(s) to be
	 * deleted.
	 */
	pg_authid_rel = heap_open(AuthIdRelationId, RowExclusiveLock);
	pg_auth_members_rel = heap_open(AuthMemRelationId, RowExclusiveLock);

	foreach(item, stmt->roles)
	{
		const char *role = strVal(lfirst(item));
		HeapTuple	tuple,
					tmp_tuple;
		ScanKeyData scankey;
		char	   *detail;
		char	   *detail_log;
		SysScanDesc sscan;
		Oid			roleid;

		tuple = SearchSysCache(AUTHNAME,
							   PointerGetDatum(role),
							   0, 0, 0);
		if (!HeapTupleIsValid(tuple))
		{
			if (!stmt->missing_ok)
			{
				ereport(ERROR,
						(errcode(ERRCODE_UNDEFINED_OBJECT),
						 errmsg("role \"%s\" does not exist", role)));
			}
			if (Gp_role != GP_ROLE_EXECUTE)
			{
				ereport(NOTICE,
						(errmsg("role \"%s\" does not exist, skipping",
								role)));
			}

			continue;
		}

		roleid = HeapTupleGetOid(tuple);

		if (roleid == GetUserId())
			ereport(ERROR,
					(errcode(ERRCODE_OBJECT_IN_USE),
					 errmsg("current user cannot be dropped")));
		if (roleid == GetOuterUserId())
			ereport(ERROR,
					(errcode(ERRCODE_OBJECT_IN_USE),
					 errmsg("current user cannot be dropped")));
		if (roleid == GetSessionUserId())
			ereport(ERROR,
					(errcode(ERRCODE_OBJECT_IN_USE),
					 errmsg("session user cannot be dropped")));

		/*
		 * For safety's sake, we allow createrole holders to drop ordinary
		 * roles but not superuser roles.  This is mainly to avoid the
		 * scenario where you accidentally drop the last superuser.
		 */
		if (((Form_pg_authid) GETSTRUCT(tuple))->rolsuper &&
			!superuser())
			ereport(ERROR,
					(errcode(ERRCODE_INSUFFICIENT_PRIVILEGE),
					 errmsg("must be superuser to drop superusers")));

		/*
		 * Lock the role, so nobody can add dependencies to her while we drop
		 * her.  We keep the lock until the end of transaction.
		 */
		LockSharedObject(AuthIdRelationId, roleid, 0, AccessExclusiveLock);

		/* Check for pg_shdepend entries depending on this role */
		if (checkSharedDependencies(AuthIdRelationId, roleid,
									&detail, &detail_log))
			ereport(ERROR,
					(errcode(ERRCODE_DEPENDENT_OBJECTS_STILL_EXIST),
					 errmsg("role \"%s\" cannot be dropped because some objects depend on it",
							role),
					 errdetail("%s", detail),
					 errdetail_log("%s", detail_log)));

		/*
		 * Remove the role from the pg_authid table
		 */
		simple_heap_delete(pg_authid_rel, &tuple->t_self);

		ReleaseSysCache(tuple);

		/*
		 * Remove role from the pg_auth_members table.	We have to remove all
		 * tuples that show it as either a role or a member.
		 *
		 * XXX what about grantor entries?	Maybe we should do one heap scan.
		 */
		ScanKeyInit(&scankey,
					Anum_pg_auth_members_roleid,
					BTEqualStrategyNumber, F_OIDEQ,
					ObjectIdGetDatum(roleid));

		sscan = systable_beginscan(pg_auth_members_rel, AuthMemRoleMemIndexId,
								   true, SnapshotNow, 1, &scankey);

		while (HeapTupleIsValid(tmp_tuple = systable_getnext(sscan)))
		{
			simple_heap_delete(pg_auth_members_rel, &tmp_tuple->t_self);
		}

		systable_endscan(sscan);

		ScanKeyInit(&scankey,
					Anum_pg_auth_members_member,
					BTEqualStrategyNumber, F_OIDEQ,
					ObjectIdGetDatum(roleid));

		sscan = systable_beginscan(pg_auth_members_rel, AuthMemMemRoleIndexId,
								   true, SnapshotNow, 1, &scankey);

		while (HeapTupleIsValid(tmp_tuple = systable_getnext(sscan)))
		{
			simple_heap_delete(pg_auth_members_rel, &tmp_tuple->t_self);
		}

		systable_endscan(sscan);

		/*
		 * Remove any time constraints on this role.
		 */
		DelRoleDenials(role, roleid, NIL);

		/*
		 * Remove any comments on this role.
		 */
		DeleteSharedComments(roleid, AuthIdRelationId);

		/* MPP-6929: metadata tracking */
		if (Gp_role == GP_ROLE_DISPATCH)
			MetaTrackDropObject(AuthIdRelationId,
								roleid);
		/*
		 * Advance command counter so that later iterations of this loop will
		 * see the changes already made.  This is essential if, for example,
		 * we are trying to drop both a role and one of its direct members ---
		 * we'll get an error if we try to delete the linking pg_auth_members
		 * tuple twice.  (We do not need a CCI between the two delete loops
		 * above, because it's not allowed for a role to directly contain
		 * itself.)
		 */
		CommandCounterIncrement();
	}

	/*
	 * Now we can clean up; but keep locks until commit (to avoid possible
	 * deadlock failure while updating flat file)
	 */
	heap_close(pg_auth_members_rel, NoLock);
	heap_close(pg_authid_rel, NoLock);

	/*
	 * Set flag to update flat auth file at commit.
	 */
	auth_file_update_needed();

	if (Gp_role == GP_ROLE_DISPATCH)
	{
		CdbDispatchUtilityStatement((Node *) stmt,
									DF_CANCEL_ON_ERROR|
									DF_WITH_SNAPSHOT|
									DF_NEED_TWO_PHASE,
									NIL,
									NULL);

	}
}

/*
 * Rename role
 */
void
RenameRole(const char *oldname, const char *newname)
{
	HeapTuple	oldtuple,
				newtuple;
	TupleDesc	dsc;
	Relation	rel;
	Datum		datum;
	bool		isnull;
	Datum		repl_val[Natts_pg_authid];
	bool		repl_null[Natts_pg_authid];
	bool		repl_repl[Natts_pg_authid];
	int			i;
	Oid			roleid;

	rel = heap_open(AuthIdRelationId, RowExclusiveLock);
	dsc = RelationGetDescr(rel);

	oldtuple = SearchSysCache(AUTHNAME,
							  CStringGetDatum(oldname),
							  0, 0, 0);
	if (!HeapTupleIsValid(oldtuple))
		ereport(ERROR,
				(errcode(ERRCODE_UNDEFINED_OBJECT),
				 errmsg("role \"%s\" does not exist", oldname)));

	/*
	 * XXX Client applications probably store the session user somewhere, so
	 * renaming it could cause confusion.  On the other hand, there may not be
	 * an actual problem besides a little confusion, so think about this and
	 * decide.	Same for SET ROLE ... we don't restrict renaming the current
	 * effective userid, though.
	 */

	roleid = HeapTupleGetOid(oldtuple);

	if (roleid == GetSessionUserId())
		ereport(ERROR,
				(errcode(ERRCODE_FEATURE_NOT_SUPPORTED),
				 errmsg("session user cannot be renamed")));
	if (roleid == GetOuterUserId())
		ereport(ERROR,
				(errcode(ERRCODE_FEATURE_NOT_SUPPORTED),
				 errmsg("current user cannot be renamed")));

	/* make sure the new name doesn't exist */
	if (SearchSysCacheExists(AUTHNAME,
							 CStringGetDatum(newname),
							 0, 0, 0))
		ereport(ERROR,
				(errcode(ERRCODE_DUPLICATE_OBJECT),
				 errmsg("role \"%s\" already exists", newname)));

	if (strcmp(newname, "public") == 0 ||
		strcmp(newname, "none") == 0)
		ereport(ERROR,
				(errcode(ERRCODE_RESERVED_NAME),
				 errmsg("role name \"%s\" is reserved",
						newname)));

	/*
	 * createrole is enough privilege unless you want to mess with a superuser
	 */
	if (((Form_pg_authid) GETSTRUCT(oldtuple))->rolsuper)
	{
		if (!superuser())
			ereport(ERROR,
					(errcode(ERRCODE_INSUFFICIENT_PRIVILEGE),
					 errmsg("must be superuser to rename superusers")));
	}
	else
	{
		if (!have_createrole_privilege())
			ereport(ERROR,
					(errcode(ERRCODE_INSUFFICIENT_PRIVILEGE),
					 errmsg("permission denied to rename role")));
	}

	/* OK, construct the modified tuple */
	for (i = 0; i < Natts_pg_authid; i++)
		repl_repl[i] = false;

	repl_repl[Anum_pg_authid_rolname - 1] = true;
	repl_val[Anum_pg_authid_rolname - 1] = DirectFunctionCall1(namein,
												   CStringGetDatum((char *) newname));
	repl_null[Anum_pg_authid_rolname - 1] = false;

	datum = heap_getattr(oldtuple, Anum_pg_authid_rolpassword, dsc, &isnull);

	if (!isnull && isMD5(TextDatumGetCString(datum)))
	{
		/* MD5 uses the username as salt, so just clear it on a rename */
		repl_repl[Anum_pg_authid_rolpassword - 1] = true;
		repl_null[Anum_pg_authid_rolpassword - 1] = true;

		if (Gp_role != GP_ROLE_EXECUTE)
		ereport(NOTICE,
				(errmsg("MD5 password cleared because of role rename")));
	}

	newtuple = heap_modify_tuple(oldtuple, dsc, repl_val, repl_null, repl_repl);
	simple_heap_update(rel, &oldtuple->t_self, newtuple);

	CatalogUpdateIndexes(rel, newtuple);

	ReleaseSysCache(oldtuple);

	/*
	 * Close pg_authid, but keep lock till commit (this is important to
	 * prevent any risk of deadlock failure while updating flat file)
	 */
	heap_close(rel, NoLock);

	/*
	 * Set flag to update flat auth file at commit.
	 */
	auth_file_update_needed();

	/* MPP-6929: metadata tracking */
	if (Gp_role == GP_ROLE_DISPATCH)
		MetaTrackUpdObject(AuthIdRelationId,
						   roleid,
						   GetUserId(),
						   "ALTER", "RENAME"
				);

}

/*
 * GrantRoleStmt
 *
 * Grant/Revoke roles to/from roles
 */
void
GrantRole(GrantRoleStmt *stmt)
{
	Relation	pg_authid_rel;
	Oid			grantor;
	List	   *grantee_ids;
	ListCell   *item;

	if (stmt->grantor)
		grantor = get_roleid_checked(stmt->grantor);
	else
		grantor = GetUserId();

	grantee_ids = roleNamesToIds(stmt->grantee_roles);

	/* AccessShareLock is enough since we aren't modifying pg_authid */
	pg_authid_rel = heap_open(AuthIdRelationId, AccessShareLock);

	/*
	 * Step through all of the granted roles and add/remove entries for the
	 * grantees, or, if admin_opt is set, then just add/remove the admin
	 * option.
	 *
	 * Note: Permissions checking is done by AddRoleMems/DelRoleMems
	 */
	foreach(item, stmt->granted_roles)
	{
		char	   *rolename = strVal(lfirst(item));
		Oid			roleid = get_roleid_checked(rolename);

		if (stmt->is_grant)
			AddRoleMems(rolename, roleid,
						stmt->grantee_roles, grantee_ids,
						grantor, stmt->admin_opt);
		else
			DelRoleMems(rolename, roleid,
						stmt->grantee_roles, grantee_ids,
						stmt->admin_opt);

		/* MPP-6929: metadata tracking */
		if (Gp_role == GP_ROLE_DISPATCH)
				MetaTrackUpdObject(AuthIdRelationId,
								   roleid,
								   GetUserId(),
								   "PRIVILEGE", 
								   (stmt->is_grant) ? "GRANT" : "REVOKE"
						);

	}

	/*
	 * Close pg_authid, but keep lock till commit (this is important to
	 * prevent any risk of deadlock failure while updating flat file)
	 */
	heap_close(pg_authid_rel, NoLock);

	/*
	 * Set flag to update flat auth file at commit.
	 */
	auth_file_update_needed();

    if (Gp_role == GP_ROLE_DISPATCH)
		CdbDispatchUtilityStatement((Node *) stmt,
									DF_CANCEL_ON_ERROR|
									DF_WITH_SNAPSHOT|
									DF_NEED_TWO_PHASE,
									NIL,
									NULL);

}

/*
 * DropOwnedObjects
 *
 * Drop the objects owned by a given list of roles.
 */
void
DropOwnedObjects(DropOwnedStmt *stmt)
{
	List	   *role_ids = roleNamesToIds(stmt->roles);
	ListCell   *cell;

	/* Check privileges */
	foreach(cell, role_ids)
	{
		Oid			roleid = lfirst_oid(cell);

		if (!has_privs_of_role(GetUserId(), roleid))
			ereport(ERROR,
					(errcode(ERRCODE_INSUFFICIENT_PRIVILEGE),
					 errmsg("permission denied to drop objects")));
	}
	
	if (Gp_role == GP_ROLE_DISPATCH)
    {
		CdbDispatchUtilityStatement((Node *) stmt,
									DF_CANCEL_ON_ERROR|
									DF_WITH_SNAPSHOT|
									DF_NEED_TWO_PHASE,
									NIL,
									NULL);
    }
    
	/* Ok, do it */
	shdepDropOwned(role_ids, stmt->behavior);
}

/*
 * ReassignOwnedObjects
 *
 * Give the objects owned by a given list of roles away to another user.
 */
void
ReassignOwnedObjects(ReassignOwnedStmt *stmt)
{
	List	   *role_ids = roleNamesToIds(stmt->roles);
	ListCell   *cell;
	Oid			newrole;

	/* Check privileges */
	foreach(cell, role_ids)
	{
		Oid			roleid = lfirst_oid(cell);

		if (!has_privs_of_role(GetUserId(), roleid))
			ereport(ERROR,
					(errcode(ERRCODE_INSUFFICIENT_PRIVILEGE),
					 errmsg("permission denied to reassign objects")));
	}

	/* Must have privileges on the receiving side too */
	newrole = get_roleid_checked(stmt->newrole);

	if (!has_privs_of_role(GetUserId(), newrole))
		ereport(ERROR,
				(errcode(ERRCODE_INSUFFICIENT_PRIVILEGE),
				 errmsg("permission denied to reassign objects")));
				 
	if (Gp_role == GP_ROLE_DISPATCH)
    {
		CdbDispatchUtilityStatement((Node *) stmt,
									DF_CANCEL_ON_ERROR|
									DF_WITH_SNAPSHOT|
									DF_NEED_TWO_PHASE,
									NIL,
									NULL);
    }

	/* Ok, do it */
	shdepReassignOwned(role_ids, newrole);
}

/*
 * roleNamesToIds
 *
 * Given a list of role names (as String nodes), generate a list of role OIDs
 * in the same order.
 */
static List *
roleNamesToIds(List *memberNames)
{
	List	   *result = NIL;
	ListCell   *l;

	foreach(l, memberNames)
	{
		char	   *rolename = strVal(lfirst(l));
		Oid			roleid = get_roleid_checked(rolename);

		result = lappend_oid(result, roleid);
	}
	return result;
}

/*
 * AddRoleMems -- Add given members to the specified role
 *
 * rolename: name of role to add to (used only for error messages)
 * roleid: OID of role to add to
 * memberNames: list of names of roles to add (used only for error messages)
 * memberIds: OIDs of roles to add
 * grantorId: who is granting the membership
 * admin_opt: granting admin option?
 *
 * Note: caller is responsible for calling auth_file_update_needed().
 */
static void
AddRoleMems(const char *rolename, Oid roleid,
			List *memberNames, List *memberIds,
			Oid grantorId, bool admin_opt)
{
	Relation	pg_authmem_rel;
	TupleDesc	pg_authmem_dsc;
	ListCell   *nameitem;
	ListCell   *iditem;

	Assert(list_length(memberNames) == list_length(memberIds));

	/* Skip permission check if nothing to do */
	if (!memberIds)
		return;

	/*
	 * Check permissions: must have createrole or admin option on the role to
	 * be changed.	To mess with a superuser role, you gotta be superuser.
	 */
	if (superuser_arg(roleid))
	{
		if (!superuser())
			ereport(ERROR,
					(errcode(ERRCODE_INSUFFICIENT_PRIVILEGE),
					 errmsg("must be superuser to alter superusers")));
	}
	else
	{
		if (!have_createrole_privilege() &&
			!is_admin_of_role(grantorId, roleid))
			ereport(ERROR,
					(errcode(ERRCODE_INSUFFICIENT_PRIVILEGE),
					 errmsg("must have admin option on role \"%s\"",
							rolename)));
	}

	/*
	 * The role membership grantor of record has little significance at
	 * present.  Nonetheless, inasmuch as users might look to it for a crude
	 * audit trail, let only superusers impute the grant to a third party.
	 *
	 * Before lifting this restriction, give the member == role case of
	 * is_admin_of_role() a fresh look.  Ensure that the current role cannot
	 * use an explicit grantor specification to take advantage of the session
	 * user's self-admin right.
	 */
	if (grantorId != GetUserId() && !superuser())
		ereport(ERROR,
				(errcode(ERRCODE_INSUFFICIENT_PRIVILEGE),
				 errmsg("must be superuser to set grantor")));

	pg_authmem_rel = heap_open(AuthMemRelationId, RowExclusiveLock);
	pg_authmem_dsc = RelationGetDescr(pg_authmem_rel);

	forboth(nameitem, memberNames, iditem, memberIds)
	{
		const char *membername = strVal(lfirst(nameitem));
		Oid			memberid = lfirst_oid(iditem);
		HeapTuple	authmem_tuple;
		HeapTuple	tuple;
		Datum		new_record[Natts_pg_auth_members];
		bool		new_record_nulls[Natts_pg_auth_members];
		bool		new_record_repl[Natts_pg_auth_members];

		/*
		 * Refuse creation of membership loops, including the trivial case
		 * where a role is made a member of itself.  We do this by checking to
		 * see if the target role is already a member of the proposed member
		 * role.  We have to ignore possible superuserness, however, else we
		 * could never grant membership in a superuser-privileged role.
		 */
		if (is_member_of_role_nosuper(roleid, memberid))
			ereport(ERROR,
					(errcode(ERRCODE_INVALID_GRANT_OPERATION),
					 (errmsg("role \"%s\" is a member of role \"%s\"",
							 rolename, membername))));

		/*
		 * Check if entry for this role/member already exists; if so, give
		 * warning unless we are adding admin option.
		 */
		authmem_tuple = SearchSysCache(AUTHMEMROLEMEM,
									   ObjectIdGetDatum(roleid),
									   ObjectIdGetDatum(memberid),
									   0, 0);
		if (HeapTupleIsValid(authmem_tuple) &&
			(!admin_opt ||
			 ((Form_pg_auth_members) GETSTRUCT(authmem_tuple))->admin_option))
		{
			if (Gp_role != GP_ROLE_EXECUTE)
			ereport(NOTICE,
					(errmsg("role \"%s\" is already a member of role \"%s\"",
							membername, rolename)));
			ReleaseSysCache(authmem_tuple);
			continue;
		}

		/* Build a tuple to insert or update */
		MemSet(new_record, 0, sizeof(new_record));
		MemSet(new_record_nulls, false, sizeof(new_record_nulls));
		MemSet(new_record_repl, false, sizeof(new_record_repl));

		new_record[Anum_pg_auth_members_roleid - 1] = ObjectIdGetDatum(roleid);
		new_record[Anum_pg_auth_members_member - 1] = ObjectIdGetDatum(memberid);
		new_record[Anum_pg_auth_members_grantor - 1] = ObjectIdGetDatum(grantorId);
		new_record[Anum_pg_auth_members_admin_option - 1] = BoolGetDatum(admin_opt);

		if (HeapTupleIsValid(authmem_tuple))
		{
			new_record_repl[Anum_pg_auth_members_grantor - 1] = true;
			new_record_repl[Anum_pg_auth_members_admin_option - 1] = true;
			tuple = heap_modify_tuple(authmem_tuple, pg_authmem_dsc,
									 new_record,
									 new_record_nulls, new_record_repl);
			simple_heap_update(pg_authmem_rel, &tuple->t_self, tuple);
			CatalogUpdateIndexes(pg_authmem_rel, tuple);
			ReleaseSysCache(authmem_tuple);
		}
		else
		{
			tuple = heap_form_tuple(pg_authmem_dsc,
								   new_record, new_record_nulls);
			simple_heap_insert(pg_authmem_rel, tuple);
			CatalogUpdateIndexes(pg_authmem_rel, tuple);
		}

		/* CCI after each change, in case there are duplicates in list */
		CommandCounterIncrement();
	}

	/*
	 * Close pg_authmem, but keep lock till commit (this is important to
	 * prevent any risk of deadlock failure while updating flat file)
	 */
	heap_close(pg_authmem_rel, NoLock);

}

/*
 * CheckKeywordIsValid
 * 
 * check that string in 'keyword' is included in set of strings in 'arr'
 */
static void CheckKeywordIsValid(char *keyword, const char **arr, const int arrsize)
{
	int 	i = 0;
	bool	ok = false;
	
	for(i = 0 ; i < arrsize ; i++)
	{
		if(strcasecmp(keyword, arr[i]) == 0)
			ok = true;
	}
	
	if(!ok)
		ereport(ERROR,
				(errcode(ERRCODE_SYNTAX_ERROR),
				 errmsg("invalid [NO]CREATEEXTTABLE option \"%s\"", keyword)));				

}

/*
 * CheckValueBelongsToKey
 * 
 * check that value (e.g 'gpfdist') belogs to the key it was defined for (e.g 'protocol').
 * error out otherwise (for example, [protocol='writable'] includes valid keywords, but makes
 * no sense.
 */
static void CheckValueBelongsToKey(char *key, char *val, const char **keys, const char **vals)
{
	if(strcasecmp(key, keys[0]) == 0)
	{
		if(strcasecmp(val, vals[0]) != 0 && 
		   strcasecmp(val, vals[1]) != 0)
			
			ereport(ERROR,
					(errcode(ERRCODE_SYNTAX_ERROR),
					 errmsg("invalid %s value \"%s\"", key, val)));	
	}
	else /* keys[1] */
	{
		if (strcasecmp(val, "gphdfs") == 0 && Gp_role == GP_ROLE_DISPATCH)
			ereport(WARNING,
					(errmsg("GRANT/REVOKE on gphdfs is deprecated"),
					 errhint("Issue the GRANT or REVOKE on the protocol itself")));

		if(strcasecmp(val, "gpfdist") != 0 && 
		   strcasecmp(val, "gpfdists") != 0 &&
		   strcasecmp(val, "http") != 0 &&
		   strcasecmp(val, "gphdfs") != 0)
			ereport(ERROR,
					(errcode(ERRCODE_SYNTAX_ERROR),
					 errmsg("invalid %s value \"%s\"", key, val)));
	}
	
}

/*
 * TransformExttabAuthClause
 * 
 * Given a set of key value pairs, take them apart, fill in any default
 * values, and validate that pairs are legal and make sense.
 * 
 * defaults are: 
 *   - 'readable' when no type defined, 
 *   - 'gpfdist' when no protocol defined,
 *   - 'readable' + ' gpfdist' if both type and protocol aren't defined.
 * 
 */
static extAuthPair *
TransformExttabAuthClause(DefElem *defel)
{
	List	   	*l = (List *) defel->arg;
	DefElem 	*d1,
				*d2;
	struct
	{
		char	   *key1;
		char	   *val1;
		char	   *key2;
		char	   *val2;
	} genpair;

	const int	numkeys = 2;
	const int	numvals = 6;
	const char *keys[] = { "type", "protocol"};	 /* order matters for validation. don't change! */
	const char *vals[] = { /* types     */ "readable", "writable", 
						   /* protocols */ "gpfdist", "gpfdists" , "http", "gphdfs"};
	extAuthPair *result;

	if(list_length(l) > 2)
		ereport(ERROR,
				(errcode(ERRCODE_SYNTAX_ERROR),
				 errmsg("invalid [NO]CREATEEXTTABLE specification. too many values")));				

	if(list_length(l) == 2)
	{
		/* both a protocol and type specification */

		d1 = (DefElem *) linitial(l);
		genpair.key1 = pstrdup(d1->defname);
		genpair.val1 = pstrdup(strVal(d1->arg));

		d2 = (DefElem *) lsecond(l);
		genpair.key2 = pstrdup(d2->defname);
		genpair.val2 = pstrdup(strVal(d2->arg));
	}
	else if(list_length(l) == 1)
	{
		/* either a protocol or type specification */

		d1 = (DefElem *) linitial(l);
		genpair.key1 = pstrdup(d1->defname);
		genpair.val1 = pstrdup(strVal(d1->arg));

		if(strcasecmp(genpair.key1, "type") == 0)
		{
			/* default value for missing protocol */
			genpair.key2 = pstrdup("protocol");
			genpair.val2 = pstrdup("gpfdist");
		}
		else
		{
			/* default value for missing type */
			genpair.key2 = pstrdup("type");
			genpair.val2 = pstrdup("readable");
		}
	}
	else
	{
		/* none specified. use global default */

		genpair.key1 = pstrdup("protocol");
		genpair.val1 = pstrdup("gpfdist");
		genpair.key2 = pstrdup("type");
		genpair.val2 = pstrdup("readable");
	}

	/* check all keys and values are legal */
	CheckKeywordIsValid(genpair.key1, keys, numkeys);
	CheckKeywordIsValid(genpair.key2, keys, numkeys);
	CheckKeywordIsValid(genpair.val1, vals, numvals);
	CheckKeywordIsValid(genpair.val2, vals, numvals);

	/* check all values are of the proper key */
	CheckValueBelongsToKey(genpair.key1, genpair.val1, keys, vals);
	CheckValueBelongsToKey(genpair.key2, genpair.val2, keys, vals);

	if (strcasecmp(genpair.key1, genpair.key2) == 0)
		ereport(ERROR,
				(errcode(ERRCODE_SYNTAX_ERROR),
				 errmsg("redundant option for \"%s\"", genpair.key1)));

	/* now create the result struct */
	result = (extAuthPair *) palloc(sizeof(extAuthPair));
	if (strcasecmp(genpair.key1, "protocol") == 0)
	{
		result->protocol = pstrdup(genpair.val1);
		result->type = pstrdup(genpair.val2);
	}
	else
	{
		result->protocol = pstrdup(genpair.val2);
		result->type = pstrdup(genpair.val1);
	}

	pfree(genpair.key1);
	pfree(genpair.key2);
	pfree(genpair.val1);
	pfree(genpair.val2);

	return result;
}

/*
 * SetCreateExtTableForRole
 * 
 * Given the allow list (permissions to add) and disallow (permissions
 * to take away) consolidate this information into the 3 catalog
 * boolean columns that will need to get updated. While at it we check
 * that all the options are valid and don't conflict with each other.
 * 
 */
static void SetCreateExtTableForRole(List* allow, 
									 List* disallow,
									 bool* createrextgpfd,
									 bool* createrexthttp, 
									 bool* createwextgpfd,
									 bool* createrexthdfs,
									 bool* createwexthdfs)
{
	ListCell*	lc;
	bool		createrextgpfd_specified = false;
	bool		createwextgpfd_specified = false;
	bool		createrexthttp_specified = false;
	bool		createrexthdfs_specified = false;
	bool		createwexthdfs_specified = false;
	
	if(list_length(allow) > 0)
	{
		/* examine key value pairs */
		foreach(lc, allow)
		{
			extAuthPair* extauth = (extAuthPair*) lfirst(lc);
			
			/* we use the same privilege for gpfdist and gpfdists */
			if ((strcasecmp(extauth->protocol, "gpfdist") == 0) ||
			    (strcasecmp(extauth->protocol, "gpfdists") == 0))
			{
				if(strcasecmp(extauth->type, "readable") == 0)
				{
					*createrextgpfd = true;
					createrextgpfd_specified = true; 
				}
				else
				{
					*createwextgpfd = true;
					createwextgpfd_specified = true;
				}
			}
			else if(strcasecmp(extauth->protocol, "gphdfs") == 0)
			{
				if(strcasecmp(extauth->type, "readable") == 0)
				{
					*createrexthdfs = true;
					createrexthdfs_specified = true;
				}
				else
				{
					*createwexthdfs = true;
					createwexthdfs_specified = true;
				}
			}
			else /* http */
			{
				if(strcasecmp(extauth->type, "readable") == 0)
				{
					*createrexthttp = true;
					createrexthttp_specified = true;
				}
				else
				{
					ereport(ERROR,
							(errcode(ERRCODE_SYNTAX_ERROR),
							 errmsg("invalid CREATEEXTTABLE specification. writable http external tables do not exist")));
				}
			}			
		}
	}	
	
	/*
	 * go over the disallow list.
	 * if we're in CREATE ROLE, check that we don't negate something from the 
	 * allow list. error out with conflicting options if we do. 
	 * if we're in ALTER ROLE, just set the flags accordingly.
	 */
	if(list_length(disallow) > 0)
	{
		bool conflict = false;
		
		/* examine key value pairs */
		foreach(lc, disallow)
		{
			extAuthPair* extauth = (extAuthPair*) lfirst(lc);
			
			/* we use the same privilege for gpfdist and gpfdists */
			if ((strcasecmp(extauth->protocol, "gpfdist") == 0) ||
				(strcasecmp(extauth->protocol, "gpfdists") == 0))
			{
				if(strcasecmp(extauth->type, "readable") == 0)
				{
					if(createrextgpfd_specified)
						conflict = true;
						
					*createrextgpfd = false;
				}
				else
				{
					if(createwextgpfd_specified)
						conflict = true;

					*createwextgpfd = false;
				}
			}
			else if(strcasecmp(extauth->protocol, "gphdfs") == 0)
			{
				if(strcasecmp(extauth->type, "readable") == 0)
				{
					if(createrexthdfs_specified)
						conflict = true;

					*createrexthdfs = false;
				}
				else
				{
					if(createwexthdfs_specified)
						conflict = true;

					*createwexthdfs = false;
				}
			}
			else /* http */
			{
				if(strcasecmp(extauth->type, "readable") == 0)
				{
					if(createrexthttp_specified)
						conflict = true;

					*createrexthttp = false;
				}
				else
				{
					ereport(ERROR,
							(errcode(ERRCODE_SYNTAX_ERROR),
							 errmsg("invalid NOCREATEEXTTABLE specification. writable http external tables do not exist")));
				}
			}			
		}
		
		if(conflict)
			ereport(ERROR,
					(errcode(ERRCODE_SYNTAX_ERROR),
					 errmsg("conflicting specifications in CREATEEXTTABLE and NOCREATEEXTTABLE")));
			
	}	

}

/*
 * DelRoleMems -- Remove given members from the specified role
 *
 * rolename: name of role to del from (used only for error messages)
 * roleid: OID of role to del from
 * memberNames: list of names of roles to del (used only for error messages)
 * memberIds: OIDs of roles to del
 * admin_opt: remove admin option only?
 *
 * Note: caller is responsible for calling auth_file_update_needed().
 */
static void
DelRoleMems(const char *rolename, Oid roleid,
			List *memberNames, List *memberIds,
			bool admin_opt)
{
	Relation	pg_authmem_rel;
	TupleDesc	pg_authmem_dsc;
	ListCell   *nameitem;
	ListCell   *iditem;

	Assert(list_length(memberNames) == list_length(memberIds));

	/* Skip permission check if nothing to do */
	if (!memberIds)
		return;

	/*
	 * Check permissions: must have createrole or admin option on the role to
	 * be changed.	To mess with a superuser role, you gotta be superuser.
	 */
	if (superuser_arg(roleid))
	{
		if (!superuser())
			ereport(ERROR,
					(errcode(ERRCODE_INSUFFICIENT_PRIVILEGE),
					 errmsg("must be superuser to alter superusers")));
	}
	else
	{
		if (!have_createrole_privilege() &&
			!is_admin_of_role(GetUserId(), roleid))
			ereport(ERROR,
					(errcode(ERRCODE_INSUFFICIENT_PRIVILEGE),
					 errmsg("must have admin option on role \"%s\"",
							rolename)));
	}

	pg_authmem_rel = heap_open(AuthMemRelationId, RowExclusiveLock);
	pg_authmem_dsc = RelationGetDescr(pg_authmem_rel);

	forboth(nameitem, memberNames, iditem, memberIds)
	{
		const char *membername = strVal(lfirst(nameitem));
		Oid			memberid = lfirst_oid(iditem);
		HeapTuple	authmem_tuple;

		/*
		 * Find entry for this role/member
		 */
		authmem_tuple = SearchSysCache(AUTHMEMROLEMEM,
									   ObjectIdGetDatum(roleid),
									   ObjectIdGetDatum(memberid),
									   0, 0);
		if (!HeapTupleIsValid(authmem_tuple))
		{
			ereport(WARNING,
					(errmsg("role \"%s\" is not a member of role \"%s\"",
							membername, rolename)));
			continue;
		}

		if (!admin_opt)
		{
			/* Remove the entry altogether */
			simple_heap_delete(pg_authmem_rel, &authmem_tuple->t_self);
		}
		else
		{
			/* Just turn off the admin option */
			HeapTuple	tuple;
			Datum		new_record[Natts_pg_auth_members];
			bool		new_record_nulls[Natts_pg_auth_members];
			bool		new_record_repl[Natts_pg_auth_members];

			/* Build a tuple to update with */
			MemSet(new_record, 0, sizeof(new_record));
			MemSet(new_record_nulls, false, sizeof(new_record_nulls));
			MemSet(new_record_repl, false, sizeof(new_record_repl));

			new_record[Anum_pg_auth_members_admin_option - 1] = BoolGetDatum(false);
			new_record_repl[Anum_pg_auth_members_admin_option - 1] = true;

			tuple = heap_modify_tuple(authmem_tuple, pg_authmem_dsc,
									 new_record,
									 new_record_nulls, new_record_repl);
			simple_heap_update(pg_authmem_rel, &tuple->t_self, tuple);
			CatalogUpdateIndexes(pg_authmem_rel, tuple);
		}

		ReleaseSysCache(authmem_tuple);

		/* CCI after each change, in case there are duplicates in list */
		CommandCounterIncrement();
	}

	/*
	 * Close pg_authmem, but keep lock till commit (this is important to
	 * prevent any risk of deadlock failure while updating flat file)
	 */
	heap_close(pg_authmem_rel, NoLock);
}

/*
 * ExtractAuthIntervalClause
 * 
 * Build an authInterval struct (defined above) from given input
 */
static void 
ExtractAuthIntervalClause(DefElem *defel, authInterval *interval)
{
	DenyLoginPoint *start = NULL, *end = NULL;
	char	*temp;
	if (IsA(defel->arg, DenyLoginInterval))
	{
		DenyLoginInterval *span = (DenyLoginInterval *)defel->arg;
		start = span->start;
		end = span->end;
	} 
	else 
	{
		Assert(IsA(defel->arg, DenyLoginPoint));
		start = (DenyLoginPoint *)defel->arg;
		end = start;
	}
	interval->start.day = ExtractAuthInterpretDay(start->day);
	temp = start->time != NULL ? strVal(start->time) : "00:00:00";
	interval->start.time = DatumGetTimeADT(DirectFunctionCall1(time_in, CStringGetDatum(temp)));
	interval->end.day = ExtractAuthInterpretDay(end->day);
	temp = end->time != NULL ? strVal(end->time) : "24:00:00";
	interval->end.time = DatumGetTimeADT(DirectFunctionCall1(time_in, CStringGetDatum(temp)));
	if (point_cmp(&interval->start, &interval->end) > 0)
		ereport(ERROR,
				(errcode(ERRCODE_SYNTAX_ERROR),
				 errmsg("time interval must not wrap around"))); 
}

/*
 * TransferAuthInterpretDay -- Interpret day of week from parse node
 *
 * day: node which dictates a day of week;
 *		may be either an integer in [0, 6] 
 *		or a string giving name of day in English
 */
static int16 
ExtractAuthInterpretDay(Value * day) 
{
	int16   ret;
	if (day->type == T_Integer) 
	{
		ret = intVal(day);
		if (ret < 0 || ret > 6)
			ereport(ERROR,
					 (errcode(ERRCODE_SYNTAX_ERROR),
					  errmsg("numeric day of week must be between 0 and 6")));
	} 
	else 
	{
		int16		 elems = 7;
		char		*target = strVal(day);
		for (ret = 0; ret < elems; ret++) 
			if (strcasecmp(target, daysofweek[ret]) == 0)
				break;
		if (ret == elems)
			ereport(ERROR,
					 (errcode(ERRCODE_SYNTAX_ERROR),
					  errmsg("invalid weekday name \"%s\"", target),
					  errhint("Day of week must be one of 'Sunday', 'Monday', 'Tuesday', 'Wednesday', 'Thursday', 'Friday', 'Saturday'.")));
	}
	return ret;
}

/*
 * AddRoleDenials -- Populate pg_auth_time_constraint
 *
 * rolename: name of role to add to (used only for error messages)
 * roleid: OID of role to add to
 * addintervals: list of authInterval structs dictating when
 *				  this particular role should be denied access
 *
 * Note: caller is reponsible for checking permissions to edit the given role.
 */
static void
AddRoleDenials(const char *rolename, Oid roleid, List *addintervals)
{
	Relation	pg_auth_time_rel;
	TupleDesc	pg_auth_time_dsc;
	ListCell   *intervalitem;

	pg_auth_time_rel = heap_open(AuthTimeConstraintRelationId, RowExclusiveLock);
	pg_auth_time_dsc = RelationGetDescr(pg_auth_time_rel);

	foreach(intervalitem, addintervals)
	{
		authInterval 	*interval = (authInterval *)lfirst(intervalitem);
		HeapTuple   tuple;
		Datum		new_record[Natts_pg_auth_time_constraint];
		bool		new_record_nulls[Natts_pg_auth_time_constraint];

		/* Build a tuple to insert or update */
		MemSet(new_record, 0, sizeof(new_record));
		MemSet(new_record_nulls, false, sizeof(new_record_nulls));

		new_record[Anum_pg_auth_time_constraint_authid - 1] = ObjectIdGetDatum(roleid);
		new_record[Anum_pg_auth_time_constraint_start_day - 1] = Int16GetDatum(interval->start.day);
		new_record[Anum_pg_auth_time_constraint_start_time - 1] = TimeADTGetDatum(interval->start.time);
		new_record[Anum_pg_auth_time_constraint_end_day - 1] = Int16GetDatum(interval->end.day);
		new_record[Anum_pg_auth_time_constraint_end_time - 1] = TimeADTGetDatum(interval->end.time);

		tuple = heap_form_tuple(pg_auth_time_dsc, new_record, new_record_nulls);
		
		/* Insert tuple into the relation */
		simple_heap_insert(pg_auth_time_rel, tuple);
		CatalogUpdateIndexes(pg_auth_time_rel, tuple);
	}

	CommandCounterIncrement();

	/*
	 * Close pg_auth_time_constraint, but keep lock till commit (this is important to
	 * prevent any risk of deadlock failure while updating flat file)
	 */
	heap_close(pg_auth_time_rel, NoLock);

	/*
	 * Set flag to update flat auth time constraint file at commit.
	 */
	auth_time_file_update_needed();
}

/*
 * DelRoleDenials -- Trim pg_auth_time_constraint
 *
 * rolename: name of role to edit (used only for error messages)
 * roleid: OID of role to edit
 * dropintervals: list of authInterval structs dictating which
 *                existing rules should be dropped. Here, NIL will mean
 *                remove all constraints for the given role.
 *
 * Note: caller is reponsible for checking permissions to edit the given role.
 */
static void
DelRoleDenials(const char *rolename, Oid roleid, List *dropintervals) 
{
	Relation    pg_auth_time_rel;
	ScanKeyData scankey;
	SysScanDesc sscan;
	ListCell	*intervalitem;
	bool		dropped_matching_interval = false; 

	HeapTuple 	tmp_tuple;

	pg_auth_time_rel = heap_open(AuthTimeConstraintRelationId, RowExclusiveLock);

	ScanKeyInit(&scankey,
				Anum_pg_auth_time_constraint_authid,
				BTEqualStrategyNumber, F_OIDEQ,
				ObjectIdGetDatum(roleid));
	sscan = systable_beginscan(pg_auth_time_rel, InvalidOid,
							   false, SnapshotNow, 1, &scankey);

	while (HeapTupleIsValid(tmp_tuple = systable_getnext(sscan)))
	{
		if (dropintervals != NIL) 
		{
			Form_pg_auth_time_constraint obj = (Form_pg_auth_time_constraint) GETSTRUCT(tmp_tuple);
			authInterval *interval, *existing = (authInterval *) palloc0(sizeof(authInterval));
			existing->start.day = obj->start_day;
			existing->start.time = obj->start_time;
			existing->end.day = obj->end_day;
			existing->end.time = obj->end_time;
			foreach(intervalitem, dropintervals) 
			{
				interval = (authInterval *)lfirst(intervalitem);
				if (interval_overlap(existing, interval))
				{
					if (Gp_role == GP_ROLE_DISPATCH)
						ereport(NOTICE,
								(errmsg("dropping DENY rule for \"%s\" between %s %s and %s %s",
										rolename, 
										daysofweek[existing->start.day],
										DatumGetCString(DirectFunctionCall1(time_out, TimeADTGetDatum(existing->start.time))),
										daysofweek[existing->end.day],
										DatumGetCString(DirectFunctionCall1(time_out, TimeADTGetDatum(existing->end.time))))));
					simple_heap_delete(pg_auth_time_rel, &tmp_tuple->t_self);
					dropped_matching_interval = true;
					break;
				}
			}
		} 
		else
			simple_heap_delete(pg_auth_time_rel, &tmp_tuple->t_self);
	}

	/* if intervals were specified and none was found, raise error */
	if (dropintervals && !dropped_matching_interval)
		ereport(ERROR, 
				(errcode(ERRCODE_UNDEFINED_OBJECT),
				 errmsg("cannot find matching DENY rules for \"%s\"", rolename)));

	systable_endscan(sscan);

	/*
	 * Close pg_auth_time_constraint, but keep lock till commit (this is important to
	 * prevent any risk of deadlock failure while updating flat file)
	 */
	heap_close(pg_auth_time_rel, NoLock);

	/*
	 * Set flag to update flat auth time constraint file at commit.
	 */
	auth_time_file_update_needed();
}<|MERGE_RESOLUTION|>--- conflicted
+++ resolved
@@ -8,11 +8,7 @@
  * Portions Copyright (c) 1996-2009, PostgreSQL Global Development Group
  * Portions Copyright (c) 1994, Regents of the University of California
  *
-<<<<<<< HEAD
- * $PostgreSQL: pgsql/src/backend/commands/user.c,v 1.178.2.1 2010/03/25 14:45:06 alvherre Exp $
-=======
  * $PostgreSQL: pgsql/src/backend/commands/user.c,v 1.181 2008/03/26 21:10:38 alvherre Exp $
->>>>>>> f260edb1
  *
  *-------------------------------------------------------------------------
  */
