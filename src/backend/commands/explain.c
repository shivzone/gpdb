/*-------------------------------------------------------------------------
 *
 * explain.c
 *	  Explain query execution plans
 *
<<<<<<< HEAD
 * Portions Copyright (c) 2005-2010, Greenplum inc
 * Portions Copyright (c) 2012-Present Pivotal Software, Inc.
 * Portions Copyright (c) 1996-2011, PostgreSQL Global Development Group
=======
 * Portions Copyright (c) 1996-2012, PostgreSQL Global Development Group
>>>>>>> 80edfd76
 * Portions Copyright (c) 1994-5, Regents of the University of California
 *
 * IDENTIFICATION
 *	  src/backend/commands/explain.c
 *
 *-------------------------------------------------------------------------
 */
#include "postgres.h"

#include "access/xact.h"
#include "catalog/pg_type.h"
#include "commands/createas.h"
#include "commands/defrem.h"
#include "commands/prepare.h"
<<<<<<< HEAD
#include "commands/trigger.h"
#include "commands/queue.h"
#include "executor/execUtils.h"
=======
>>>>>>> 80edfd76
#include "executor/hashjoin.h"
#include "foreign/fdwapi.h"
#include "optimizer/clauses.h"
#include "parser/parsetree.h"
#include "rewrite/rewriteHandler.h"
#include "tcop/tcopprot.h"
#include "utils/builtins.h"
#include "utils/json.h"
#include "utils/lsyscache.h"
<<<<<<< HEAD
#include "utils/metrics_utils.h"
#include "utils/tuplesort.h"
=======
#include "utils/rel.h"
>>>>>>> 80edfd76
#include "utils/snapmgr.h"
#include "utils/tuplesort.h"
#include "utils/xml.h"

#include "cdb/cdbgang.h"

#ifdef USE_ORCA
extern char *SzDXLPlan(Query *parse);
extern const char *OptVersion();
#endif


/* Hook for plugins to get control in ExplainOneQuery() */
ExplainOneQuery_hook_type ExplainOneQuery_hook = NULL;

/* Hook for plugins to get control in explain_get_index_name() */
explain_get_index_name_hook_type explain_get_index_name_hook = NULL;


/* OR-able flags for ExplainXMLTag() */
#define X_OPENING 0
#define X_CLOSING 1
#define X_CLOSE_IMMEDIATE 2
#define X_NOWHITESPACE 4

static void ExplainOneQuery(Query *query, IntoClause *into, ExplainState *es,
				const char *queryString, ParamListInfo params);
static void report_triggers(ResultRelInfo *rInfo, bool show_relname,
				ExplainState *es);

#ifdef USE_ORCA
static void ExplainDXL(Query *query, ExplainState *es,
							const char *queryString,
							ParamListInfo params);
#endif
static double elapsed_time(instr_time *starttime);
static void ExplainNode(PlanState *planstate, List *ancestors,
			const char *relationship, const char *plan_name,
			ExplainState *es);
static void show_plan_tlist(PlanState *planstate, List *ancestors,
				ExplainState *es);
static void show_expression(Node *node, const char *qlabel,
				PlanState *planstate, List *ancestors,
				bool useprefix, ExplainState *es);
static void show_qual(List *qual, const char *qlabel,
		  PlanState *planstate, List *ancestors,
		  bool useprefix, ExplainState *es);
static void show_scan_qual(List *qual, const char *qlabel,
			   PlanState *planstate, List *ancestors,
			   ExplainState *es);
static void show_upper_qual(List *qual, const char *qlabel,
				PlanState *planstate, List *ancestors,
				ExplainState *es);
static void show_sort_keys(SortState *sortstate, List *ancestors,
			   ExplainState *es);
static void show_merge_append_keys(MergeAppendState *mstate, List *ancestors,
					   ExplainState *es);
static void show_sort_group_keys(PlanState *planstate, const char *qlabel,
					 int nkeys, AttrNumber *keycols,
					 List *ancestors, ExplainState *es);
static void show_sort_info(SortState *sortstate, ExplainState *es);
static void show_windowagg_keys(WindowAggState *waggstate, List *ancestors, ExplainState *es);
static void show_hash_info(HashState *hashstate, ExplainState *es);
static void show_instrumentation_count(const char *qlabel, int which,
						   PlanState *planstate, ExplainState *es);
static void show_foreignscan_info(ForeignScanState *fsstate, ExplainState *es);
static const char *explain_get_index_name(Oid indexId);
static void ExplainIndexScanDetails(Oid indexid, ScanDirection indexorderdir,
						ExplainState *es);
static void ExplainScanTarget(Scan *plan, ExplainState *es);
static void ExplainModifyTarget(ModifyTable *plan, ExplainState *es);
static void ExplainTargetRel(Plan *plan, Index rti, ExplainState *es);
static void ExplainMemberNodes(List *plans, PlanState **planstates,
				   List *ancestors, ExplainState *es);
static void ExplainSubPlans(List *plans, List *ancestors,
				const char *relationship, ExplainState *es, SliceTable *sliceTable);
static void ExplainProperty(const char *qlabel, const char *value,
				bool numeric, ExplainState *es);
static void ExplainPropertyStringInfo(const char *qlabel, ExplainState *es,
									  const char *fmt,...);
static void ExplainOpenGroup(const char *objtype, const char *labelname,
				 bool labeled, ExplainState *es);
static void ExplainCloseGroup(const char *objtype, const char *labelname,
				  bool labeled, ExplainState *es);
static void ExplainDummyGroup(const char *objtype, const char *labelname,
				  ExplainState *es);
static void ExplainXMLTag(const char *tagname, int flags, ExplainState *es);
static void ExplainJSONLineEnding(ExplainState *es);
static void ExplainYAMLLineStarting(ExplainState *es);
static void escape_yaml(StringInfo buf, const char *str);

/* Include the Greenplum EXPLAIN extensions */
#include "explain_gp.c"


/*
 * ExplainQuery -
 *	  execute an EXPLAIN command
 */
void
ExplainQuery(ExplainStmt *stmt, const char *queryString,
			 ParamListInfo params, DestReceiver *dest)
{
	ExplainState es;
	TupOutputState *tstate;
	List	   *rewritten;
	ListCell   *lc;
	bool		timing_set = false;

	/* Initialize ExplainState. */
	ExplainInitState(&es);

	/* Parse options list. */
	foreach(lc, stmt->options)
	{
		DefElem    *opt = (DefElem *) lfirst(lc);

		if (strcmp(opt->defname, "analyze") == 0)
			es.analyze = defGetBoolean(opt);
		else if (strcmp(opt->defname, "verbose") == 0)
			es.verbose = defGetBoolean(opt);
		else if (strcmp(opt->defname, "costs") == 0)
			es.costs = defGetBoolean(opt);
		else if (strcmp(opt->defname, "buffers") == 0)
			es.buffers = defGetBoolean(opt);
		else if (strcmp(opt->defname, "timing") == 0)
		{
			timing_set = true;
			es.timing = defGetBoolean(opt);
		}
		else if (strcmp(opt->defname, "format") == 0)
		{
			char	   *p = defGetString(opt);

			if (strcmp(p, "text") == 0)
				es.format = EXPLAIN_FORMAT_TEXT;
			else if (strcmp(p, "xml") == 0)
				es.format = EXPLAIN_FORMAT_XML;
			else if (strcmp(p, "json") == 0)
				es.format = EXPLAIN_FORMAT_JSON;
			else if (strcmp(p, "yaml") == 0)
				es.format = EXPLAIN_FORMAT_YAML;
			else
				ereport(ERROR,
						(errcode(ERRCODE_INVALID_PARAMETER_VALUE),
				errmsg("unrecognized value for EXPLAIN option \"%s\": \"%s\"",
					   opt->defname, p)));
		}
		else if (strcmp(opt->defname, "dxl") == 0)
			es.dxl = defGetBoolean(opt);
		else
			ereport(ERROR,
					(errcode(ERRCODE_SYNTAX_ERROR),
					 errmsg("unrecognized EXPLAIN option \"%s\"",
							opt->defname)));
	}

	if (es.buffers && !es.analyze)
		ereport(ERROR,
				(errcode(ERRCODE_INVALID_PARAMETER_VALUE),
				 errmsg("EXPLAIN option BUFFERS requires ANALYZE")));

	/* if the timing was not set explicitly, set default value */
	es.timing = (timing_set) ? es.timing : es.analyze;

	/* check that timing is used with EXPLAIN ANALYZE */
	if (es.timing && !es.analyze)
		ereport(ERROR,
				(errcode(ERRCODE_INVALID_PARAMETER_VALUE),
				 errmsg("EXPLAIN option TIMING requires ANALYZE")));

	/*
	 * Parse analysis was done already, but we still have to run the rule
	 * rewriter.  We do not do AcquireRewriteLocks: we assume the query either
	 * came straight from the parser, or suitable locks were acquired by
	 * plancache.c.
	 *
	 * Because the rewriter and planner tend to scribble on the input, we make
	 * a preliminary copy of the source querytree.	This prevents problems in
	 * the case that the EXPLAIN is in a portal or plpgsql function and is
	 * executed repeatedly.  (See also the same hack in DECLARE CURSOR and
	 * PREPARE.)  XXX FIXME someday.
	 */
	Assert(IsA(stmt->query, Query));
	rewritten = QueryRewrite((Query *) copyObject(stmt->query));

	/* emit opening boilerplate */
	ExplainBeginOutput(&es);

	if (rewritten == NIL)
	{
		/*
		 * In the case of an INSTEAD NOTHING, tell at least that.  But in
		 * non-text format, the output is delimited, so this isn't necessary.
		 */
		if (es.format == EXPLAIN_FORMAT_TEXT)
			appendStringInfoString(es.str, "Query rewrites to nothing\n");
	}
	else
	{
		ListCell   *l;

		/* Explain every plan */
		foreach(l, rewritten)
		{
			ExplainOneQuery((Query *) lfirst(l), NULL, &es,
							queryString, params);

			/* Separate plans with an appropriate separator */
			if (lnext(l) != NULL)
				ExplainSeparatePlans(&es);
		}
	}

	/* emit closing boilerplate */
	ExplainEndOutput(&es);
	Assert(es.indent == 0);

	/* output tuples */
	tstate = begin_tup_output_tupdesc(dest, ExplainResultDesc(stmt));
	if (es.format == EXPLAIN_FORMAT_TEXT)
		do_text_output_multiline(tstate, es.str->data);
	else
		do_text_output_oneline(tstate, es.str->data);
	end_tup_output(tstate);

	pfree(es.str->data);
}

/*
 * Initialize ExplainState.
 */
void
ExplainInitState(ExplainState *es)
{
	/* Set default options. */
	memset(es, 0, sizeof(ExplainState));
	es->costs = true;
	/* Prepare output buffer. */
	es->str = makeStringInfo();
}

/*
 * ExplainResultDesc -
 *	  construct the result tupledesc for an EXPLAIN
 */
TupleDesc
ExplainResultDesc(ExplainStmt *stmt)
{
	TupleDesc	tupdesc;
	ListCell   *lc;
	Oid			result_type = TEXTOID;

	/* Check for XML format option */
	foreach(lc, stmt->options)
	{
		DefElem    *opt = (DefElem *) lfirst(lc);

		if (strcmp(opt->defname, "format") == 0)
		{
			char	   *p = defGetString(opt);

			if (strcmp(p, "xml") == 0)
				result_type = XMLOID;
			else if (strcmp(p, "json") == 0)
				result_type = JSONOID;
			else
				result_type = TEXTOID;
			/* don't "break", as ExplainQuery will use the last value */
		}
	}

	/* Need a tuple descriptor representing a single TEXT or XML column */
	tupdesc = CreateTemplateTupleDesc(1, false);
	TupleDescInitEntry(tupdesc, (AttrNumber) 1, "QUERY PLAN",
					   result_type, -1, 0);
	return tupdesc;
}

#ifdef USE_ORCA
/*
 * ExplainDXL -
 *	  print out the execution plan for one Query in DXL format
 *	  this function implicitly uses optimizer
 */
static void
ExplainDXL(Query *query, ExplainState *es, const char *queryString,
				ParamListInfo params)
{
	MemoryContext oldcxt = CurrentMemoryContext;
	bool		save_enumerate;
	char	   *dxl = NULL;

	save_enumerate = optimizer_enumerate_plans;

	/* Do the EXPLAIN. */

	/* enable plan enumeration before calling optimizer */
	optimizer_enumerate_plans = true;

	/* optimize query using optimizer and get generated plan in DXL format */
	dxl = SzDXLPlan(query);

	/* restore old value of enumerate plans GUC */
	optimizer_enumerate_plans = save_enumerate;

	if (dxl == NULL)
		elog(NOTICE, "Optimizer failed to produce plan");
	else
	{
		appendStringInfoString(es->str, dxl);
		appendStringInfoChar(es->str, '\n'); /* separator line */
		pfree(dxl);
	}

	/* Free the memory we used. */
	MemoryContextSwitchTo(oldcxt);
}
#endif

/*
 * ExplainOneQuery -
 *	  print out the execution plan for one Query
 *
 * "into" is NULL unless we are explaining the contents of a CreateTableAsStmt.
 */
static void
ExplainOneQuery(Query *query, IntoClause *into, ExplainState *es,
				const char *queryString, ParamListInfo params)
{
#ifdef USE_ORCA
	if (es->dxl)
	{
		ExplainDXL(query, es, queryString, params);
		return;
	}
#endif

	/* planner will not cope with utility statements */
	if (query->commandType == CMD_UTILITY)
	{
		ExplainOneUtility(query->utilityStmt, into, es, queryString, params);
		return;
	}

	/* if an advisor plugin is present, let it manage things */
	if (ExplainOneQuery_hook)
		(*ExplainOneQuery_hook) (query, into, es, queryString, params);
	else
	{
		PlannedStmt *plan;

		/* plan the query */
		plan = pg_plan_query(query, 0, params);

		/* run it (if needed) and produce output */
		ExplainOnePlan(plan, into, es, queryString, params);
	}
}

/*
 * ExplainOneUtility -
 *	  print out the execution plan for one utility statement
 *	  (In general, utility statements don't have plans, but there are some
 *	  we treat as special cases)
 *
 * "into" is NULL unless we are explaining the contents of a CreateTableAsStmt.
 *
 * This is exported because it's called back from prepare.c in the
 * EXPLAIN EXECUTE case.
 */
void
ExplainOneUtility(Node *utilityStmt, IntoClause *into, ExplainState *es,
				  const char *queryString, ParamListInfo params)
{
	if (utilityStmt == NULL)
		return;

	if (IsA(utilityStmt, CreateTableAsStmt))
	{
		/*
		 * We have to rewrite the contained SELECT and then pass it back to
		 * ExplainOneQuery.  It's probably not really necessary to copy the
		 * contained parsetree another time, but let's be safe.
		 */
		CreateTableAsStmt *ctas = (CreateTableAsStmt *) utilityStmt;
		List	   *rewritten;

		Assert(IsA(ctas->query, Query));
		rewritten = QueryRewrite((Query *) copyObject(ctas->query));
		Assert(list_length(rewritten) == 1);
		ExplainOneQuery((Query *) linitial(rewritten), ctas->into, es,
						queryString, params);
	}
	else if (IsA(utilityStmt, ExecuteStmt))
		ExplainExecuteQuery((ExecuteStmt *) utilityStmt, into, es,
							queryString, params);
	else if (IsA(utilityStmt, NotifyStmt))
	{
		if (es->format == EXPLAIN_FORMAT_TEXT)
			appendStringInfoString(es->str, "NOTIFY\n");
		else
			ExplainDummyGroup("Notify", NULL, es);
	}
	else
	{
		if (es->format == EXPLAIN_FORMAT_TEXT)
			appendStringInfoString(es->str,
							  "Utility statements have no plan structure\n");
		else
			ExplainDummyGroup("Utility Statement", NULL, es);
	}
}

/*
 * ExplainOnePlan -
 *		given a planned query, execute it if needed, and then print
 *		EXPLAIN output
 *
 * "into" is NULL unless we are explaining the contents of a CreateTableAsStmt,
 * in which case executing the query should result in creating that table.
 *
 * Since we ignore any DeclareCursorStmt that might be attached to the query,
 * if you say EXPLAIN ANALYZE DECLARE CURSOR then we'll actually run the
 * query.  This is different from pre-8.3 behavior but seems more useful than
 * not running the query.  No cursor will be created, however.
 *
 * This is exported because it's called back from prepare.c in the
 * EXPLAIN EXECUTE case, and because an index advisor plugin would need
 * to call it.
 */
void
ExplainOnePlan(PlannedStmt *plannedstmt, IntoClause *into, ExplainState *es,
			   const char *queryString, ParamListInfo params)
{
	DestReceiver *dest;
	QueryDesc  *queryDesc;
	instr_time	starttime;
	double		totaltime = 0;
	int			eflags;
	int			instrument_option = 0;

<<<<<<< HEAD
	if (es->analyze)
	{
		/*
		 * GPDB_90_MERGE_FIXME: we need to backport more from the 9.2 timeframe
		 * to deal with each separate INSTRUMENT_ flag correctly.
		 */
		instrument_option |= (INSTRUMENT_ALL & ~INSTRUMENT_BUFFERS);
	}
=======
	if (es->analyze && es->timing)
		instrument_option |= INSTRUMENT_TIMER;
	else if (es->analyze)
		instrument_option |= INSTRUMENT_ROWS;

>>>>>>> 80edfd76
	if (es->buffers)
		instrument_option |= INSTRUMENT_BUFFERS;

	/*
	 * Start timing.
	 */
	INSTR_TIME_SET_CURRENT(starttime);

	/*
	 * Use a snapshot with an updated command ID to ensure this query sees
	 * results of any previously executed queries.
	 */
	PushCopiedSnapshot(GetActiveSnapshot());
	UpdateActiveSnapshotCommandId();

	/*
	 * Normally we discard the query's output, but if explaining CREATE TABLE
	 * AS, we'd better use the appropriate tuple receiver.
	 */
	if (into)
		dest = CreateIntoRelDestReceiver(into);
	else
		dest = None_Receiver;

	/* Create a QueryDesc for the query */
	queryDesc = CreateQueryDesc(plannedstmt, queryString,
								GetActiveSnapshot(), InvalidSnapshot,
								dest, params, instrument_option);

	if (gp_enable_gpperfmon && Gp_role == GP_ROLE_DISPATCH)
	{
		Assert(queryString);
		gpmon_qlog_query_submit(queryDesc->gpmon_pkt);
		gpmon_qlog_query_text(queryDesc->gpmon_pkt,
				queryString,
				application_name,
				GetResqueueName(GetResQueueId()),
				GetResqueuePriority(GetResQueueId()));
	}

	/* GPDB hook for collecting query info */
	if (query_info_collect_hook)
		(*query_info_collect_hook)(METRICS_QUERY_SUBMIT, queryDesc);

    /* Allocate workarea for summary stats. */
    if (es->analyze)
    {
        /* Attach workarea to QueryDesc so ExecSetParamPlan() can find it. */
        queryDesc->showstatctx = cdbexplain_showExecStatsBegin(queryDesc,
															   starttime);
    }
	else
		queryDesc->showstatctx = NULL;

	/* Select execution options */
	if (es->analyze)
		eflags = 0;				/* default run-to-completion flags */
	else
		eflags = EXEC_FLAG_EXPLAIN_ONLY;
	if (into)
		eflags |= GetIntoRelEFlags(into);


			queryDesc->plannedstmt->query_mem = ResourceManagerGetQueryMemoryLimit(
			queryDesc->plannedstmt);

	/* call ExecutorStart to prepare the plan for execution */
	ExecutorStart(queryDesc, eflags);

	/* Execute the plan for statistics if asked for */
	if (es->analyze)
	{
		ScanDirection dir;

		/* EXPLAIN ANALYZE CREATE TABLE AS WITH NO DATA is weird */
		if (into && into->skipData)
			dir = NoMovementScanDirection;
		else
			dir = ForwardScanDirection;

		/* run the plan */
		ExecutorRun(queryDesc, dir, 0L);

		/* Wait for completion of all qExec processes. */
		if (queryDesc->estate->dispatcherState && queryDesc->estate->dispatcherState->primaryResults)
			CdbCheckDispatchResult(queryDesc->estate->dispatcherState, DISPATCH_WAIT_NONE);

		/* run cleanup too */
		ExecutorFinish(queryDesc);

		/* We can't run ExecutorEnd 'till we're done printing the stats... */
		totaltime += elapsed_time(&starttime);
	}

	ExplainOpenGroup("Query", NULL, true, es);

	/* Create textual dump of plan tree */
	ExplainPrintPlan(es, queryDesc);

	/* Print info about runtime of triggers */
	if (es->analyze)
	{
		ResultRelInfo *rInfo;
		bool		show_relname;
		int			numrels = queryDesc->estate->es_num_result_relations;
		List	   *targrels = queryDesc->estate->es_trig_target_relations;
		int			nr;
		ListCell   *l;

		/*
		 * GPDB_91_MERGE_FIXME: If the target is a partitioned table, we
		 * should also report information on the triggers in the partitions.
		 * I.e. we should scan the the 'ri_partition_hash' of each
		 * ResultRelInfo as well. This is somewhat academic, though, as long
		 * as we don't support triggers in GPDB in general..
		 */

		ExplainOpenGroup("Triggers", "Triggers", false, es);

		show_relname = (numrels > 1 || targrels != NIL);
		rInfo = queryDesc->estate->es_result_relations;
		for (nr = 0; nr < numrels; rInfo++, nr++)
			report_triggers(rInfo, show_relname, es);

		foreach(l, targrels)
		{
			rInfo = (ResultRelInfo *) lfirst(l);
			report_triggers(rInfo, show_relname, es);
		}

		ExplainCloseGroup("Triggers", "Triggers", false, es);
	}

    /*
     * Display per-slice and whole-query statistics.
     */
    if (es->analyze)
        cdbexplain_showExecStatsEnd(queryDesc->plannedstmt, queryDesc->showstatctx,
									queryDesc->estate, es);

    /*
	 * Show non-default GUC settings that might have affected the plan as well
	 * as optimizer settings etc.
     */
	ExplainOpenGroup("Settings", "Settings", true, es);
	
	if (queryDesc->plannedstmt->planGen == PLANGEN_PLANNER)
		ExplainProperty("Optimizer", "legacy query optimizer", false, es);
#ifdef USE_ORCA
	else
		ExplainPropertyStringInfo("Optimizer", es, "PQO version %s", OptVersion());
#endif

	/* We only list the non-default GUCs in verbose mode */
	if (es->verbose)
	{
		List	*settings;

		settings = gp_guc_list_show(PGC_S_DEFAULT, gp_guc_list_for_explain);

		if (list_length(settings) > 0)
			ExplainPropertyList("Settings", settings, es);
	}

	ExplainCloseGroup("Settings", "Settings", true, es);

	/*
	 * Close down the query and free resources.  Include time for this in the
	 * total runtime (although it should be pretty minimal).
	 */
	INSTR_TIME_SET_CURRENT(starttime);

	ExecutorEnd(queryDesc);

	FreeQueryDesc(queryDesc);

	PopActiveSnapshot();

	/* We need a CCI just in case query expanded to multiple plans */
	if (es->analyze)
		CommandCounterIncrement();

	totaltime += elapsed_time(&starttime);

	if (es->analyze)
	{
		if (es->format == EXPLAIN_FORMAT_TEXT)
			appendStringInfo(es->str, "Total runtime: %.3f ms\n",
							 1000.0 * totaltime);
		else
			ExplainPropertyFloat("Total Runtime", 1000.0 * totaltime,
								 3, es);
	}

	ExplainCloseGroup("Query", NULL, true, es);
}

/*
 * ExplainPrintPlan -
 *	  convert a QueryDesc's plan tree to text and append it to es->str
 *
 * The caller should have set up the options fields of *es, as well as
 * initializing the output buffer es->str.	Other fields in *es are
 * initialized here.
 *
 * NB: will not work on utility statements
 */
void
ExplainPrintPlan(ExplainState *es, QueryDesc *queryDesc)
{
	EState     *estate = queryDesc->estate;

	Assert(queryDesc->plannedstmt != NULL);
	es->pstmt = queryDesc->plannedstmt;
	es->rtable = queryDesc->plannedstmt->rtable;
	es->showstatctx = queryDesc->showstatctx;

	/* CDB: Find slice table entry for the root slice. */
	es->currentSlice = getCurrentSlice(estate, LocallyExecutingSliceIndex(estate));

	/* Get local stats if root slice was executed here in the qDisp. */
	if (es->analyze)
	{
		if (!es->currentSlice || sliceRunsOnQD(es->currentSlice))
			cdbexplain_localExecStats(queryDesc->planstate, es->showstatctx);

        /* Fill in the plan's Instrumentation with stats from qExecs. */
        if (estate->dispatcherState && estate->dispatcherState->primaryResults)
            cdbexplain_recvExecStats(queryDesc->planstate,
                                     estate->dispatcherState->primaryResults,
                                     LocallyExecutingSliceIndex(estate),
                                     es->showstatctx);
	}

	ExplainNode(queryDesc->planstate, NIL, NULL, NULL, es);
}

/*
 * ExplainQueryText -
 *	  add a "Query Text" node that contains the actual text of the query
 *
 * The caller should have set up the options fields of *es, as well as
 * initializing the output buffer es->str.
 *
 */
void
ExplainQueryText(ExplainState *es, QueryDesc *queryDesc)
{
	if (queryDesc->sourceText)
		ExplainPropertyText("Query Text", queryDesc->sourceText, es);
}

/*
 * report_triggers -
 *		report execution stats for a single relation's triggers
 */
static void
report_triggers(ResultRelInfo *rInfo, bool show_relname, ExplainState *es)
{
	int			nt;

	if (!rInfo->ri_TrigDesc || !rInfo->ri_TrigInstrument)
		return;
	for (nt = 0; nt < rInfo->ri_TrigDesc->numtriggers; nt++)
	{
		Trigger    *trig = rInfo->ri_TrigDesc->triggers + nt;
		Instrumentation *instr = rInfo->ri_TrigInstrument + nt;
		char	   *relname;
		char	   *conname = NULL;

		/* Must clean up instrumentation state */
		InstrEndLoop(instr);

		/*
		 * We ignore triggers that were never invoked; they likely aren't
		 * relevant to the current query type.
		 */
		if (instr->ntuples == 0)
			continue;

		ExplainOpenGroup("Trigger", NULL, true, es);

		relname = RelationGetRelationName(rInfo->ri_RelationDesc);
		if (OidIsValid(trig->tgconstraint))
			conname = get_constraint_name(trig->tgconstraint);

		/*
		 * In text format, we avoid printing both the trigger name and the
		 * constraint name unless VERBOSE is specified.  In non-text formats
		 * we just print everything.
		 */
		if (es->format == EXPLAIN_FORMAT_TEXT)
		{
			if (es->verbose || conname == NULL)
				appendStringInfo(es->str, "Trigger %s", trig->tgname);
			else
				appendStringInfoString(es->str, "Trigger");
			if (conname)
				appendStringInfo(es->str, " for constraint %s", conname);
			if (show_relname)
				appendStringInfo(es->str, " on %s", relname);
			appendStringInfo(es->str, ": time=%.3f calls=%.ld\n",
							 1000.0 * instr->total, instr->ntuples);
		}
		else
		{
			ExplainPropertyText("Trigger Name", trig->tgname, es);
			if (conname)
				ExplainPropertyText("Constraint Name", conname, es);
			ExplainPropertyText("Relation", relname, es);
			ExplainPropertyFloat("Time", 1000.0 * instr->total, 3, es);
			ExplainPropertyFloat("Calls", instr->ntuples, 0, es);
		}

		if (conname)
			pfree(conname);

		ExplainCloseGroup("Trigger", NULL, true, es);
	}
}

/* Compute elapsed time in seconds since given timestamp */
static double
elapsed_time(instr_time *starttime)
{
	instr_time	endtime;

	INSTR_TIME_SET_CURRENT(endtime);
	INSTR_TIME_SUBTRACT(endtime, *starttime);
	return INSTR_TIME_GET_DOUBLE(endtime);
}

static void
show_dispatch_info(Slice *slice, ExplainState *es)
{
	int			segments;

	/*
	 * In non-parallel query, there is no slice information.
	 */
	if (!slice)
		return;

	switch (slice->gangType)
	{
		case GANGTYPE_UNALLOCATED:
		case GANGTYPE_ENTRYDB_READER:
			segments = 0;
			break;

		case GANGTYPE_PRIMARY_WRITER:
		case GANGTYPE_PRIMARY_READER:
		case GANGTYPE_SINGLETON_READER:
		{
			if (slice->directDispatch.isDirectDispatch)
			{
				Assert(list_length(slice->directDispatch.contentIds) == 1);
				segments = list_length(slice->directDispatch.contentIds);
			}
			else
			{
				segments = slice->numGangMembersToBeActive;
			}
			break;
		}

		default:
			segments = 0;		/* keep compiler happy */
			Assert(false);
			break;
	}

	if (es->format == EXPLAIN_FORMAT_TEXT)
	{
		if (segments == 0)
			appendStringInfo(es->str, "  (slice%d)", slice->sliceIndex);
		else
			appendStringInfo(es->str, "  (slice%d; segments: %d)",
							 slice->sliceIndex, segments);
	}
	else
	{
		ExplainPropertyInteger("Slice", slice->sliceIndex, es);
		ExplainPropertyInteger("Segments", segments, es);
		ExplainPropertyText("Gang Type", gangTypeToString(slice->gangType), es);
	}
}

/*
 * ExplainNode -
 *	  Appends a description of a plan tree to es->str
 *
 * planstate points to the executor state node for the current plan node.
 * We need to work from a PlanState node, not just a Plan node, in order to
 * get at the instrumentation data (if any) as well as the list of subplans.
 *
 * ancestors is a list of parent PlanState nodes, most-closely-nested first.
 * These are needed in order to interpret PARAM_EXEC Params.
 *
 * relationship describes the relationship of this plan node to its parent
 * (eg, "Outer", "Inner"); it can be null at top level.  plan_name is an
 * optional name to be attached to the node.
 *
 * In text format, es->indent is controlled in this function since we only
 * want it to change at plan-node boundaries.  In non-text formats, es->indent
 * corresponds to the nesting depth of logical output groups, and therefore
 * is controlled by ExplainOpenGroup/ExplainCloseGroup.
 *
 * es->parentPlanState points to the parent planstate node and can be used by
 * PartitionSelector to deparse its printablePredicate. (This is passed in
 * ExplainState rather than as a normal argument, to avoid changing the
 * function signature from upstream.)
 */
static void
ExplainNode(PlanState *planstate, List *ancestors,
			const char *relationship, const char *plan_name,
			ExplainState *es)
{
	Plan	   *plan = planstate->plan;
	PlanState  *parentplanstate;
    Slice      *save_currentSlice = es->currentSlice;    /* save */
	const char *pname;			/* node type name for text output */
	const char *sname;			/* node type name for non-text output */
	const char *strategy = NULL;
	const char *operation = NULL;
	int			save_indent = es->indent;
	bool		haschildren;
	bool		skip_outer=false;
	char       *skip_outer_msg = NULL;
	int			motion_recv;
	int			motion_snd;
	float		scaleFactor = 1.0; /* we will divide planner estimates by this factor to produce
									  per-segment estimates */

	/* Remember who called us. */
	parentplanstate = es->parentPlanState;
	es->parentPlanState = planstate;

	if (Gp_role == GP_ROLE_DISPATCH)
	{
		/*
		 * Estimates will have to be scaled down to be per-segment (except in a
		 * few cases).
		 */
		if ((plan->directDispatch).isDirectDispatch)
		{
			scaleFactor = 1.0;
		}
		else if (plan->flow != NULL && CdbPathLocus_IsBottleneck(*(plan->flow)))
		{
			/*
			 * Data is unified in one place (singleQE or QD), or executed on a
			 * single segment.  We scale up estimates to make it global.  We
			 * will later amend this for Motion nodes.
			 */
			scaleFactor = 1.0;
		}
		else
		{
			/*
			 * The plan node is executed on multiple nodes, so scale down the
			 * number of rows seen by each segment
			 */
			scaleFactor = getgpsegmentCount();
		}
	}

	/*
	 * If this is a Motion node, we're descending into a new slice.
	 */
	if (IsA(plan, Motion))
	{
		Motion	   *pMotion = (Motion *) plan;
		SliceTable *sliceTable = planstate->state->es_sliceTable;

		if (sliceTable)
			es->currentSlice = (Slice *) list_nth(sliceTable->slices,
												  pMotion->motionID);
	}

	switch (nodeTag(plan))
	{
		case T_Result:
			pname = sname = "Result";
			break;
		case T_ModifyTable:
			sname = "ModifyTable";
			switch (((ModifyTable *) plan)->operation)
			{
				case CMD_INSERT:
					pname = operation = "Insert";
					break;
				case CMD_UPDATE:
					pname = operation = "Update";
					break;
				case CMD_DELETE:
					pname = operation = "Delete";
					break;
				default:
					pname = "???";
					break;
			}
			break;
		case T_Repeat:
			pname = "Repeat";
			break;
		case T_Append:
			pname = sname = "Append";
			break;
		case T_MergeAppend:
			pname = sname = "Merge Append";
			break;
		case T_RecursiveUnion:
			pname = sname = "Recursive Union";
			break;
		case T_Sequence:
			pname = "Sequence";
			break;
		case T_BitmapAnd:
			pname = sname = "BitmapAnd";
			break;
		case T_BitmapOr:
			pname = sname = "BitmapOr";
			break;
		case T_NestLoop:
			pname = sname = "Nested Loop";
			if (((NestLoop *)plan)->shared_outer)
			{
				skip_outer = true;
				skip_outer_msg = "See first subplan of Hash Join";
			}
			break;
		case T_MergeJoin:
			pname = "Merge";	/* "Join" gets added by jointype switch */
			sname = "Merge Join";
			break;
		case T_HashJoin:
			pname = "Hash";		/* "Join" gets added by jointype switch */
			sname = "Hash Join";
			break;
		case T_SeqScan:
			pname = sname = "Seq Scan";
			break;
		case T_AppendOnlyScan:
			pname = "Append-only Scan";
			break;
		case T_AOCSScan:
			pname = "Append-only Columnar Scan";
			break;
		case T_TableScan:
			pname = "Table Scan";
			break;
		case T_DynamicTableScan:
			pname = "Dynamic Table Scan";
			break;
		case T_ExternalScan:
			pname = "External Scan";
			break;
		case T_IndexScan:
			pname = sname = "Index Scan";
			break;
<<<<<<< HEAD
		case T_DynamicIndexScan:
			pname = "Dynamic Index Scan";
=======
		case T_IndexOnlyScan:
			pname = sname = "Index Only Scan";
>>>>>>> 80edfd76
			break;
		case T_BitmapIndexScan:
			pname = sname = "Bitmap Index Scan";
			break;
		case T_DynamicBitmapIndexScan:
			pname = "Dynamic Bitmap Index Scan";
			break;
		case T_BitmapHeapScan:
			pname = sname = "Bitmap Heap Scan";
			break;
		case T_BitmapAppendOnlyScan:
			if (((BitmapAppendOnlyScan *)plan)->isAORow)
				pname = "Bitmap Append-Only Row-Oriented Scan";
			else
				pname = "Bitmap Append-Only Column-Oriented Scan";
			break;
		case T_BitmapTableScan:
			pname = "Bitmap Table Scan";
			break;
		case T_TidScan:
			pname = sname = "Tid Scan";
			break;
		case T_SubqueryScan:
			pname = sname = "Subquery Scan";
			break;
		case T_FunctionScan:
			pname = sname = "Function Scan";
			break;
		case T_ValuesScan:
			pname = sname = "Values Scan";
			break;
		case T_CteScan:
			pname = sname = "CTE Scan";
			break;
		case T_WorkTableScan:
			pname = sname = "WorkTable Scan";
			break;
		case T_ForeignScan:
			pname = sname = "Foreign Scan";
		break;
		case T_ShareInputScan:
			pname = sname = "Shared Scan";
			break;
		case T_Material:
			pname = sname = "Materialize";
			break;
		case T_Sort:
			pname = sname = "Sort";
			break;
		case T_Agg:
			sname = "Aggregate";
			switch (((Agg *) plan)->aggstrategy)
			{
				case AGG_PLAIN:
					pname = "Aggregate";
					strategy = "Plain";
					break;
				case AGG_SORTED:
					pname = "GroupAggregate";
					strategy = "Sorted";
					break;
				case AGG_HASHED:
					pname = "HashAggregate";
					strategy = "Hashed";
					break;
				default:
					pname = "Aggregate ???";
					strategy = "???";
					break;
			}
			break;
		case T_WindowAgg:
			pname = sname = "WindowAgg";
			break;
		case T_TableFunctionScan:
			pname = sname = "Table Function Scan";
			break;
		case T_Unique:
			pname = sname = "Unique";
			break;
		case T_SetOp:
			sname = "SetOp";
			switch (((SetOp *) plan)->strategy)
			{
				case SETOP_SORTED:
					pname = "SetOp";
					strategy = "Sorted";
					break;
				case SETOP_HASHED:
					pname = "HashSetOp";
					strategy = "Hashed";
					break;
				default:
					pname = "SetOp ???";
					strategy = "???";
					break;
			}
			break;
		case T_LockRows:
			pname = sname = "LockRows";
			break;
		case T_Limit:
			pname = sname = "Limit";
			break;
		case T_Hash:
			pname = sname = "Hash";
			break;
		case T_Motion:
			{
				Motion	   *pMotion = (Motion *) plan;

				motion_snd = es->currentSlice->numGangMembersToBeActive;
				motion_recv = 0;

				/* scale the number of rows by the number of segments sending data */
				scaleFactor = motion_snd;

				switch (pMotion->motionType)
				{
					case MOTIONTYPE_HASH:
						sname = "Redistribute Motion";
						motion_recv = pMotion->numOutputSegs;
						break;
					case MOTIONTYPE_FIXED:
						motion_recv = pMotion->numOutputSegs;
						if (motion_recv == 0)
						{
							sname = "Broadcast Motion";
							motion_recv = getgpsegmentCount();
						}
						else if (plan->lefttree &&
								 plan->lefttree->flow &&
								 plan->lefttree->flow->locustype == CdbLocusType_Replicated)
						{
							sname = "Explicit Gather Motion";
							scaleFactor = 1;
						}
						else
						{
							sname = "Gather Motion";
							scaleFactor = 1;
						}
						break;
					case MOTIONTYPE_EXPLICIT:
						sname = "Explicit Redistribute Motion";
						motion_recv = getgpsegmentCount();
						break;
					default:
						sname = "???";
						break;
				}
				pname = psprintf("%s %d:%d", sname, motion_snd, motion_recv);
			}
			break;
		case T_DML:
			{
				switch (es->pstmt->commandType)
				{
					case CMD_INSERT:
						pname = "Insert";
						break;
					case CMD_DELETE:
						pname = "Delete";
						break;
					case CMD_UPDATE:
						pname = "Update";
						break;
					default:
						pname = "DML ???";
						break;
				}
			}
			break;
		case T_SplitUpdate:
			pname = "Split";
			break;
		case T_AssertOp:
			pname = "Assert";
			break;
		case T_PartitionSelector:
			pname = "Partition Selector";
			break;
		case T_RowTrigger:
 			pname = "RowTrigger";
 			break;
		default:
			pname = sname = "???";
			break;
	}

	ExplainOpenGroup("Plan",
					 relationship ? NULL : "Plan",
					 true, es);

	if (es->format == EXPLAIN_FORMAT_TEXT)
	{
		if (plan_name)
		{
			appendStringInfoSpaces(es->str, es->indent * 2);
			appendStringInfo(es->str, "%s", plan_name);

			/*
			 * Show slice information after the plan name.
			 *
			 * Note: If the top node was a Motion node, we print the slice
			 * *above* the Motion here. We will print the slice below the
			 * Motion, below.
			 */
			show_dispatch_info(save_currentSlice, es);
			appendStringInfoChar(es->str, '\n');
			es->indent++;
		}
		if (es->indent)
		{
			appendStringInfoSpaces(es->str, es->indent * 2);
			appendStringInfoString(es->str, "->  ");
			es->indent += 2;
		}
		appendStringInfoString(es->str, pname);

		/*
		 * Print information about the current slice. In order to not make
		 * the output too verbose, only print it at the slice boundaries,
		 * ie. at Motion nodes. (We already switched the "current slice"
		 * to the slice below the Motion.)
		 */
		if (IsA(plan, Motion))
			show_dispatch_info(es->currentSlice, es);

		es->indent++;
	}
	else
	{
		ExplainPropertyText("Node Type", sname, es);
		if (nodeTag(plan) == T_Motion)
		{
			ExplainPropertyInteger("Senders", motion_snd, es);
			ExplainPropertyInteger("Receivers", motion_recv, es);
		}
		if (strategy)
			ExplainPropertyText("Strategy", strategy, es);
		if (operation)
			ExplainPropertyText("Operation", operation, es);
		if (relationship)
			ExplainPropertyText("Parent Relationship", relationship, es);
		if (plan_name)
			ExplainPropertyText("Subplan Name", plan_name, es);

		show_dispatch_info(es->currentSlice, es);
	}

	switch (nodeTag(plan))
	{
		case T_SeqScan:
		case T_ExternalScan:
		case T_AppendOnlyScan:
		case T_AOCSScan:
		case T_TableScan:
		case T_DynamicTableScan:
		case T_DynamicIndexScan:
		case T_BitmapHeapScan:
		case T_BitmapAppendOnlyScan:
		case T_BitmapTableScan:
		case T_TidScan:
		case T_SubqueryScan:
		case T_FunctionScan:
		case T_TableFunctionScan:
		case T_ValuesScan:
		case T_CteScan:
		case T_WorkTableScan:
		case T_ForeignScan:
			ExplainScanTarget((Scan *) plan, es);
			break;
		case T_IndexScan:
			{
				IndexScan  *indexscan = (IndexScan *) plan;

				ExplainIndexScanDetails(indexscan->indexid,
										indexscan->indexorderdir,
										es);
				ExplainScanTarget((Scan *) indexscan, es);
			}
			break;
		case T_IndexOnlyScan:
			{
				IndexOnlyScan *indexonlyscan = (IndexOnlyScan *) plan;

				ExplainIndexScanDetails(indexonlyscan->indexid,
										indexonlyscan->indexorderdir,
										es);
				ExplainScanTarget((Scan *) indexonlyscan, es);
			}
			break;
		case T_BitmapIndexScan:
		case T_DynamicBitmapIndexScan:
			{
				BitmapIndexScan *bitmapindexscan = (BitmapIndexScan *) plan;
				const char *indexname =
				explain_get_index_name(bitmapindexscan->indexid);

				if (es->format == EXPLAIN_FORMAT_TEXT)
					appendStringInfo(es->str, " on %s", indexname);
				else
					ExplainPropertyText("Index Name", indexname, es);
			}
			break;
		case T_ModifyTable:
			ExplainModifyTarget((ModifyTable *) plan, es);
			break;
		case T_NestLoop:
		case T_MergeJoin:
		case T_HashJoin:
			{
				const char *jointype;

				switch (((Join *) plan)->jointype)
				{
					case JOIN_INNER:
						jointype = "Inner";
						break;
					case JOIN_LEFT:
						jointype = "Left";
						break;
					case JOIN_FULL:
						jointype = "Full";
						break;
					case JOIN_RIGHT:
						jointype = "Right";
						break;
					case JOIN_SEMI:
						jointype = "Semi";
						break;
					case JOIN_ANTI:
						jointype = "Anti";
						break;
					case JOIN_LASJ_NOTIN:
						jointype = "Left Anti Semi (Not-In)";
						break;
					default:
						jointype = "???";
						break;
				}
				if (es->format == EXPLAIN_FORMAT_TEXT)
				{
					/*
					 * For historical reasons, the join type is interpolated
					 * into the node type name...
					 */
					if (((Join *) plan)->jointype != JOIN_INNER)
						appendStringInfo(es->str, " %s Join", jointype);
					else if (!IsA(plan, NestLoop))
						appendStringInfo(es->str, " Join");
				}
				else
					ExplainPropertyText("Join Type", jointype, es);
			}
			break;
		case T_SetOp:
			{
				const char *setopcmd;

				switch (((SetOp *) plan)->cmd)
				{
					case SETOPCMD_INTERSECT:
						setopcmd = "Intersect";
						break;
					case SETOPCMD_INTERSECT_ALL:
						setopcmd = "Intersect All";
						break;
					case SETOPCMD_EXCEPT:
						setopcmd = "Except";
						break;
					case SETOPCMD_EXCEPT_ALL:
						setopcmd = "Except All";
						break;
					default:
						setopcmd = "???";
						break;
				}
				if (es->format == EXPLAIN_FORMAT_TEXT)
					appendStringInfo(es->str, " %s", setopcmd);
				else
					ExplainPropertyText("Command", setopcmd, es);
			}
			break;
		case T_ShareInputScan:
			{
				ShareInputScan *sisc = (ShareInputScan *) plan;
				int				slice_id = -1;

				if (es->currentSlice)
					slice_id = es->currentSlice->sliceIndex;

				if (es->format == EXPLAIN_FORMAT_TEXT)
					appendStringInfo(es->str, " (share slice:id %d:%d)",
									 slice_id, sisc->share_id);
				else
				{
					ExplainPropertyInteger("Share ID", sisc->share_id, es);
					ExplainPropertyInteger("Slice ID", slice_id, es);
				}
			}
			break;
		case T_PartitionSelector:
			{
				PartitionSelector  *ps = (PartitionSelector *)plan;
				char			   *relname = get_rel_name(ps->relid);

				if (es->format == EXPLAIN_FORMAT_TEXT)
				{
					if (ps->scanId != 0)
						appendStringInfo(es->str, " for %s (dynamic scan id: %d)",
										 quote_identifier(relname),
										 ps->scanId);
					else
						appendStringInfo(es->str, " for %s", quote_identifier(relname));
				}
				else
				{
					ExplainPropertyText("Relation", relname, es);
					if (ps->scanId != 0)
						ExplainPropertyInteger("Dynamic Scan Id", ps->scanId, es);
				}
			}
			break;
		default:
			break;
	}

	Assert(scaleFactor > 0.0);

	if (es->costs)
	{
		if (es->format == EXPLAIN_FORMAT_TEXT)
		{
			appendStringInfo(es->str, "  (cost=%.2f..%.2f rows=%.0f width=%d)",
							 plan->startup_cost, plan->total_cost,
							 ceil(plan->plan_rows / scaleFactor), plan->plan_width);
		}
		else
		{
			ExplainPropertyFloat("Startup Cost", plan->startup_cost, 2, es);
			ExplainPropertyFloat("Total Cost", plan->total_cost, 2, es);
			ExplainPropertyFloat("Plan Rows", plan->plan_rows, 0, es);
			ExplainPropertyInteger("Plan Width", plan->plan_width, es);
		}
	}

	if (ResManagerPrintOperatorMemoryLimits())
	{
		ExplainPropertyInteger("operatorMem", PlanStateOperatorMemKB(planstate), es);
	}

	/* GPDB_90_MERGE_FIXME: In GPDB, these are printed differently. But does that work
	 * with the new XML/YAML EXPLAIN output */
	if (planstate->instrument && planstate->instrument->nloops > 0)
	{
 		double		nloops = planstate->instrument->nloops;
		double		startup_sec = 1000.0 * planstate->instrument->startup / nloops;
		double		total_sec = 1000.0 * planstate->instrument->total / nloops;
		double		rows = planstate->instrument->ntuples / nloops;

		if (es->format == EXPLAIN_FORMAT_TEXT)
		{
			if (planstate->instrument->need_timer)
				appendStringInfo(es->str,
							" (actual time=%.3f..%.3f rows=%.0f loops=%.0f)",
								 startup_sec, total_sec, rows, nloops);
			else
				appendStringInfo(es->str,
								 " (actual rows=%.0f loops=%.0f)",
								 rows, nloops);
		}
		else
		{
			if (planstate->instrument->need_timer)
			{
				ExplainPropertyFloat("Actual Startup Time", startup_sec, 3, es);
				ExplainPropertyFloat("Actual Total Time", total_sec, 3, es);
			}
			ExplainPropertyFloat("Actual Rows", rows, 0, es);
			ExplainPropertyFloat("Actual Loops", nloops, 0, es);
		}
	}
	else if (es->analyze)
	{

		if (es->format == EXPLAIN_FORMAT_TEXT)
			appendStringInfo(es->str, " (never executed)");
		else if (planstate->instrument->need_timer)
		{
			ExplainPropertyFloat("Actual Startup Time", 0.0, 3, es);
			ExplainPropertyFloat("Actual Total Time", 0.0, 3, es);
		}
		else
		{
			ExplainPropertyFloat("Actual Rows", 0.0, 0, es);
			ExplainPropertyFloat("Actual Loops", 0.0, 0, es);
		}

	}

	/* in text format, first line ends here */
	if (es->format == EXPLAIN_FORMAT_TEXT)
		appendStringInfoChar(es->str, '\n');

	/* target list */
	if (es->verbose)
		show_plan_tlist(planstate, ancestors, es);

	/* quals, sort keys, etc */
	switch (nodeTag(plan))
	{
		case T_IndexScan:
		case T_DynamicIndexScan:
			show_scan_qual(((IndexScan *) plan)->indexqualorig,
						   "Index Cond", planstate, ancestors, es);
			if (((IndexScan *) plan)->indexqualorig)
				show_instrumentation_count("Rows Removed by Index Recheck", 2,
										   planstate, es);
			show_scan_qual(((IndexScan *) plan)->indexorderbyorig,
						   "Order By", planstate, ancestors, es);
			show_scan_qual(plan->qual, "Filter", planstate, ancestors, es);
			if (plan->qual)
				show_instrumentation_count("Rows Removed by Filter", 1,
										   planstate, es);
			break;
		case T_IndexOnlyScan:
			show_scan_qual(((IndexOnlyScan *) plan)->indexqual,
						   "Index Cond", planstate, ancestors, es);
			if (((IndexOnlyScan *) plan)->indexqual)
				show_instrumentation_count("Rows Removed by Index Recheck", 2,
										   planstate, es);
			show_scan_qual(((IndexOnlyScan *) plan)->indexorderby,
						   "Order By", planstate, ancestors, es);
			show_scan_qual(plan->qual, "Filter", planstate, ancestors, es);
			if (plan->qual)
				show_instrumentation_count("Rows Removed by Filter", 1,
										   planstate, es);
			if (es->analyze)
				ExplainPropertyLong("Heap Fetches",
				   ((IndexOnlyScanState *) planstate)->ioss_HeapFetches, es);
			break;
		case T_BitmapIndexScan:
		case T_DynamicBitmapIndexScan:
			show_scan_qual(((BitmapIndexScan *) plan)->indexqualorig,
						   "Index Cond", planstate, ancestors, es);
			break;
		case T_BitmapHeapScan:
		case T_BitmapAppendOnlyScan:
		case T_BitmapTableScan:
		{
			List		*bitmapqualorig;

			if (nodeTag(plan) == T_BitmapHeapScan)
				bitmapqualorig = ((BitmapHeapScan *) plan)->bitmapqualorig;
			else if (nodeTag(plan) == T_BitmapAppendOnlyScan)
				bitmapqualorig = ((BitmapAppendOnlyScan *) plan)->bitmapqualorig;
			else
			{
				Assert(nodeTag(plan) == T_BitmapTableScan);
				bitmapqualorig = ((BitmapTableScan *) plan)->bitmapqualorig;
			}

			show_scan_qual(bitmapqualorig,
						   "Recheck Cond", planstate, ancestors, es);
<<<<<<< HEAD
		}
=======
			if (((BitmapHeapScan *) plan)->bitmapqualorig)
				show_instrumentation_count("Rows Removed by Index Recheck", 2,
										   planstate, es);
>>>>>>> 80edfd76
			/* FALL THRU */
		case T_SeqScan:
		case T_ExternalScan:
		case T_AppendOnlyScan:
		case T_AOCSScan:
		case T_TableScan:
		case T_DynamicTableScan:
		case T_ValuesScan:
		case T_CteScan:
		case T_WorkTableScan:
		case T_SubqueryScan:
			show_scan_qual(plan->qual, "Filter", planstate, ancestors, es);
			if (plan->qual)
				show_instrumentation_count("Rows Removed by Filter", 1,
										   planstate, es);
			break;
		case T_FunctionScan:
			if (es->verbose)
				show_expression(((FunctionScan *) plan)->funcexpr,
								"Function Call", planstate, ancestors,
								es->verbose, es);
			show_scan_qual(plan->qual, "Filter", planstate, ancestors, es);
			if (plan->qual)
				show_instrumentation_count("Rows Removed by Filter", 1,
										   planstate, es);
			break;
		case T_TidScan:
			{
				/*
				 * The tidquals list has OR semantics, so be sure to show it
				 * as an OR condition.
				 */
				List	   *tidquals = ((TidScan *) plan)->tidquals;

				if (list_length(tidquals) > 1)
					tidquals = list_make1(make_orclause(tidquals));
				show_scan_qual(tidquals, "TID Cond", planstate, ancestors, es);
				show_scan_qual(plan->qual, "Filter", planstate, ancestors, es);
				if (plan->qual)
					show_instrumentation_count("Rows Removed by Filter", 1,
											   planstate, es);
			}
			break;
		case T_ForeignScan:
			show_scan_qual(plan->qual, "Filter", planstate, ancestors, es);
			if (plan->qual)
				show_instrumentation_count("Rows Removed by Filter", 1,
										   planstate, es);
			show_foreignscan_info((ForeignScanState *) planstate, es);
			break;
		case T_NestLoop:
			show_upper_qual(((NestLoop *) plan)->join.joinqual,
							"Join Filter", planstate, ancestors, es);
			if (((NestLoop *) plan)->join.joinqual)
				show_instrumentation_count("Rows Removed by Join Filter", 1,
										   planstate, es);
			show_upper_qual(plan->qual, "Filter", planstate, ancestors, es);
			if (plan->qual)
				show_instrumentation_count("Rows Removed by Filter", 2,
										   planstate, es);
			break;
		case T_MergeJoin:
			show_upper_qual(((MergeJoin *) plan)->mergeclauses,
							"Merge Cond", planstate, ancestors, es);
			show_upper_qual(((MergeJoin *) plan)->join.joinqual,
							"Join Filter", planstate, ancestors, es);
			if (((MergeJoin *) plan)->join.joinqual)
				show_instrumentation_count("Rows Removed by Join Filter", 1,
										   planstate, es);
			show_upper_qual(plan->qual, "Filter", planstate, ancestors, es);
			if (plan->qual)
				show_instrumentation_count("Rows Removed by Filter", 2,
										   planstate, es);
			break;
		case T_HashJoin:
		{
			HashJoin *hash_join = (HashJoin *) plan;
			/*
			 * In the case of an "IS NOT DISTINCT" condition, we display
			 * hashqualclauses instead of hashclauses.
			 */
			List *cond_to_show = hash_join->hashclauses;
			if (list_length(hash_join->hashqualclauses) > 0)
				cond_to_show = hash_join->hashqualclauses;

			show_upper_qual(cond_to_show,
							"Hash Cond", planstate, ancestors, es);
			show_upper_qual(((HashJoin *) plan)->join.joinqual,
							"Join Filter", planstate, ancestors, es);
			if (((HashJoin *) plan)->join.joinqual)
				show_instrumentation_count("Rows Removed by Join Filter", 1,
										   planstate, es);
			show_upper_qual(plan->qual, "Filter", planstate, ancestors, es);
			if (plan->qual)
				show_instrumentation_count("Rows Removed by Filter", 2,
										   planstate, es);
			break;
		}
		case T_Agg:
			show_upper_qual(plan->qual, "Filter", planstate, ancestors, es);
<<<<<<< HEAD
			show_grouping_keys(planstate,
						       ((Agg *) plan)->numCols,
						       ((Agg *) plan)->grpColIdx,
						       "Group Key",
						       ancestors, es);
			break;
		case T_WindowAgg:
			show_windowagg_keys((WindowAggState *) planstate, ancestors, es);
			break;
		case T_TableFunctionScan:
			show_scan_qual(plan->qual, "Filter", planstate, ancestors, es);
			/* TODO: Partitioning and ordering information */
			break;
		case T_Unique:
			show_motion_keys(planstate,
                             NIL,
						     ((Unique *) plan)->numCols,
						     ((Unique *) plan)->uniqColIdx,
						     "Group Key",
						     ancestors, es);
=======
			if (plan->qual)
				show_instrumentation_count("Rows Removed by Filter", 1,
										   planstate, es);
>>>>>>> 80edfd76
			break;
		case T_Sort:
			show_sort_keys((SortState *) planstate, ancestors, es);
			show_sort_info((SortState *) planstate, es);
			break;
		case T_MergeAppend:
			show_merge_append_keys((MergeAppendState *) planstate,
								   ancestors, es);
			break;
		case T_Result:
			show_upper_qual((List *) ((Result *) plan)->resconstantqual,
							"One-Time Filter", planstate, ancestors, es);
			show_upper_qual(plan->qual, "Filter", planstate, ancestors, es);
			if (plan->qual)
				show_instrumentation_count("Rows Removed by Filter", 1,
										   planstate, es);
			break;
		case T_Hash:
			show_hash_info((HashState *) planstate, es);
			break;
		case T_Repeat:
			show_upper_qual(plan->qual, "Filter", planstate, ancestors, es);
			break;
		case T_Motion:
			{
				Motion	   *pMotion = (Motion *) plan;

				if (pMotion->sendSorted || pMotion->motionType == MOTIONTYPE_HASH)
					show_motion_keys(planstate,
									 pMotion->hashExpr,
									 pMotion->numSortCols,
									 pMotion->sortColIdx,
									 "Merge Key",
									 ancestors, es);
			}
			break;
		case T_AssertOp:
			show_upper_qual(plan->qual, "Assert Cond", planstate, ancestors, es);
			break;
		case T_PartitionSelector:
			explain_partition_selector((PartitionSelector *) plan,
									   parentplanstate, ancestors, es);
			break;
		default:
			break;
	}

    /* Show executor statistics */
	if (planstate->instrument && planstate->instrument->need_cdb)
		cdbexplain_showExecStats(planstate, es);

	/* Show buffer usage */
	if (es->buffers)
	{
		const BufferUsage *usage = &planstate->instrument->bufusage;

		if (es->format == EXPLAIN_FORMAT_TEXT)
		{
			bool		has_shared = (usage->shared_blks_hit > 0 ||
									  usage->shared_blks_read > 0 ||
									  usage->shared_blks_dirtied > 0 ||
									  usage->shared_blks_written > 0);
			bool		has_local = (usage->local_blks_hit > 0 ||
									 usage->local_blks_read > 0 ||
									 usage->local_blks_dirtied > 0 ||
									 usage->local_blks_written > 0);
			bool		has_temp = (usage->temp_blks_read > 0 ||
									usage->temp_blks_written > 0);
			bool		has_timing = (!INSTR_TIME_IS_ZERO(usage->blk_read_time) ||
								 !INSTR_TIME_IS_ZERO(usage->blk_write_time));

			/* Show only positive counter values. */
			if (has_shared || has_local || has_temp)
			{
				appendStringInfoSpaces(es->str, es->indent * 2);
				appendStringInfoString(es->str, "Buffers:");

				if (has_shared)
				{
					appendStringInfoString(es->str, " shared");
					if (usage->shared_blks_hit > 0)
						appendStringInfo(es->str, " hit=%ld",
										 usage->shared_blks_hit);
					if (usage->shared_blks_read > 0)
						appendStringInfo(es->str, " read=%ld",
										 usage->shared_blks_read);
					if (usage->shared_blks_dirtied > 0)
						appendStringInfo(es->str, " dirtied=%ld",
										 usage->shared_blks_dirtied);
					if (usage->shared_blks_written > 0)
						appendStringInfo(es->str, " written=%ld",
										 usage->shared_blks_written);
					if (has_local || has_temp)
						appendStringInfoChar(es->str, ',');
				}
				if (has_local)
				{
					appendStringInfoString(es->str, " local");
					if (usage->local_blks_hit > 0)
						appendStringInfo(es->str, " hit=%ld",
										 usage->local_blks_hit);
					if (usage->local_blks_read > 0)
						appendStringInfo(es->str, " read=%ld",
										 usage->local_blks_read);
					if (usage->local_blks_dirtied > 0)
						appendStringInfo(es->str, " dirtied=%ld",
										 usage->local_blks_dirtied);
					if (usage->local_blks_written > 0)
						appendStringInfo(es->str, " written=%ld",
										 usage->local_blks_written);
					if (has_temp)
						appendStringInfoChar(es->str, ',');
				}
				if (has_temp)
				{
					appendStringInfoString(es->str, " temp");
					if (usage->temp_blks_read > 0)
						appendStringInfo(es->str, " read=%ld",
										 usage->temp_blks_read);
					if (usage->temp_blks_written > 0)
						appendStringInfo(es->str, " written=%ld",
										 usage->temp_blks_written);
				}
				appendStringInfoChar(es->str, '\n');
			}

			/* As above, show only positive counter values. */
			if (has_timing)
			{
				appendStringInfoSpaces(es->str, es->indent * 2);
				appendStringInfoString(es->str, "I/O Timings:");
				if (!INSTR_TIME_IS_ZERO(usage->blk_read_time))
					appendStringInfo(es->str, " read=%0.3f",
							  INSTR_TIME_GET_MILLISEC(usage->blk_read_time));
				if (!INSTR_TIME_IS_ZERO(usage->blk_write_time))
					appendStringInfo(es->str, " write=%0.3f",
							 INSTR_TIME_GET_MILLISEC(usage->blk_write_time));
				appendStringInfoChar(es->str, '\n');
			}
		}
		else
		{
			ExplainPropertyLong("Shared Hit Blocks", usage->shared_blks_hit, es);
			ExplainPropertyLong("Shared Read Blocks", usage->shared_blks_read, es);
			ExplainPropertyLong("Shared Dirtied Blocks", usage->shared_blks_dirtied, es);
			ExplainPropertyLong("Shared Written Blocks", usage->shared_blks_written, es);
			ExplainPropertyLong("Local Hit Blocks", usage->local_blks_hit, es);
			ExplainPropertyLong("Local Read Blocks", usage->local_blks_read, es);
			ExplainPropertyLong("Local Dirtied Blocks", usage->local_blks_dirtied, es);
			ExplainPropertyLong("Local Written Blocks", usage->local_blks_written, es);
			ExplainPropertyLong("Temp Read Blocks", usage->temp_blks_read, es);
			ExplainPropertyLong("Temp Written Blocks", usage->temp_blks_written, es);
			ExplainPropertyFloat("I/O Read Time", INSTR_TIME_GET_MILLISEC(usage->blk_read_time), 3, es);
			ExplainPropertyFloat("I/O Write Time", INSTR_TIME_GET_MILLISEC(usage->blk_write_time), 3, es);
		}
	}

	/* Get ready to display the child plans */
	haschildren = planstate->initPlan ||
		outerPlanState(planstate) ||
		innerPlanState(planstate) ||
		IsA(plan, ModifyTable) ||
		IsA(plan, Append) ||
		IsA(plan, MergeAppend) ||
		IsA(plan, BitmapAnd) ||
		IsA(plan, BitmapOr) ||
		IsA(plan, SubqueryScan) ||
		planstate->subPlan;
	if (haschildren)
	{
		ExplainOpenGroup("Plans", "Plans", false, es);
		/* Pass current PlanState as head of ancestors list for children */
		ancestors = lcons(planstate, ancestors);
	}

	/* initPlan-s */
	if (plan->initPlan)
		ExplainSubPlans(planstate->initPlan, ancestors, "InitPlan", es, planstate->state->es_sliceTable);

	/* lefttree */
	if (outerPlan(plan) && !skip_outer)
	{
		ExplainNode(outerPlanState(planstate), ancestors,
					"Outer", NULL, es);
	}
    else if (skip_outer)
    {
		appendStringInfoSpaces(es->str, es->indent * 2);
		appendStringInfo(es->str, "  ->  ");
		appendStringInfoString(es->str, skip_outer_msg);
		appendStringInfo(es->str, "\n");
    }

	/* righttree */
	if (innerPlanState(planstate))
		ExplainNode(innerPlanState(planstate), ancestors,
					"Inner", NULL, es);

	/* special child plans */
	switch (nodeTag(plan))
	{
		case T_ModifyTable:
			ExplainMemberNodes(((ModifyTable *) plan)->plans,
							   ((ModifyTableState *) planstate)->mt_plans,
							   ancestors, es);
			break;
		case T_Append:
			ExplainMemberNodes(((Append *) plan)->appendplans,
							   ((AppendState *) planstate)->appendplans,
							   ancestors, es);
			break;
		case T_MergeAppend:
			ExplainMemberNodes(((MergeAppend *) plan)->mergeplans,
							   ((MergeAppendState *) planstate)->mergeplans,
							   ancestors, es);
			break;
		case T_Sequence:
			ExplainMemberNodes(((Sequence *) plan)->subplans,
							   ((SequenceState *) planstate)->subplans,
							   ancestors, es);
			break;
		case T_BitmapAnd:
			ExplainMemberNodes(((BitmapAnd *) plan)->bitmapplans,
							   ((BitmapAndState *) planstate)->bitmapplans,
							   ancestors, es);
			break;
		case T_BitmapOr:
			ExplainMemberNodes(((BitmapOr *) plan)->bitmapplans,
							   ((BitmapOrState *) planstate)->bitmapplans,
							   ancestors, es);
			break;
		case T_SubqueryScan:
			ExplainNode(((SubqueryScanState *) planstate)->subplan, ancestors,
						"Subquery", NULL, es);
			break;
		default:
			break;
	}

	/* subPlan-s */
	if (planstate->subPlan)
		ExplainSubPlans(planstate->subPlan, ancestors, "SubPlan", es, NULL);

	/* end of child plans */
	if (haschildren)
	{
		ancestors = list_delete_first(ancestors);
		ExplainCloseGroup("Plans", "Plans", false, es);
	}

	/* in text format, undo whatever indentation we added */
	if (es->format == EXPLAIN_FORMAT_TEXT)
		es->indent = save_indent;

	ExplainCloseGroup("Plan",
					  relationship ? NULL : "Plan",
					  true, es);

	es->currentSlice = save_currentSlice;
}

/*
 * Show the targetlist of a plan node
 */
static void
show_plan_tlist(PlanState *planstate, List *ancestors, ExplainState *es)
{
	Plan	   *plan = planstate->plan;
	List	   *context;
	List	   *result = NIL;
	bool		useprefix;
	ListCell   *lc;

	/* No work if empty tlist (this occurs eg in bitmap indexscans) */
	if (plan->targetlist == NIL)
		return;
	/* The tlist of an Append isn't real helpful, so suppress it */
	if (IsA(plan, Append))
		return;
	/* Likewise for MergeAppend and RecursiveUnion */
	if (IsA(plan, MergeAppend))
		return;
	if (IsA(plan, RecursiveUnion))
		return;

	/* Set up deparsing context */
	context = deparse_context_for_planstate((Node *) planstate,
											ancestors,
											es->rtable);
	useprefix = list_length(es->rtable) > 1;

	/* Deparse each result column (we now include resjunk ones) */
	foreach(lc, plan->targetlist)
	{
		TargetEntry *tle = (TargetEntry *) lfirst(lc);

		result = lappend(result,
						 deparse_expression((Node *) tle->expr, context,
											useprefix, false));
	}

	/* Print results */
	ExplainPropertyList("Output", result, es);
}

/*
 * Show a generic expression
 */
static void
show_expression(Node *node, const char *qlabel,
				PlanState *planstate, List *ancestors,
				bool useprefix, ExplainState *es)
{
	List	   *context;
	char	   *exprstr;

	/* Set up deparsing context */
	context = deparse_context_for_planstate((Node *) planstate,
											ancestors,
											es->rtable);

	/* Deparse the expression */
	exprstr = deparse_expr_sweet(node, context, useprefix, false);

	/* And add to es->str */
	ExplainPropertyText(qlabel, exprstr, es);
}

/*
 * Show a qualifier expression (which is a List with implicit AND semantics)
 */
static void
show_qual(List *qual, const char *qlabel,
		  PlanState *planstate, List *ancestors,
		  bool useprefix, ExplainState *es)
{
	Node	   *node;

	/* No work if empty qual */
	if (qual == NIL)
		return;

	/* Convert AND list to explicit AND */
	node = (Node *) make_ands_explicit(qual);

	/* And show it */
	show_expression(node, qlabel, planstate, ancestors, useprefix, es);
}

/*
 * Show a qualifier expression for a scan plan node
 */
static void
show_scan_qual(List *qual, const char *qlabel,
			   PlanState *planstate, List *ancestors,
			   ExplainState *es)
{
	bool		useprefix;

	useprefix = (IsA(planstate->plan, SubqueryScan) ||es->verbose);
	show_qual(qual, qlabel, planstate, ancestors, useprefix, es);
}

/*
 * Show a qualifier expression for an upper-level plan node
 */
static void
show_upper_qual(List *qual, const char *qlabel,
				PlanState *planstate, List *ancestors,
				ExplainState *es)
{
	bool		useprefix;

	useprefix = (list_length(es->rtable) > 1 || es->verbose);
	show_qual(qual, qlabel, planstate, ancestors, useprefix, es);
}

/*
 * Show the sort keys for a Sort node.
 */
static void
show_sort_keys(SortState *sortstate, List *ancestors, ExplainState *es)
{
	Sort	   *plan = (Sort *) sortstate->ss.ps.plan;
	const char *SortKeystr;

	if (sortstate->noduplicates)
		SortKeystr = "Sort Key (Distinct)";
	else
		SortKeystr = "Sort Key";

	show_sort_group_keys((PlanState *) sortstate, SortKeystr,
						 plan->numCols, plan->sortColIdx,
						 ancestors, es);
}

/*
 * If it's EXPLAIN ANALYZE, show tuplesort stats for a sort node
 *
 * GPDB_90_MERGE_FIXME: The sort statistics are stored quite differently from
 * upstream, it would be nice to rewrite this to avoid looping over all the
 * sort methods and instead have a _get_stats() function as in upstream.
 */
static void
show_sort_info(SortState *sortstate, ExplainState *es)
{
	CdbExplain_NodeSummary *ns;
	int			i;

	if (!es->analyze)
		return;

	ns = ((PlanState *) sortstate)->instrument->cdbNodeSummary;
	for (i = 0; i < NUM_SORT_METHOD; i++)
	{
		CdbExplain_Agg	*agg;
		const char *sortMethod;
		const char *spaceType;

		sortMethod = sort_method_enum_str[i];

		/*
		 * Memory and disk usage statistics are saved separately in GPDB so
		 * need to pull out the one in question first
		 */
		spaceType = "Memory";
		agg = &ns->sortSpaceUsed[MEMORY_SORT_SPACE_TYPE - 1][i];
		if (agg->vcnt > 0)
			spaceType = "Memory";
		else
		{
			spaceType = "Disk";
			agg = &ns->sortSpaceUsed[DISK_SORT_SPACE_TYPE - 1][i];
		}

		/*
		 * If the current sort method in question hasn't been used, skip to
		 * next one
		 */
		if (agg->vcnt  == 0)
			continue;

		if (es->format == EXPLAIN_FORMAT_TEXT)
		{
			appendStringInfoSpaces(es->str, es->indent * 2);
			appendStringInfo(es->str, "Sort Method:  %s  %s: %ldkB",
				sortMethod, spaceType, (long) agg->vsum);
			if (es->verbose)
			{
				appendStringInfo(es->str, "  Max Memory: %ldkB  Avg Memory: %ldkb (%d segments)",
								 (long) agg->vmax,
								 (long) (agg->vsum / agg->vcnt),
								 agg->vcnt);
			}
			appendStringInfo(es->str, "\n");
		}
		else
		{
			ExplainPropertyText("Sort Method", sortMethod, es);
			ExplainPropertyLong("Sort Space Used", (long) agg->vsum, es);
			ExplainPropertyText("Sort Space Type", spaceType, es);
			if (es->verbose)
			{
				ExplainPropertyLong("Sort Max Segment Memory", (long) agg->vmax, es);
				ExplainPropertyLong("Sort Avg Segment Memory", (long) (agg->vsum / agg->vcnt), es);
				ExplainPropertyInteger("Sort Segments", agg->vcnt, es);
			}
		}
	}
}

static void
show_windowagg_keys(WindowAggState *waggstate, List *ancestors, ExplainState *es)
{
	WindowAgg *window = (WindowAgg *) waggstate->ss.ps.plan;

	if ( window->partNumCols > 0 )
	{
		show_sort_group_keys((PlanState *) waggstate, "Partition By",
							 window->partNumCols, window->partColIdx,
							 ancestors, es);
	}

	show_sort_group_keys((PlanState *) waggstate, "Order By",
						 window->ordNumCols, window->ordColIdx,
						 ancestors, es);
	/* XXX don't show framing for now */
}



/*
 * Likewise, for a MergeAppend node.
 */
static void
show_merge_append_keys(MergeAppendState *mstate, List *ancestors,
					   ExplainState *es)
{
	MergeAppend *plan = (MergeAppend *) mstate->ps.plan;

	show_sort_group_keys((PlanState *) mstate, "Sort Key",
						 plan->numCols, plan->sortColIdx,
						 ancestors, es);
}

static void
show_sort_group_keys(PlanState *planstate, const char *qlabel,
					 int nkeys, AttrNumber *keycols,
					 List *ancestors, ExplainState *es)
{
	Plan	   *plan = planstate->plan;
	List	   *context;
	List	   *result = NIL;
	bool		useprefix;
	int			keyno;
	char	   *exprstr;

	if (nkeys <= 0)
		return;

	/* Set up deparsing context */
	context = deparse_context_for_planstate((Node *) planstate,
											ancestors,
											es->rtable);
	useprefix = (list_length(es->rtable) > 1 || es->verbose);

	for (keyno = 0; keyno < nkeys; keyno++)
	{
		/* find key expression in tlist */
		AttrNumber	keyresno = keycols[keyno];
		TargetEntry *target = get_tle_by_resno(plan->targetlist,
											   keyresno);

		if (!target)
			elog(ERROR, "no tlist entry for key %d", keyresno);
		/* Deparse the expression, showing any top-level cast */
		exprstr = deparse_expr_sweet((Node *) target->expr, context,
									 useprefix, true);
		result = lappend(result, exprstr);
	}

	ExplainPropertyList(qlabel, result, es);
}

/*
 * Show information on hash buckets/batches.
 */
static void
show_hash_info(HashState *hashstate, ExplainState *es)
{
	HashJoinTable hashtable;

	Assert(IsA(hashstate, HashState));
	hashtable = hashstate->hashtable;

	if (hashtable)
	{
		long		spacePeakKb = (hashtable->spacePeak + 1023) / 1024;

		if (es->format != EXPLAIN_FORMAT_TEXT)
		{
			ExplainPropertyLong("Hash Buckets", hashtable->nbuckets, es);
			ExplainPropertyLong("Hash Batches", hashtable->nbatch, es);
			ExplainPropertyLong("Original Hash Batches",
								hashtable->nbatch_original, es);
			ExplainPropertyLong("Peak Memory Usage", spacePeakKb, es);
		}
		else if (hashtable->nbatch_original != hashtable->nbatch)
		{
			appendStringInfoSpaces(es->str, es->indent * 2);
			appendStringInfo(es->str,
			"Buckets: %d  Batches: %d (originally %d)  Memory Usage: %ldkB\n",
							 hashtable->nbuckets, hashtable->nbatch,
							 hashtable->nbatch_original, spacePeakKb);
		}
		else
		{
			appendStringInfoSpaces(es->str, es->indent * 2);
			appendStringInfo(es->str,
						   "Buckets: %d  Batches: %d  Memory Usage: %ldkB\n",
							 hashtable->nbuckets, hashtable->nbatch,
							 spacePeakKb);
		}
	}
}

/*
 * If it's EXPLAIN ANALYZE, show instrumentation information for a plan node
 *
 * "which" identifies which instrumentation counter to print
 */
static void
show_instrumentation_count(const char *qlabel, int which,
						   PlanState *planstate, ExplainState *es)
{
	double		nfiltered;
	double		nloops;

	if (!es->analyze || !planstate->instrument)
		return;

	if (which == 2)
		nfiltered = planstate->instrument->nfiltered2;
	else
		nfiltered = planstate->instrument->nfiltered1;
	nloops = planstate->instrument->nloops;

	/* In text mode, suppress zero counts; they're not interesting enough */
	if (nfiltered > 0 || es->format != EXPLAIN_FORMAT_TEXT)
	{
		if (nloops > 0)
			ExplainPropertyFloat(qlabel, nfiltered / nloops, 0, es);
		else
			ExplainPropertyFloat(qlabel, 0.0, 0, es);
	}
}

/*
 * Show extra information for a ForeignScan node.
 */
static void
show_foreignscan_info(ForeignScanState *fsstate, ExplainState *es)
{
	FdwRoutine *fdwroutine = fsstate->fdwroutine;

	/* Let the FDW emit whatever fields it wants */
	fdwroutine->ExplainForeignScan(fsstate, es);
}

/*
 * Fetch the name of an index in an EXPLAIN
 *
 * We allow plugins to get control here so that plans involving hypothetical
 * indexes can be explained.
 */
static const char *
explain_get_index_name(Oid indexId)
{
	const char *result;

	if (explain_get_index_name_hook)
		result = (*explain_get_index_name_hook) (indexId);
	else
		result = NULL;
	if (result == NULL)
	{
		/* default behavior: look in the catalogs and quote it */
		result = get_rel_name(indexId);
		if (result == NULL)
			elog(ERROR, "cache lookup failed for index %u", indexId);
		result = quote_identifier(result);
	}
	return result;
}

/*
 * Add some additional details about an IndexScan or IndexOnlyScan
 */
static void
ExplainIndexScanDetails(Oid indexid, ScanDirection indexorderdir,
						ExplainState *es)
{
	const char *indexname = explain_get_index_name(indexid);

	if (es->format == EXPLAIN_FORMAT_TEXT)
	{
		if (ScanDirectionIsBackward(indexorderdir))
			appendStringInfoString(es->str, " Backward");
		appendStringInfo(es->str, " using %s", indexname);
	}
	else
	{
		const char *scandir;

		switch (indexorderdir)
		{
			case BackwardScanDirection:
				scandir = "Backward";
				break;
			case NoMovementScanDirection:
				scandir = "NoMovement";
				break;
			case ForwardScanDirection:
				scandir = "Forward";
				break;
			default:
				scandir = "???";
				break;
		}
		ExplainPropertyText("Scan Direction", scandir, es);
		ExplainPropertyText("Index Name", indexname, es);
	}
}

/*
 * Show the target of a Scan node
 */
static void
ExplainScanTarget(Scan *plan, ExplainState *es)
{
	ExplainTargetRel((Plan *) plan, plan->scanrelid, es);
}

/*
 * Show the target of a ModifyTable node
 */
static void
ExplainModifyTarget(ModifyTable *plan, ExplainState *es)
{
	Index		rti;

	/*
	 * We show the name of the first target relation.  In multi-target-table
	 * cases this should always be the parent of the inheritance tree.
	 */
	Assert(plan->resultRelations != NIL);
	rti = linitial_int(plan->resultRelations);

	ExplainTargetRel((Plan *) plan, rti, es);
}

/*
 * Show the target relation of a scan or modify node
 */
static void
ExplainTargetRel(Plan *plan, Index rti, ExplainState *es)
{
	char	   *objectname = NULL;
	char	   *namespace = NULL;
	const char *objecttag = NULL;
	RangeTblEntry *rte;
	int			dynamicScanId = 0;

	rte = rt_fetch(rti, es->rtable);

	switch (nodeTag(plan))
	{
		case T_SeqScan:
		case T_IndexScan:
		case T_IndexOnlyScan:
		case T_BitmapHeapScan:
		case T_TidScan:
		case T_ForeignScan:
		case T_ModifyTable:
		case T_ExternalScan:
		case T_AppendOnlyScan:
		case T_AOCSScan:
		case T_TableScan:
		case T_DynamicTableScan:
		case T_DynamicIndexScan:
		case T_BitmapAppendOnlyScan:
		case T_BitmapTableScan:
			/* Assert it's on a real relation */
			Assert(rte->rtekind == RTE_RELATION);
			objectname = get_rel_name(rte->relid);
			if (es->verbose)
				namespace = get_namespace_name(get_rel_namespace(rte->relid));
			objecttag = "Relation Name";

			/* Print dynamic scan id for dytnamic scan operators */
			if (isDynamicScan(plan))
			{
				dynamicScanId = ((Scan *) plan)->partIndexPrintable;
			}

			break;
		case T_FunctionScan:
			{
				Node	   *funcexpr;

				/* Assert it's on a RangeFunction */
				Assert(rte->rtekind == RTE_FUNCTION);

				/*
				 * If the expression is still a function call, we can get the
				 * real name of the function.  Otherwise, punt (this can
				 * happen if the optimizer simplified away the function call,
				 * for example).
				 */
				funcexpr = ((FunctionScan *) plan)->funcexpr;
				if (funcexpr && IsA(funcexpr, FuncExpr))
				{
					Oid			funcid = ((FuncExpr *) funcexpr)->funcid;

					objectname = get_func_name(funcid);
					if (es->verbose)
						namespace =
							get_namespace_name(get_func_namespace(funcid));
				}
				objecttag = "Function Name";
			}
			break;
		case T_TableFunctionScan:
			{
				RangeTblEntry	*rte;
				FuncExpr		*funcexpr;

				/* Get the range table, it should be a TableFunction */
				rte = rt_fetch(((Scan *) plan)->scanrelid, es->rtable);
				Assert(rte->rtekind == RTE_TABLEFUNCTION);

				/*
				 * Lookup the function name.
				 *
				 * Unlike RTE_FUNCTION there should be no cases where the
				 * optimizer could have evaluated away the function call.
				 */
				Insist(rte->funcexpr && IsA(rte->funcexpr, FuncExpr));
				funcexpr = (FuncExpr *) rte->funcexpr;
				objectname = get_func_name(funcexpr->funcid);

				if (es->verbose)
					namespace =
						get_namespace_name(get_func_namespace(funcexpr->funcid));

				/* might be nice to add order by and scatter by info */
				objecttag = "Function Name";
			}
			break;
		case T_ValuesScan:
			Assert(rte->rtekind == RTE_VALUES);
			break;
		case T_CteScan:
			/* Assert it's on a non-self-reference CTE */
			Assert(rte->rtekind == RTE_CTE);
			Assert(!rte->self_reference);
			objectname = rte->ctename;
			objecttag = "CTE Name";
			break;
		case T_WorkTableScan:
			/* Assert it's on a self-reference CTE */
			Assert(rte->rtekind == RTE_CTE);
			Assert(rte->self_reference);
			objectname = rte->ctename;
			objecttag = "CTE Name";
			break;
		default:
			break;
	}

	if (es->format == EXPLAIN_FORMAT_TEXT)
	{
		appendStringInfoString(es->str, " on");
		if (namespace != NULL)
			appendStringInfo(es->str, " %s.%s", quote_identifier(namespace),
							 quote_identifier(objectname));
		else if (objectname != NULL)
			appendStringInfo(es->str, " %s", quote_identifier(objectname));
		if (objectname == NULL ||
			strcmp(rte->eref->aliasname, objectname) != 0)
			appendStringInfo(es->str, " %s",
							 quote_identifier(rte->eref->aliasname));

		if (dynamicScanId != 0)
			appendStringInfo(es->str, " (dynamic scan id: %d)",
							 dynamicScanId);
	}
	else
	{
		if (objecttag != NULL && objectname != NULL)
			ExplainPropertyText(objecttag, objectname, es);
		if (namespace != NULL)
			ExplainPropertyText("Schema", namespace, es);
		ExplainPropertyText("Alias", rte->eref->aliasname, es);

		if (dynamicScanId != 0)
			ExplainPropertyInteger("Dynamic Scan Id", dynamicScanId, es);
	}
}

/*
 * Explain the constituent plans of a ModifyTable, Append, MergeAppend,
 * BitmapAnd, or BitmapOr node.
 *
 * The ancestors list should already contain the immediate parent of these
 * plans.
 *
 * Note: we don't actually need to examine the Plan list members, but
 * we need the list in order to determine the length of the PlanState array.
 */
static void
ExplainMemberNodes(List *plans, PlanState **planstates,
				   List *ancestors, ExplainState *es)
{
	int			nplans = list_length(plans);
	int			j;

	for (j = 0; j < nplans; j++)
		ExplainNode(planstates[j], ancestors,
					"Member", NULL, es);
}

/*
 * Explain a list of SubPlans (or initPlans, which also use SubPlan nodes).
 *
 * The ancestors list should already contain the immediate parent of these
 * SubPlanStates.
 */
static void
ExplainSubPlans(List *plans, List *ancestors,
				const char *relationship, ExplainState *es,
				SliceTable *sliceTable)
{
	ListCell   *lst;
	Slice      *saved_slice = es->currentSlice;

	foreach(lst, plans)
	{
		SubPlanState *sps = (SubPlanState *) lfirst(lst);
		SubPlan    *sp = (SubPlan *) sps->xprstate.expr;

		/* Subplan might have its own root slice */
		if (sliceTable && sp->qDispSliceId > 0)
		{
			es->currentSlice = (Slice *)list_nth(sliceTable->slices,
												 sp->qDispSliceId);
		}

		ExplainNode(sps->planstate, ancestors,
					relationship, sp->plan_name, es);
	}

	es->currentSlice = saved_slice;
}

/*
 * Explain a property, such as sort keys or targets, that takes the form of
 * a list of unlabeled items.  "data" is a list of C strings.
 */
void
ExplainPropertyList(const char *qlabel, List *data, ExplainState *es)
{
	ListCell   *lc;
	bool		first = true;

	switch (es->format)
	{
		case EXPLAIN_FORMAT_TEXT:
			appendStringInfoSpaces(es->str, es->indent * 2);
			appendStringInfo(es->str, "%s: ", qlabel);
			foreach(lc, data)
			{
				if (!first)
					appendStringInfoString(es->str, ", ");
				appendStringInfoString(es->str, (const char *) lfirst(lc));
				first = false;
			}
			appendStringInfoChar(es->str, '\n');
			break;

		case EXPLAIN_FORMAT_XML:
			ExplainXMLTag(qlabel, X_OPENING, es);
			foreach(lc, data)
			{
				char	   *str;

				appendStringInfoSpaces(es->str, es->indent * 2 + 2);
				appendStringInfoString(es->str, "<Item>");
				str = escape_xml((const char *) lfirst(lc));
				appendStringInfoString(es->str, str);
				pfree(str);
				appendStringInfoString(es->str, "</Item>\n");
			}
			ExplainXMLTag(qlabel, X_CLOSING, es);
			break;

		case EXPLAIN_FORMAT_JSON:
			ExplainJSONLineEnding(es);
			appendStringInfoSpaces(es->str, es->indent * 2);
			escape_json(es->str, qlabel);
			appendStringInfoString(es->str, ": [");
			foreach(lc, data)
			{
				if (!first)
					appendStringInfoString(es->str, ", ");
				escape_json(es->str, (const char *) lfirst(lc));
				first = false;
			}
			appendStringInfoChar(es->str, ']');
			break;

		case EXPLAIN_FORMAT_YAML:
			ExplainYAMLLineStarting(es);
			appendStringInfo(es->str, "%s: ", qlabel);
			foreach(lc, data)
			{
				appendStringInfoChar(es->str, '\n');
				appendStringInfoSpaces(es->str, es->indent * 2 + 2);
				appendStringInfoString(es->str, "- ");
				escape_yaml(es->str, (const char *) lfirst(lc));
			}
			break;
	}
}

/*
 * Explain a simple property.
 *
 * If "numeric" is true, the value is a number (or other value that
 * doesn't need quoting in JSON).
 *
 * This usually should not be invoked directly, but via one of the datatype
 * specific routines ExplainPropertyText, ExplainPropertyInteger, etc.
 */
static void
ExplainProperty(const char *qlabel, const char *value, bool numeric,
				ExplainState *es)
{
	switch (es->format)
	{
		case EXPLAIN_FORMAT_TEXT:
			appendStringInfoSpaces(es->str, es->indent * 2);
			appendStringInfo(es->str, "%s: %s\n", qlabel, value);
			break;

		case EXPLAIN_FORMAT_XML:
			{
				char	   *str;

				appendStringInfoSpaces(es->str, es->indent * 2);
				ExplainXMLTag(qlabel, X_OPENING | X_NOWHITESPACE, es);
				str = escape_xml(value);
				appendStringInfoString(es->str, str);
				pfree(str);
				ExplainXMLTag(qlabel, X_CLOSING | X_NOWHITESPACE, es);
				appendStringInfoChar(es->str, '\n');
			}
			break;

		case EXPLAIN_FORMAT_JSON:
			ExplainJSONLineEnding(es);
			appendStringInfoSpaces(es->str, es->indent * 2);
			escape_json(es->str, qlabel);
			appendStringInfoString(es->str, ": ");
			if (numeric)
				appendStringInfoString(es->str, value);
			else
				escape_json(es->str, value);
			break;

		case EXPLAIN_FORMAT_YAML:
			ExplainYAMLLineStarting(es);
			appendStringInfo(es->str, "%s: ", qlabel);
			if (numeric)
				appendStringInfoString(es->str, value);
			else
				escape_yaml(es->str, value);
			break;
	}
}

static void
ExplainPropertyStringInfo(const char *qlabel, ExplainState *es, const char *fmt,...)
{
	StringInfoData buf;

	initStringInfo(&buf);

	for (;;)
	{
		va_list		args;
		bool		success;

		/* Try to format the data. */
		va_start(args, fmt);
		success = appendStringInfoVA(&buf, fmt, args);
		va_end(args);

		if (success)
			break;

		/* Double the buffer size and try again. */
		enlargeStringInfo(&buf, buf.maxlen);
	}

	ExplainPropertyText(qlabel, buf.data, es);
	pfree(buf.data);
}

/*
 * Explain a string-valued property.
 */
void
ExplainPropertyText(const char *qlabel, const char *value, ExplainState *es)
{
	ExplainProperty(qlabel, value, false, es);
}

/*
 * Explain an integer-valued property.
 */
void
ExplainPropertyInteger(const char *qlabel, int value, ExplainState *es)
{
	char		buf[32];

	snprintf(buf, sizeof(buf), "%d", value);
	ExplainProperty(qlabel, buf, true, es);
}

/*
 * Explain a long-integer-valued property.
 */
void
ExplainPropertyLong(const char *qlabel, long value, ExplainState *es)
{
	char		buf[32];

	snprintf(buf, sizeof(buf), "%ld", value);
	ExplainProperty(qlabel, buf, true, es);
}

/*
 * Explain a float-valued property, using the specified number of
 * fractional digits.
 */
void
ExplainPropertyFloat(const char *qlabel, double value, int ndigits,
					 ExplainState *es)
{
	char		buf[256];

	snprintf(buf, sizeof(buf), "%.*f", ndigits, value);
	ExplainProperty(qlabel, buf, true, es);
}

/*
 * Open a group of related objects.
 *
 * objtype is the type of the group object, labelname is its label within
 * a containing object (if any).
 *
 * If labeled is true, the group members will be labeled properties,
 * while if it's false, they'll be unlabeled objects.
 */
static void
ExplainOpenGroup(const char *objtype, const char *labelname,
				 bool labeled, ExplainState *es)
{
	switch (es->format)
	{
		case EXPLAIN_FORMAT_TEXT:
			/* nothing to do */
			break;

		case EXPLAIN_FORMAT_XML:
			ExplainXMLTag(objtype, X_OPENING, es);
			es->indent++;
			break;

		case EXPLAIN_FORMAT_JSON:
			ExplainJSONLineEnding(es);
			appendStringInfoSpaces(es->str, 2 * es->indent);
			if (labelname)
			{
				escape_json(es->str, labelname);
				appendStringInfoString(es->str, ": ");
			}
			appendStringInfoChar(es->str, labeled ? '{' : '[');

			/*
			 * In JSON format, the grouping_stack is an integer list.  0 means
			 * we've emitted nothing at this grouping level, 1 means we've
			 * emitted something (and so the next item needs a comma). See
			 * ExplainJSONLineEnding().
			 */
			es->grouping_stack = lcons_int(0, es->grouping_stack);
			es->indent++;
			break;

		case EXPLAIN_FORMAT_YAML:

			/*
			 * In YAML format, the grouping stack is an integer list.  0 means
			 * we've emitted nothing at this grouping level AND this grouping
			 * level is unlabelled and must be marked with "- ".  See
			 * ExplainYAMLLineStarting().
			 */
			ExplainYAMLLineStarting(es);
			if (labelname)
			{
				appendStringInfo(es->str, "%s: ", labelname);
				es->grouping_stack = lcons_int(1, es->grouping_stack);
			}
			else
			{
				appendStringInfoString(es->str, "- ");
				es->grouping_stack = lcons_int(0, es->grouping_stack);
			}
			es->indent++;
			break;
	}
}

/*
 * Close a group of related objects.
 * Parameters must match the corresponding ExplainOpenGroup call.
 */
static void
ExplainCloseGroup(const char *objtype, const char *labelname,
				  bool labeled, ExplainState *es)
{
	switch (es->format)
	{
		case EXPLAIN_FORMAT_TEXT:
			/* nothing to do */
			break;

		case EXPLAIN_FORMAT_XML:
			es->indent--;
			ExplainXMLTag(objtype, X_CLOSING, es);
			break;

		case EXPLAIN_FORMAT_JSON:
			es->indent--;
			appendStringInfoChar(es->str, '\n');
			appendStringInfoSpaces(es->str, 2 * es->indent);
			appendStringInfoChar(es->str, labeled ? '}' : ']');
			es->grouping_stack = list_delete_first(es->grouping_stack);
			break;

		case EXPLAIN_FORMAT_YAML:
			es->indent--;
			es->grouping_stack = list_delete_first(es->grouping_stack);
			break;
	}
}

/*
 * Emit a "dummy" group that never has any members.
 *
 * objtype is the type of the group object, labelname is its label within
 * a containing object (if any).
 */
static void
ExplainDummyGroup(const char *objtype, const char *labelname, ExplainState *es)
{
	switch (es->format)
	{
		case EXPLAIN_FORMAT_TEXT:
			/* nothing to do */
			break;

		case EXPLAIN_FORMAT_XML:
			ExplainXMLTag(objtype, X_CLOSE_IMMEDIATE, es);
			break;

		case EXPLAIN_FORMAT_JSON:
			ExplainJSONLineEnding(es);
			appendStringInfoSpaces(es->str, 2 * es->indent);
			if (labelname)
			{
				escape_json(es->str, labelname);
				appendStringInfoString(es->str, ": ");
			}
			escape_json(es->str, objtype);
			break;

		case EXPLAIN_FORMAT_YAML:
			ExplainYAMLLineStarting(es);
			if (labelname)
			{
				escape_yaml(es->str, labelname);
				appendStringInfoString(es->str, ": ");
			}
			else
			{
				appendStringInfoString(es->str, "- ");
			}
			escape_yaml(es->str, objtype);
			break;
	}
}

/*
 * Emit the start-of-output boilerplate.
 *
 * This is just enough different from processing a subgroup that we need
 * a separate pair of subroutines.
 */
void
ExplainBeginOutput(ExplainState *es)
{
	switch (es->format)
	{
		case EXPLAIN_FORMAT_TEXT:
			/* nothing to do */
			break;

		case EXPLAIN_FORMAT_XML:
			appendStringInfoString(es->str,
			 "<explain xmlns=\"http://www.postgresql.org/2009/explain\">\n");
			es->indent++;
			break;

		case EXPLAIN_FORMAT_JSON:
			/* top-level structure is an array of plans */
			appendStringInfoChar(es->str, '[');
			es->grouping_stack = lcons_int(0, es->grouping_stack);
			es->indent++;
			break;

		case EXPLAIN_FORMAT_YAML:
			es->grouping_stack = lcons_int(0, es->grouping_stack);
			break;
	}
}

/*
 * Emit the end-of-output boilerplate.
 */
void
ExplainEndOutput(ExplainState *es)
{
	switch (es->format)
	{
		case EXPLAIN_FORMAT_TEXT:
			/* nothing to do */
			break;

		case EXPLAIN_FORMAT_XML:
			es->indent--;
			appendStringInfoString(es->str, "</explain>");
			break;

		case EXPLAIN_FORMAT_JSON:
			es->indent--;
			appendStringInfoString(es->str, "\n]");
			es->grouping_stack = list_delete_first(es->grouping_stack);
			break;

		case EXPLAIN_FORMAT_YAML:
			es->grouping_stack = list_delete_first(es->grouping_stack);
			break;
	}
}

/*
 * Put an appropriate separator between multiple plans
 */
void
ExplainSeparatePlans(ExplainState *es)
{
	switch (es->format)
	{
		case EXPLAIN_FORMAT_TEXT:
			/* add a blank line */
			appendStringInfoChar(es->str, '\n');
			break;

		case EXPLAIN_FORMAT_XML:
		case EXPLAIN_FORMAT_JSON:
		case EXPLAIN_FORMAT_YAML:
			/* nothing to do */
			break;
	}
}

/*
 * Emit opening or closing XML tag.
 *
 * "flags" must contain X_OPENING, X_CLOSING, or X_CLOSE_IMMEDIATE.
 * Optionally, OR in X_NOWHITESPACE to suppress the whitespace we'd normally
 * add.
 *
 * XML tag names can't contain white space, so we replace any spaces in
 * "tagname" with dashes.
 */
static void
ExplainXMLTag(const char *tagname, int flags, ExplainState *es)
{
	const char *s;

	if ((flags & X_NOWHITESPACE) == 0)
		appendStringInfoSpaces(es->str, 2 * es->indent);
	appendStringInfoCharMacro(es->str, '<');
	if ((flags & X_CLOSING) != 0)
		appendStringInfoCharMacro(es->str, '/');
	for (s = tagname; *s; s++)
		appendStringInfoCharMacro(es->str, (*s == ' ') ? '-' : *s);
	if ((flags & X_CLOSE_IMMEDIATE) != 0)
		appendStringInfoString(es->str, " /");
	appendStringInfoCharMacro(es->str, '>');
	if ((flags & X_NOWHITESPACE) == 0)
		appendStringInfoCharMacro(es->str, '\n');
}

/*
 * Emit a JSON line ending.
 *
 * JSON requires a comma after each property but the last.	To facilitate this,
 * in JSON format, the text emitted for each property begins just prior to the
 * preceding line-break (and comma, if applicable).
 */
static void
ExplainJSONLineEnding(ExplainState *es)
{
	Assert(es->format == EXPLAIN_FORMAT_JSON);
	if (linitial_int(es->grouping_stack) != 0)
		appendStringInfoChar(es->str, ',');
	else
		linitial_int(es->grouping_stack) = 1;
	appendStringInfoChar(es->str, '\n');
}

/*
 * Indent a YAML line.
 *
 * YAML lines are ordinarily indented by two spaces per indentation level.
 * The text emitted for each property begins just prior to the preceding
 * line-break, except for the first property in an unlabelled group, for which
 * it begins immediately after the "- " that introduces the group.	The first
 * property of the group appears on the same line as the opening "- ".
 */
static void
ExplainYAMLLineStarting(ExplainState *es)
{
	Assert(es->format == EXPLAIN_FORMAT_YAML);
	if (linitial_int(es->grouping_stack) == 0)
	{
		linitial_int(es->grouping_stack) = 1;
	}
	else
	{
		appendStringInfoChar(es->str, '\n');
		appendStringInfoSpaces(es->str, es->indent * 2);
	}
}

/*
 * YAML is a superset of JSON; unfortuantely, the YAML quoting rules are
 * ridiculously complicated -- as documented in sections 5.3 and 7.3.3 of
 * http://yaml.org/spec/1.2/spec.html -- so we chose to just quote everything.
 * Empty strings, strings with leading or trailing whitespace, and strings
 * containing a variety of special characters must certainly be quoted or the
 * output is invalid; and other seemingly harmless strings like "0xa" or
 * "true" must be quoted, lest they be interpreted as a hexadecimal or Boolean
 * constant rather than a string.
 */
static void
escape_yaml(StringInfo buf, const char *str)
{
	escape_json(buf, str);
}<|MERGE_RESOLUTION|>--- conflicted
+++ resolved
@@ -3,13 +3,9 @@
  * explain.c
  *	  Explain query execution plans
  *
-<<<<<<< HEAD
  * Portions Copyright (c) 2005-2010, Greenplum inc
  * Portions Copyright (c) 2012-Present Pivotal Software, Inc.
- * Portions Copyright (c) 1996-2011, PostgreSQL Global Development Group
-=======
  * Portions Copyright (c) 1996-2012, PostgreSQL Global Development Group
->>>>>>> 80edfd76
  * Portions Copyright (c) 1994-5, Regents of the University of California
  *
  * IDENTIFICATION
@@ -24,12 +20,8 @@
 #include "commands/createas.h"
 #include "commands/defrem.h"
 #include "commands/prepare.h"
-<<<<<<< HEAD
-#include "commands/trigger.h"
 #include "commands/queue.h"
 #include "executor/execUtils.h"
-=======
->>>>>>> 80edfd76
 #include "executor/hashjoin.h"
 #include "foreign/fdwapi.h"
 #include "optimizer/clauses.h"
@@ -39,12 +31,8 @@
 #include "utils/builtins.h"
 #include "utils/json.h"
 #include "utils/lsyscache.h"
-<<<<<<< HEAD
 #include "utils/metrics_utils.h"
-#include "utils/tuplesort.h"
-=======
 #include "utils/rel.h"
->>>>>>> 80edfd76
 #include "utils/snapmgr.h"
 #include "utils/tuplesort.h"
 #include "utils/xml.h"
@@ -124,7 +112,8 @@
 static void ExplainProperty(const char *qlabel, const char *value,
 				bool numeric, ExplainState *es);
 static void ExplainPropertyStringInfo(const char *qlabel, ExplainState *es,
-									  const char *fmt,...);
+									  const char *fmt,...)
+									  __attribute__((format(PG_PRINTF_ATTRIBUTE, 3, 4)));
 static void ExplainOpenGroup(const char *objtype, const char *labelname,
 				 bool labeled, ExplainState *es);
 static void ExplainCloseGroup(const char *objtype, const char *labelname,
@@ -400,6 +389,12 @@
 		/* plan the query */
 		plan = pg_plan_query(query, 0, params);
 
+		/*
+		 * GPDB_92_MERGE_FIXME: it really should be an optimizer's responsibility
+		 * to correctly set the into-clause and into-policy of the PlannedStmt.
+		 */
+		if (into != NULL)
+			plan->intoClause = copyObject(into);
 		/* run it (if needed) and produce output */
 		ExplainOnePlan(plan, into, es, queryString, params);
 	}
@@ -487,7 +482,6 @@
 	int			eflags;
 	int			instrument_option = 0;
 
-<<<<<<< HEAD
 	if (es->analyze)
 	{
 		/*
@@ -496,13 +490,6 @@
 		 */
 		instrument_option |= (INSTRUMENT_ALL & ~INSTRUMENT_BUFFERS);
 	}
-=======
-	if (es->analyze && es->timing)
-		instrument_option |= INSTRUMENT_TIMER;
-	else if (es->analyze)
-		instrument_option |= INSTRUMENT_ROWS;
-
->>>>>>> 80edfd76
 	if (es->buffers)
 		instrument_option |= INSTRUMENT_BUFFERS;
 
@@ -1064,13 +1051,11 @@
 		case T_IndexScan:
 			pname = sname = "Index Scan";
 			break;
-<<<<<<< HEAD
 		case T_DynamicIndexScan:
 			pname = "Dynamic Index Scan";
-=======
+			break;
 		case T_IndexOnlyScan:
 			pname = sname = "Index Only Scan";
->>>>>>> 80edfd76
 			break;
 		case T_BitmapIndexScan:
 			pname = sname = "Bitmap Index Scan";
@@ -1637,13 +1622,12 @@
 
 			show_scan_qual(bitmapqualorig,
 						   "Recheck Cond", planstate, ancestors, es);
-<<<<<<< HEAD
-		}
-=======
-			if (((BitmapHeapScan *) plan)->bitmapqualorig)
+
+			if (bitmapqualorig)
 				show_instrumentation_count("Rows Removed by Index Recheck", 2,
 										   planstate, es);
->>>>>>> 80edfd76
+		}
+
 			/* FALL THRU */
 		case T_SeqScan:
 		case T_ExternalScan:
@@ -1744,7 +1728,9 @@
 		}
 		case T_Agg:
 			show_upper_qual(plan->qual, "Filter", planstate, ancestors, es);
-<<<<<<< HEAD
+			if (plan->qual)
+				show_instrumentation_count("Rows Removed by Filter", 1,
+										   planstate, es);
 			show_grouping_keys(planstate,
 						       ((Agg *) plan)->numCols,
 						       ((Agg *) plan)->grpColIdx,
@@ -1765,12 +1751,6 @@
 						     ((Unique *) plan)->uniqColIdx,
 						     "Group Key",
 						     ancestors, es);
-=======
-			if (plan->qual)
-				show_instrumentation_count("Rows Removed by Filter", 1,
-										   planstate, es);
->>>>>>> 80edfd76
-			break;
 		case T_Sort:
 			show_sort_keys((SortState *) planstate, ancestors, es);
 			show_sort_info((SortState *) planstate, es);
