/*-------------------------------------------------------------------------
 *
 * conversioncmds.c
 *	  conversion creation command support code
 *
 * Portions Copyright (c) 1996-2009, PostgreSQL Global Development Group
 * Portions Copyright (c) 1994, Regents of the University of California
 *
 *
 * IDENTIFICATION
 *	  $PostgreSQL: pgsql/src/backend/commands/conversioncmds.c,v 1.39 2009/06/11 14:48:55 momjian Exp $
 *
 *-------------------------------------------------------------------------
 */
#include "postgres.h"

#include "access/heapam.h"
#include "catalog/dependency.h"
#include "catalog/indexing.h"
#include "catalog/oid_dispatch.h"
#include "catalog/pg_conversion.h"
#include "catalog/pg_conversion_fn.h"
#include "catalog/pg_type.h"
#include "commands/alter.h"
#include "commands/conversioncmds.h"
#include "mb/pg_wchar.h"
#include "miscadmin.h"
#include "parser/parse_func.h"
#include "utils/acl.h"
#include "utils/builtins.h"
#include "utils/lsyscache.h"
#include "utils/rel.h"
#include "utils/syscache.h"

#include "cdb/cdbvars.h"
#include "cdb/cdbdisp_query.h"

static void AlterConversionOwner_internal(Relation rel, Oid conversionOid,
							  Oid newOwnerId);

/*
 * CREATE CONVERSION
 */
void
CreateConversionCommand(CreateConversionStmt *stmt)
{
	Oid			namespaceId;
	char	   *conversion_name;
	AclResult	aclresult;
	int			from_encoding;
	int			to_encoding;
	Oid			funcoid;
	const char *from_encoding_name = stmt->for_encoding_name;
	const char *to_encoding_name = stmt->to_encoding_name;
	List	   *func_name = stmt->func_name;
	static Oid	funcargs[] = {INT4OID, INT4OID, CSTRINGOID, INTERNALOID, INT4OID};
	char		result[1];

	/* Convert list of names to a name and namespace */
	namespaceId = QualifiedNameGetCreationNamespace(stmt->conversion_name,
													&conversion_name);

	/* Check we have creation rights in target namespace */
	aclresult = pg_namespace_aclcheck(namespaceId, GetUserId(), ACL_CREATE);
	if (aclresult != ACLCHECK_OK)
		aclcheck_error(aclresult, ACL_KIND_NAMESPACE,
					   get_namespace_name(namespaceId));

	/* Check the encoding names */
	from_encoding = pg_char_to_encoding(from_encoding_name);
	if (from_encoding < 0)
		ereport(ERROR,
				(errcode(ERRCODE_UNDEFINED_OBJECT),
				 errmsg("source encoding \"%s\" does not exist",
						from_encoding_name)));

	to_encoding = pg_char_to_encoding(to_encoding_name);
	if (to_encoding < 0)
		ereport(ERROR,
				(errcode(ERRCODE_UNDEFINED_OBJECT),
				 errmsg("destination encoding \"%s\" does not exist",
						to_encoding_name)));

	/*
	 * Check the existence of the conversion function. Function name could be
	 * a qualified name.
	 */
	funcoid = LookupFuncName(func_name, sizeof(funcargs) / sizeof(Oid),
							 funcargs, false);

	/* Check it returns VOID, else it's probably the wrong function */
	if (get_func_rettype(funcoid) != VOIDOID)
		ereport(ERROR,
				(errcode(ERRCODE_INVALID_OBJECT_DEFINITION),
		  errmsg("encoding conversion function %s must return type \"void\"",
				 NameListToString(func_name))));

	/* Check we have EXECUTE rights for the function */
	aclresult = pg_proc_aclcheck(funcoid, GetUserId(), ACL_EXECUTE);
	if (aclresult != ACLCHECK_OK)
		aclcheck_error(aclresult, ACL_KIND_PROC,
					   NameListToString(func_name));

	/*
<<<<<<< HEAD
	 * Check that the conversion function is suitable for the requested
	 * source and target encodings. We do that by calling the function with
	 * an empty string; the conversion function should throw an error if it
	 * can't perform the requested conversion.
=======
	 * Check that the conversion function is suitable for the requested source
	 * and target encodings. We do that by calling the function with an empty
	 * string; the conversion function should throw an error if it can't
	 * perform the requested conversion.
>>>>>>> 4d53a2f9
	 */
	OidFunctionCall5(funcoid,
					 Int32GetDatum(from_encoding),
					 Int32GetDatum(to_encoding),
					 CStringGetDatum(""),
					 CStringGetDatum(result),
					 Int32GetDatum(0));

	/*
	 * All seem ok, go ahead (possible failure would be a duplicate conversion
	 * name)
	 */
	ConversionCreate(conversion_name, namespaceId, GetUserId(),
					 from_encoding, to_encoding, funcoid, stmt->def);
					 
	if (Gp_role == GP_ROLE_DISPATCH)
	{
		CdbDispatchUtilityStatement((Node *) stmt,
									DF_CANCEL_ON_ERROR|
									DF_WITH_SNAPSHOT|
									DF_NEED_TWO_PHASE,
									GetAssignedOidsForDispatch(),
									NULL);
	}
}

/*
 * DROP CONVERSION
 */
void
DropConversionsCommand(DropStmt *drop)
{
	ObjectAddresses *objects;
	ListCell   *cell;

	/*
	 * First we identify all the conversions, then we delete them in a single
	 * performMultipleDeletions() call.  This is to avoid unwanted DROP
	 * RESTRICT errors if one of the conversions depends on another. (Not that
	 * that is very likely, but we may as well do this consistently.)
	 */
	objects = new_object_addresses();

	foreach(cell, drop->objects)
	{
		List	   *name = (List *) lfirst(cell);
		Oid			conversionOid;
		HeapTuple	tuple;
		Form_pg_conversion con;
		ObjectAddress object;

		conversionOid = get_conversion_oid(name, drop->missing_ok);

		if (!OidIsValid(conversionOid))
		{
			if (!drop->missing_ok)
			{
				ereport(ERROR,
						(errcode(ERRCODE_UNDEFINED_OBJECT),
						 errmsg("conversion \"%s\" does not exist",
								NameListToString(name))));
			}
			else
			{
				if (Gp_role != GP_ROLE_EXECUTE)
					ereport(NOTICE,
							(errmsg("conversion \"%s\" does not exist, skipping",
									NameListToString(name))));
			}
			continue;
		}

		tuple = SearchSysCache(CONVOID,
							   ObjectIdGetDatum(conversionOid),
							   0, 0, 0);
		if (!HeapTupleIsValid(tuple))
			elog(ERROR, "cache lookup failed for conversion %u",
				 conversionOid);
		con = (Form_pg_conversion) GETSTRUCT(tuple);

		/* Permission check: must own conversion or its namespace */
		if (!pg_conversion_ownercheck(conversionOid, GetUserId()) &&
			!pg_namespace_ownercheck(con->connamespace, GetUserId()))
			aclcheck_error(ACLCHECK_NOT_OWNER, ACL_KIND_CONVERSION,
						   NameStr(con->conname));

		object.classId = ConversionRelationId;
		object.objectId = conversionOid;
		object.objectSubId = 0;

		add_exact_object_address(&object, objects);

		ReleaseSysCache(tuple);
	}

	performMultipleDeletions(objects, drop->behavior);

	free_object_addresses(objects);
}

/*
 * Rename conversion
 */
void
RenameConversion(List *name, const char *newname)
{
	Oid			conversionOid;
	Oid			namespaceOid;
	HeapTuple	tup;
	Relation	rel;
	AclResult	aclresult;

	rel = heap_open(ConversionRelationId, RowExclusiveLock);

	conversionOid = get_conversion_oid(name, false);

	tup = SearchSysCacheCopy(CONVOID,
							 ObjectIdGetDatum(conversionOid),
							 0, 0, 0);
	if (!HeapTupleIsValid(tup)) /* should not happen */
		elog(ERROR, "cache lookup failed for conversion %u", conversionOid);

	namespaceOid = ((Form_pg_conversion) GETSTRUCT(tup))->connamespace;

	/* make sure the new name doesn't exist */
	if (SearchSysCacheExists(CONNAMENSP,
							 CStringGetDatum(newname),
							 ObjectIdGetDatum(namespaceOid),
							 0, 0))
		ereport(ERROR,
				(errcode(ERRCODE_DUPLICATE_OBJECT),
				 errmsg("conversion \"%s\" already exists in schema \"%s\"",
						newname, get_namespace_name(namespaceOid))));

	/* must be owner */
	if (!pg_conversion_ownercheck(conversionOid, GetUserId()))
		aclcheck_error(ACLCHECK_NOT_OWNER, ACL_KIND_CONVERSION,
					   NameListToString(name));

	/* must have CREATE privilege on namespace */
	aclresult = pg_namespace_aclcheck(namespaceOid, GetUserId(), ACL_CREATE);
	if (aclresult != ACLCHECK_OK)
		aclcheck_error(aclresult, ACL_KIND_NAMESPACE,
					   get_namespace_name(namespaceOid));

	/* rename */
	namestrcpy(&(((Form_pg_conversion) GETSTRUCT(tup))->conname), newname);
	simple_heap_update(rel, &tup->t_self, tup);
	CatalogUpdateIndexes(rel, tup);

	heap_close(rel, NoLock);
	heap_freetuple(tup);
}

/*
 * Change conversion owner, by name
 */
void
AlterConversionOwner(List *name, Oid newOwnerId)
{
	Oid			conversionOid;
	Relation	rel;

	rel = heap_open(ConversionRelationId, RowExclusiveLock);

	conversionOid = get_conversion_oid(name, false);

	AlterConversionOwner_internal(rel, conversionOid, newOwnerId);

	heap_close(rel, NoLock);
}

/*
 * Change conversion owner, by oid
 */
void
AlterConversionOwner_oid(Oid conversionOid, Oid newOwnerId)
{
	Relation	rel;

	rel = heap_open(ConversionRelationId, RowExclusiveLock);

	AlterConversionOwner_internal(rel, conversionOid, newOwnerId);

	heap_close(rel, NoLock);
}

/*
 * AlterConversionOwner_internal
 *
 * Internal routine for changing the owner.  rel must be pg_conversion, already
 * open and suitably locked; it will not be closed.
 */
static void
AlterConversionOwner_internal(Relation rel, Oid conversionOid, Oid newOwnerId)
{
	Form_pg_conversion convForm;
	HeapTuple	tup;

	Assert(RelationGetRelid(rel) == ConversionRelationId);

	tup = SearchSysCacheCopy(CONVOID,
							 ObjectIdGetDatum(conversionOid),
							 0, 0, 0);
	if (!HeapTupleIsValid(tup)) /* should not happen */
		elog(ERROR, "cache lookup failed for conversion %u", conversionOid);

	convForm = (Form_pg_conversion) GETSTRUCT(tup);

	/*
	 * If the new owner is the same as the existing owner, consider the
	 * command to have succeeded.  This is for dump restoration purposes.
	 */
	if (convForm->conowner == newOwnerId)
	{
		heap_freetuple(tup);
		return;
	}

	AclResult	aclresult;

	/* Superusers can always do it */
	if (!superuser())
	{
		/* Otherwise, must be owner of the existing object */
		if (!pg_conversion_ownercheck(HeapTupleGetOid(tup), GetUserId()))
				aclcheck_error(ACLCHECK_NOT_OWNER, ACL_KIND_CONVERSION,
							   NameStr(convForm->conname));

		/* Must be able to become new owner */
		check_is_member_of_role(GetUserId(), newOwnerId);

		/* New owner must have CREATE privilege on namespace */
		aclresult = pg_namespace_aclcheck(convForm->connamespace,
										  newOwnerId,
										  ACL_CREATE);
		if (aclresult != ACLCHECK_OK)
			aclcheck_error(aclresult, ACL_KIND_NAMESPACE,
						   get_namespace_name(convForm->connamespace));
	}

	/*
	 * Modify the owner --- okay to scribble on tup because it's a copy
	 */
	convForm->conowner = newOwnerId;

	simple_heap_update(rel, &tup->t_self, tup);

	CatalogUpdateIndexes(rel, tup);

	/* Update owner dependency reference */
	changeDependencyOnOwner(ConversionRelationId, conversionOid,
								newOwnerId);

	heap_freetuple(tup);
}

/*
 * Execute ALTER CONVERSION SET SCHEMA
 */
void
AlterConversionNamespace(List *name, const char *newschema)
{
	Oid			convOid,
				nspOid;
	Relation	rel;

	rel = heap_open(ConversionRelationId, RowExclusiveLock);

	convOid = get_conversion_oid(name, false);

	/* get schema OID */
	nspOid = LookupCreationNamespace(newschema);

	AlterObjectNamespace(rel, CONVOID, CONNAMENSP,
						 convOid, nspOid,
						 Anum_pg_conversion_conname,
						 Anum_pg_conversion_connamespace,
						 Anum_pg_conversion_conowner,
						 ACL_KIND_CONVERSION);

	heap_close(rel, RowExclusiveLock);
}

/*
 * Change conversion schema, by oid
 */
Oid
AlterConversionNamespace_oid(Oid convOid, Oid newNspOid)
{
	Oid			oldNspOid;
	Relation	rel;

	rel = heap_open(ConversionRelationId, RowExclusiveLock);

	oldNspOid = AlterObjectNamespace(rel, CONVOID, CONNAMENSP,
									 convOid, newNspOid,
									 Anum_pg_conversion_conname,
									 Anum_pg_conversion_connamespace,
									 Anum_pg_conversion_conowner,
									 ACL_KIND_CONVERSION);

	heap_close(rel, RowExclusiveLock);

	return oldNspOid;
}<|MERGE_RESOLUTION|>--- conflicted
+++ resolved
@@ -102,17 +102,10 @@
 					   NameListToString(func_name));
 
 	/*
-<<<<<<< HEAD
-	 * Check that the conversion function is suitable for the requested
-	 * source and target encodings. We do that by calling the function with
-	 * an empty string; the conversion function should throw an error if it
-	 * can't perform the requested conversion.
-=======
 	 * Check that the conversion function is suitable for the requested source
 	 * and target encodings. We do that by calling the function with an empty
 	 * string; the conversion function should throw an error if it can't
 	 * perform the requested conversion.
->>>>>>> 4d53a2f9
 	 */
 	OidFunctionCall5(funcoid,
 					 Int32GetDatum(from_encoding),
