/*-------------------------------------------------------------------------
 *
 * functioncmds.c
 *
 *	  Routines for CREATE and DROP FUNCTION commands and CREATE and DROP
 *	  CAST commands.
 *
 * Portions Copyright (c) 1996-2009, PostgreSQL Global Development Group
 * Portions Copyright (c) 1994, Regents of the University of California
 *
 *
 * IDENTIFICATION
<<<<<<< HEAD
 *	  $PostgreSQL: pgsql/src/backend/commands/functioncmds.c,v 1.103 2008/12/18 18:20:33 tgl Exp $
=======
 *	  $PostgreSQL: pgsql/src/backend/commands/functioncmds.c,v 1.106 2009/01/01 17:23:38 momjian Exp $
>>>>>>> b0a6ad70
 *
 * DESCRIPTION
 *	  These routines take the parse tree and pick out the
 *	  appropriate arguments/flags, and pass the results to the
 *	  corresponding "FooDefine" routines (in src/catalog) that do
 *	  the actual catalog-munging.  These routines also verify permission
 *	  of the user to execute the command.
 *
 * NOTES
 *	  These things must be defined and committed in the following order:
 *		"create function":
 *				input/output, recv/send procedures
 *		"create type":
 *				type
 *		"create operator":
 *				operators
 *
 *-------------------------------------------------------------------------
 */
#include "postgres.h"

#include "access/genam.h"
#include "access/heapam.h"
#include "access/sysattr.h"
#include "catalog/dependency.h"
#include "catalog/indexing.h"
#include "catalog/oid_dispatch.h"
#include "catalog/pg_aggregate.h"
#include "catalog/pg_cast.h"
#include "catalog/pg_language.h"
#include "catalog/pg_namespace.h"
#include "catalog/pg_proc.h"
#include "catalog/pg_proc_callback.h"
#include "catalog/pg_proc_fn.h"
#include "catalog/pg_type.h"
#include "catalog/pg_type_fn.h"
#include "commands/defrem.h"
#include "commands/proclang.h"
#include "miscadmin.h"
#include "optimizer/var.h"
#include "parser/parse_coerce.h"
#include "parser/parse_expr.h"
#include "parser/parse_func.h"
#include "parser/parse_type.h"
#include "utils/acl.h"
#include "utils/builtins.h"
#include "utils/fmgroids.h"
#include "utils/guc.h"
#include "utils/lsyscache.h"
#include "utils/rel.h"
#include "utils/syscache.h"
#include "utils/tqual.h"

#include "cdb/cdbvars.h"
#include "cdb/cdbdisp_query.h"


static void AlterFunctionOwner_internal(Relation rel, HeapTuple tup,
							Oid newOwnerId);
static void CheckForModifySystemFunc(Oid funcOid, List *funcName);


/*
 *	 Examine the RETURNS clause of the CREATE FUNCTION statement
 *	 and return information about it as *prorettype_p and *returnsSet.
 *
 * This is more complex than the average typename lookup because we want to
 * allow a shell type to be used, or even created if the specified return type
 * doesn't exist yet.  (Without this, there's no way to define the I/O procs
 * for a new type.)  But SQL function creation won't cope, so error out if
 * the target language is SQL.	(We do this here, not in the SQL-function
 * validator, so as not to produce a NOTICE and then an ERROR for the same
 * condition.)
 */
static void
compute_return_type(TypeName *returnType, Oid languageOid,
					Oid *prorettype_p, bool *returnsSet_p)
{
	Oid			rettype;
	Type		typtup;

	typtup = LookupTypeName(NULL, returnType, NULL);

	if (typtup)
	{
		if (!((Form_pg_type) GETSTRUCT(typtup))->typisdefined)
		{
			if (languageOid == SQLlanguageId)
				ereport(ERROR,
						(errcode(ERRCODE_INVALID_FUNCTION_DEFINITION),
						 errmsg("SQL function cannot return shell type %s",
								TypeNameToString(returnType))));
			else if (Gp_role != GP_ROLE_EXECUTE)
				ereport(NOTICE,
						(errcode(ERRCODE_WRONG_OBJECT_TYPE),
						 errmsg("return type %s is only a shell",
								TypeNameToString(returnType))));
		}
		rettype = typeTypeId(typtup);
		ReleaseSysCache(typtup);
	}
	else
	{
		char	   *typnam = TypeNameToString(returnType);
		Oid			namespaceId;
		AclResult	aclresult;
		char	   *typname;

		/*
		 * Only C-coded functions can be I/O functions.  We enforce this
		 * restriction here mainly to prevent littering the catalogs with
		 * shell types due to simple typos in user-defined function
		 * definitions.
		 */
		if (languageOid != INTERNALlanguageId &&
			languageOid != ClanguageId)
			ereport(ERROR,
					(errcode(ERRCODE_UNDEFINED_OBJECT),
					 errmsg("type \"%s\" does not exist", typnam)));

		/* Reject if there's typmod decoration, too */
		if (returnType->typmods != NIL)
			ereport(ERROR,
					(errcode(ERRCODE_SYNTAX_ERROR),
			errmsg("type modifier cannot be specified for shell type \"%s\"",
				   typnam)));

		/* Otherwise, go ahead and make a shell type */
		if (Gp_role == GP_ROLE_EXECUTE)
		{
			ereport(DEBUG1,
				(errcode(ERRCODE_UNDEFINED_OBJECT),
				 errmsg("type \"%s\" is not yet defined", typnam),
				 errdetail("Creating a shell type definition.")));
		}
		else
		{
			ereport(NOTICE,
					(errcode(ERRCODE_UNDEFINED_OBJECT),
					 errmsg("type \"%s\" is not yet defined", typnam),
					 errdetail("Creating a shell type definition.")));
		}
		namespaceId = QualifiedNameGetCreationNamespace(returnType->names,
														&typname);
		aclresult = pg_namespace_aclcheck(namespaceId, GetUserId(),
										  ACL_CREATE);
		if (aclresult != ACLCHECK_OK)
			aclcheck_error(aclresult, ACL_KIND_NAMESPACE,
						   get_namespace_name(namespaceId));
		rettype = TypeShellMake(typname, namespaceId, GetUserId());
		Assert(OidIsValid(rettype));
	}

	*prorettype_p = rettype;
	*returnsSet_p = returnType->setof;
}

/*
 * Interpret the function parameter list of a CREATE FUNCTION or
 * CREATE AGGREGATE statement.
 *
 * Input parameters:
 * parameters: list of FunctionParameter structs
 * languageOid: OID of function language (InvalidOid if it's CREATE AGGREGATE)
 * is_aggregate: needed only to determine error handling
 * queryString: likewise, needed only for error handling
 *
 * Results are stored into output parameters.  parameterTypes must always
 * be created, but the other arrays are set to NULL if not needed.
 * variadicArgType is set to the variadic array type if there's a VARIADIC
 * parameter (there can be only one); or to InvalidOid if not.
 * requiredResultType is set to InvalidOid if there are no OUT parameters,
 * else it is set to the OID of the implied result type.
 */
void
interpret_function_parameter_list(List *parameters,
								  Oid languageOid,
								  bool is_aggregate,
								  const char *queryString,
								  oidvector **parameterTypes,
								  ArrayType **allParameterTypes,
								  ArrayType **parameterModes,
								  ArrayType **parameterNames,
								  List **parameterDefaults,
								  Oid *variadicArgType,
								  Oid *requiredResultType)
{
	int			parameterCount = list_length(parameters);
	Oid		   *inTypes;
	int			inCount = 0;
	Datum	   *allTypes;
	Datum	   *paramModes;
	Datum	   *paramNames;
	int			outCount = 0;
	int         varCount = 0;
	int         multisetCount = 0;
	bool		have_names = false;
	bool		have_defaults = false;
	ListCell   *x;
	int			i;
	ParseState *pstate;

	/* default results */
	*variadicArgType = InvalidOid;		/* default result */
	*requiredResultType = InvalidOid;
	*parameterNames		= NULL;
	*allParameterTypes	= NULL;
	*parameterModes		= NULL;

	/* Allocate local memory */
	inTypes = (Oid *) palloc(parameterCount * sizeof(Oid));
	allTypes = (Datum *) palloc(parameterCount * sizeof(Datum));
	paramModes = (Datum *) palloc(parameterCount * sizeof(Datum));
	paramNames = (Datum *) palloc0(parameterCount * sizeof(Datum));
	*parameterDefaults = NIL;

	/* may need a pstate for parse analysis of default exprs */
	pstate = make_parsestate(NULL);
	pstate->p_sourcetext = queryString;

	/* Scan the list and extract data into work arrays */
	i = 0;
	foreach(x, parameters)
	{
		FunctionParameter *fp = (FunctionParameter *) lfirst(x);
		TypeName   *t = fp->argType;
		bool		isinput = false;
		Oid			toid;
		Type		typtup;

		typtup = LookupTypeName(NULL, t, NULL);
		if (typtup)
		{
			if (!((Form_pg_type) GETSTRUCT(typtup))->typisdefined)
			{
				/* As above, hard error if language is SQL */
				if (languageOid == SQLlanguageId)
					ereport(ERROR,
							(errcode(ERRCODE_INVALID_FUNCTION_DEFINITION),
						   errmsg("SQL function cannot accept shell type %s",
								  TypeNameToString(t))));
				/* We don't allow creating aggregates on shell types either */
				else if (is_aggregate)
					ereport(ERROR,
							(errcode(ERRCODE_INVALID_FUNCTION_DEFINITION),
							 errmsg("aggregate cannot accept shell type %s",
									TypeNameToString(t))));
				else if (Gp_role != GP_ROLE_EXECUTE)
					ereport(NOTICE,
							(errcode(ERRCODE_WRONG_OBJECT_TYPE),
							 errmsg("argument type %s is only a shell",
									TypeNameToString(t))));
			}
			toid = typeTypeId(typtup);
			ReleaseSysCache(typtup);
		}
		else
		{
			ereport(ERROR,
					(errcode(ERRCODE_UNDEFINED_OBJECT),
					 errmsg("type %s does not exist",
							TypeNameToString(t))));
			toid = InvalidOid;	/* keep compiler quiet */
		}

		if (t->setof)
		{
			if (is_aggregate)
				ereport(ERROR,
						(errcode(ERRCODE_INVALID_FUNCTION_DEFINITION),
						 errmsg("aggregates cannot accept set arguments")));
			else
				ereport(ERROR,
						(errcode(ERRCODE_INVALID_FUNCTION_DEFINITION),
						 errmsg("functions cannot accept set arguments")));
		}

		/* handle input parameters */
		if (fp->mode != FUNC_PARAM_OUT && fp->mode != FUNC_PARAM_TABLE)
		{
			/* other input parameters can't follow a VARIADIC parameter */
			if (varCount > 0)
				ereport(ERROR,
						(errcode(ERRCODE_INVALID_FUNCTION_DEFINITION),
						 errmsg("VARIADIC parameter must be the last input parameter")));
			inTypes[inCount++] = toid;
			isinput = true;

			/* Keep track of the number of anytable arguments */
			if (toid == ANYTABLEOID)
				multisetCount++;
		}

		/* handle output parameters */
		if (fp->mode != FUNC_PARAM_IN && fp->mode != FUNC_PARAM_VARIADIC)
		{
			if (toid == ANYTABLEOID)
				ereport(ERROR,
						(errcode(ERRCODE_INVALID_FUNCTION_DEFINITION),
						 errmsg("functions cannot return \"anytable\" arguments")));

			if (outCount == 0)	/* save first output param's type */
				*requiredResultType = toid;
			outCount++;
		}

		if (fp->mode == FUNC_PARAM_VARIADIC)
		{
			*variadicArgType = toid;
			varCount++;
			/* validate variadic parameter type */
			switch (toid)
			{
				case ANYARRAYOID:
				case ANYOID:
					/* okay */
					break;
				default:
					if (!OidIsValid(get_element_type(toid)))
						ereport(ERROR,
								(errcode(ERRCODE_INVALID_FUNCTION_DEFINITION),
								 errmsg("VARIADIC parameter must be an array")));
					break;
			}

			isinput = true;
		}

		allTypes[i] = ObjectIdGetDatum(toid);

		paramModes[i] = CharGetDatum(fp->mode);

		if (fp->name && fp->name[0])
		{
			paramNames[i] = CStringGetTextDatum(fp->name);
			have_names = true;
		}

		if (fp->defexpr)
		{
			Node   *def;

			if (!isinput)
				ereport(ERROR,
						(errcode(ERRCODE_INVALID_FUNCTION_DEFINITION),
						 errmsg("only input parameters can have default values")));

			if (toid == ANYTABLEOID)
				ereport(ERROR,
						(errcode(ERRCODE_INVALID_FUNCTION_DEFINITION),
						 errmsg("anytable parameter cannot have default value")));

			def = transformExpr(pstate, fp->defexpr,
								EXPR_KIND_FUNCTION_DEFAULT);
			def = coerce_to_specific_type(pstate, def, toid, "DEFAULT");

			/*
			 * Make sure no variables are referred to.
			 */
			if (list_length(pstate->p_rtable) != 0 ||
				contain_var_clause(def))
				ereport(ERROR,
						(errcode(ERRCODE_INVALID_COLUMN_REFERENCE),
						 errmsg("cannot use table references in parameter default value")));

			*parameterDefaults = lappend(*parameterDefaults, def);
			have_defaults = true;
		}
		else
		{
			if (isinput && have_defaults)
				ereport(ERROR,
						(errcode(ERRCODE_INVALID_FUNCTION_DEFINITION),
						 errmsg("input parameters after one with a default value must also have defaults")));
		}

		i++;
	}

	free_parsestate(pstate);

	/* Currently only support single multiset input parameters */
	if (multisetCount > 1)
	{
		ereport(ERROR,
				(errcode(ERRCODE_FEATURE_NOT_SUPPORTED),
				 errmsg("functions cannot have multiple \"anytable\" arguments")));
	}

	/* Now construct the proper outputs as needed */
	*parameterTypes = buildoidvector(inTypes, inCount);

	if (outCount > 0 || varCount > 0)
	{
		*allParameterTypes = construct_array(allTypes, parameterCount, OIDOID,
											 sizeof(Oid), true, 'i');
		*parameterModes = construct_array(paramModes, parameterCount, CHAROID,
										  1, true, 'c');
		if (outCount > 1)
			*requiredResultType = RECORDOID;
		/* otherwise we set requiredResultType correctly above */
	}

	if (have_names)
	{
		for (i = 0; i < parameterCount; i++)
		{
			if (paramNames[i] == PointerGetDatum(NULL))
				paramNames[i] = CStringGetTextDatum("");
		}
		*parameterNames = construct_array(paramNames, parameterCount, TEXTOID,
										  -1, false, 'i');
	}

}


/*
 * Recognize one of the options that can be passed to both CREATE
 * FUNCTION and ALTER FUNCTION and return it via one of the out
 * parameters. Returns true if the passed option was recognized. If
 * the out parameter we were going to assign to points to non-NULL,
 * raise a duplicate-clause error.	(We don't try to detect duplicate
 * SET parameters though --- if you're redundant, the last one wins.)
 */
static bool
compute_common_attribute(DefElem *defel,
						 DefElem **volatility_item,
						 DefElem **strict_item,
						 DefElem **security_item,
						 List **set_items,
						 DefElem **cost_item,
						 DefElem **rows_item,
						 DefElem **data_access_item,
						 DefElem **exec_location_item)
{
	if (strcmp(defel->defname, "volatility") == 0)
	{
		if (*volatility_item)
			goto duplicate_error;

		*volatility_item = defel;
	}
	else if (strcmp(defel->defname, "strict") == 0)
	{
		if (*strict_item)
			goto duplicate_error;

		*strict_item = defel;
	}
	else if (strcmp(defel->defname, "security") == 0)
	{
		if (*security_item)
			goto duplicate_error;

		*security_item = defel;
	}
	else if (strcmp(defel->defname, "set") == 0)
	{
		*set_items = lappend(*set_items, defel->arg);
	}
	else if (strcmp(defel->defname, "cost") == 0)
	{
		if (*cost_item)
			goto duplicate_error;

		*cost_item = defel;
	}
	else if (strcmp(defel->defname, "rows") == 0)
	{
		if (*rows_item)
			goto duplicate_error;

		*rows_item = defel;
	}
	else if (strcmp(defel->defname, "data_access") == 0)
	{
		if (*data_access_item)
			goto duplicate_error;

		*data_access_item = defel;
	}
	else if (strcmp(defel->defname, "exec_location") == 0)
	{
		if (*exec_location_item)
			goto duplicate_error;

		*exec_location_item = defel;
	}
	else
		return false;

	/* Recognized an option */
	return true;

duplicate_error:
	ereport(ERROR,
			(errcode(ERRCODE_SYNTAX_ERROR),
			 errmsg("conflicting or redundant options")));
	return false;				/* keep compiler quiet */
}

static char
interpret_func_volatility(DefElem *defel)
{
	char	   *str = strVal(defel->arg);

	if (strcmp(str, "immutable") == 0)
		return PROVOLATILE_IMMUTABLE;
	else if (strcmp(str, "stable") == 0)
		return PROVOLATILE_STABLE;
	else if (strcmp(str, "volatile") == 0)
		return PROVOLATILE_VOLATILE;
	else
	{
		elog(ERROR, "invalid volatility \"%s\"", str);
		return 0;				/* keep compiler quiet */
	}
}

static char
interpret_data_access(DefElem *defel)
{
	char *str = strVal(defel->arg);
	char proDataAccess = PRODATAACCESS_NONE;

	if (strcmp(str, "none") == 0)
		proDataAccess = PRODATAACCESS_NONE;
	else if (strcmp(str, "contains") == 0)
		proDataAccess = PRODATAACCESS_CONTAINS;
	else if (strcmp(str, "reads") == 0)
		proDataAccess = PRODATAACCESS_READS;
	else if (strcmp(str, "modifies") == 0)
		proDataAccess = PRODATAACCESS_MODIFIES;
	else
		elog(ERROR, "invalid data access \"%s\"", str);

	return proDataAccess;
}

static char
getDefaultDataAccess(Oid languageOid)
{
	char proDataAccess = PRODATAACCESS_NONE;
	if (languageOid == SQLlanguageId)
		proDataAccess = PRODATAACCESS_CONTAINS;

	return proDataAccess;
}

static void
validate_sql_data_access(char data_access, char volatility, Oid languageOid)
{
	/* IMMUTABLE is not compatible with READS SQL DATA or MODIFIES SQL DATA */
	if (volatility == PROVOLATILE_IMMUTABLE &&
			data_access == PRODATAACCESS_READS)
		ereport(ERROR,
				(errcode(ERRCODE_SYNTAX_ERROR),
				errmsg("conflicting options"),
				errhint("IMMUTABLE conflicts with READS SQL DATA.")));

	if (volatility == PROVOLATILE_IMMUTABLE &&
			data_access == PRODATAACCESS_MODIFIES)
		ereport(ERROR,
				(errcode(ERRCODE_SYNTAX_ERROR),
				 errmsg("conflicting options"),
				 errhint("IMMUTABLE conflicts with MODIFIES SQL DATA.")));

	/* SQL language function cannot specify NO SQL */
	if (languageOid == SQLlanguageId && data_access == PRODATAACCESS_NONE)
		ereport(ERROR,
				(errcode(ERRCODE_SYNTAX_ERROR),
				 errmsg("conflicting options"),
				 errhint("A SQL function cannot specify NO SQL.")));
}

static char
interpret_exec_location(DefElem *defel)
{
	char	   *str = strVal(defel->arg);
	char		exec_location;

	if (strcmp(str, "any") == 0)
		exec_location = PROEXECLOCATION_ANY;
	else if (strcmp(str, "master") == 0)
		exec_location = PROEXECLOCATION_MASTER;
	else if (strcmp(str, "all_segments") == 0)
		exec_location = PROEXECLOCATION_ALL_SEGMENTS;
	else
		elog(ERROR, "invalid data access \"%s\"", str);

	return exec_location;
}


static void
validate_sql_exec_location(char exec_location, bool proretset)
{
	/*
	 * ON MASTER and ON ALL SEGMENTS are only supported for set-returning
	 * functions.
	 */
	switch (exec_location)
	{
		case PROEXECLOCATION_ANY:
			/* ok */
			break;

		case PROEXECLOCATION_MASTER:
			if (!proretset)
				ereport(ERROR,
						(errcode(ERRCODE_FEATURE_NOT_SUPPORTED),
						 errmsg("EXECUTE ON MASTER is only supported for set-returning functions")));
			break;

		case PROEXECLOCATION_ALL_SEGMENTS:
			if (!proretset)
				ereport(ERROR,
						(errcode(ERRCODE_FEATURE_NOT_SUPPORTED),
						 errmsg("EXECUTE ON ALL SEGMENTS is only supported for set-returning functions")));
			break;

		default:
			elog(ERROR, "unrecognized EXECUTE ON type '%c'", exec_location);
	}
}

/*
 * Update a proconfig value according to a list of VariableSetStmt items.
 *
 * The input and result may be NULL to signify a null entry.
 */
static ArrayType *
update_proconfig_value(ArrayType *a, List *set_items)
{
	ListCell   *l;

	foreach(l, set_items)
	{
		VariableSetStmt *sstmt = (VariableSetStmt *) lfirst(l);

		Assert(IsA(sstmt, VariableSetStmt));
		if (sstmt->kind == VAR_RESET_ALL)
			a = NULL;
		else
		{
			char	   *valuestr = ExtractSetVariableArgs(sstmt);

			if (valuestr)
				a = GUCArrayAdd(a, sstmt->name, valuestr);
			else	/* RESET */
				a = GUCArrayDelete(a, sstmt->name);
		}
	}

	return a;
}


/*
 * Dissect the list of options assembled in gram.y into function
 * attributes.
 */
static void
compute_attributes_sql_style(List *options,
							 List **as,
							 char **language,
							 bool *windowfunc_p,
							 char *volatility_p,
							 bool *strict_p,
							 bool *security_definer,
							 ArrayType **proconfig,
							 float4 *procost,
							 float4 *prorows,
							 char *data_access,
							 char *exec_location)
{
	ListCell   *option;
	DefElem    *as_item = NULL;
	DefElem    *language_item = NULL;
	DefElem    *windowfunc_item = NULL;
	DefElem    *volatility_item = NULL;
	DefElem    *strict_item = NULL;
	DefElem    *security_item = NULL;
	List	   *set_items = NIL;
	DefElem    *cost_item = NULL;
	DefElem    *rows_item = NULL;
	DefElem    *data_access_item = NULL;
	DefElem    *exec_location_item = NULL;

	foreach(option, options)
	{
		DefElem    *defel = (DefElem *) lfirst(option);

		if (strcmp(defel->defname, "as") == 0)
		{
			if (as_item)
				ereport(ERROR,
						(errcode(ERRCODE_SYNTAX_ERROR),
						 errmsg("conflicting or redundant options")));
			as_item = defel;
		}
		else if (strcmp(defel->defname, "language") == 0)
		{
			if (language_item)
				ereport(ERROR,
						(errcode(ERRCODE_SYNTAX_ERROR),
						 errmsg("conflicting or redundant options")));
			language_item = defel;
		}
		else if (strcmp(defel->defname, "window") == 0)
		{
			if (windowfunc_item)
				ereport(ERROR,
						(errcode(ERRCODE_SYNTAX_ERROR),
						 errmsg("conflicting or redundant options")));
			windowfunc_item = defel;
		}
		else if (compute_common_attribute(defel,
										  &volatility_item,
										  &strict_item,
										  &security_item,
										  &set_items,
										  &cost_item,
										  &rows_item,
										  &data_access_item,
										  &exec_location_item))
		{
			/* recognized common option */
			continue;
		}
		else
			elog(ERROR, "option \"%s\" not recognized",
				 defel->defname);
	}

	/* process required items */
	if (as_item)
		*as = (List *) as_item->arg;
	else
	{
		ereport(ERROR,
				(errcode(ERRCODE_INVALID_FUNCTION_DEFINITION),
				 errmsg("no function body specified")));
		*as = NIL;				/* keep compiler quiet */
	}

	if (language_item)
		*language = strVal(language_item->arg);
	else
	{
		ereport(ERROR,
				(errcode(ERRCODE_INVALID_FUNCTION_DEFINITION),
				 errmsg("no language specified")));
		*language = NULL;		/* keep compiler quiet */
	}

	/* process optional items */
	if (windowfunc_item)
		*windowfunc_p = intVal(windowfunc_item->arg);
	if (volatility_item)
		*volatility_p = interpret_func_volatility(volatility_item);
	if (strict_item)
		*strict_p = intVal(strict_item->arg);
	if (security_item)
		*security_definer = intVal(security_item->arg);
	if (set_items)
		*proconfig = update_proconfig_value(NULL, set_items);
	if (cost_item)
	{
		*procost = defGetNumeric(cost_item);
		if (*procost <= 0)
			ereport(ERROR,
					(errcode(ERRCODE_INVALID_PARAMETER_VALUE),
					 errmsg("COST must be positive")));
	}
	if (rows_item)
	{
		*prorows = defGetNumeric(rows_item);
		if (*prorows <= 0)
			ereport(ERROR,
					(errcode(ERRCODE_INVALID_PARAMETER_VALUE),
					 errmsg("ROWS must be positive")));
	}

	if (data_access_item)
		*data_access = interpret_data_access(data_access_item);
	if (exec_location_item)
		*exec_location = interpret_exec_location(exec_location_item);
}


/*-------------
 *	 Interpret the parameters *parameters and return their contents via
 *	 *isStrict_p, *volatility_p and *oid_p.
 *
 *	These parameters supply optional information about a function.
 *	All have defaults if not specified. Parameters:
 *
 *	 * isStrict means the function should not be called when any NULL
 *	   inputs are present; instead a NULL result value should be assumed.
 *
 *	 * volatility tells the optimizer whether the function's result can
 *	   be assumed to be repeatable over multiple evaluations.
 *
 *   * describeQualName is the qualified name of a describe callback function
 *     to handle dynamic type resolution.
 *------------
 */
static void
compute_attributes_with_style(List *parameters, 
							  bool *isStrict_p, 
							  char *volatility_p, 
							  List **describeQualName_p)
{
	ListCell   *pl;

	foreach(pl, parameters)
	{
		DefElem    *param = (DefElem *) lfirst(pl);

		if (pg_strcasecmp(param->defname, "isstrict") == 0)
			*isStrict_p = defGetBoolean(param);
		else if (pg_strcasecmp(param->defname, "iscachable") == 0)
		{
			/* obsolete spelling of isImmutable */
			if (defGetBoolean(param))
				*volatility_p = PROVOLATILE_IMMUTABLE;
		}
		else if (pg_strcasecmp(param->defname, "describe") == 0)
		{
			*describeQualName_p = defGetQualifiedName(param);
		}
		else
		{
			ereport(WARNING,
					(errcode(ERRCODE_SYNTAX_ERROR),
					 errmsg("unrecognized function attribute \"%s\" ignored",
							param->defname)));
		}
	}
}


/*
 * For a dynamically linked C language object, the form of the clause is
 *
 *	   AS <object file name> [, <link symbol name> ]
 *
 * In all other cases
 *
 *	   AS <object reference, or sql code>
 */
static void
interpret_AS_clause(Oid languageOid, const char *languageName,
					char *funcname, List *as,
					char **prosrc_str_p, char **probin_str_p)
{
	Assert(as != NIL);

	if (languageOid == ClanguageId)
	{
		/*
		 * For "C" language, store the file name in probin and, when given,
		 * the link symbol name in prosrc.  If link symbol is omitted,
		 * substitute procedure name.  We also allow link symbol to be
		 * specified as "-", since that was the habit in PG versions before
		 * 8.4, and there might be dump files out there that don't translate
		 * that back to "omitted".
		 */
		*probin_str_p = strVal(linitial(as));
		if (list_length(as) == 1)
			*prosrc_str_p = funcname;
		else
		{
			*prosrc_str_p = strVal(lsecond(as));
			if (strcmp(*prosrc_str_p, "-") == 0)
				*prosrc_str_p = funcname;
		}
	}
	else
	{
		/* Everything else wants the given string in prosrc. */
		*prosrc_str_p = strVal(linitial(as));
		*probin_str_p = NULL;

		if (list_length(as) != 1)
			ereport(ERROR,
					(errcode(ERRCODE_INVALID_FUNCTION_DEFINITION),
					 errmsg("only one AS item needed for language \"%s\"",
							languageName)));

		if (languageOid == INTERNALlanguageId)
		{
			/*
			 * In PostgreSQL versions before 6.5, the SQL name of the created
			 * function could not be different from the internal name, and
			 * "prosrc" wasn't used.  So there is code out there that does
			 * CREATE FUNCTION xyz AS '' LANGUAGE internal. To preserve some
			 * modicum of backwards compatibility, accept an empty "prosrc"
			 * value as meaning the supplied SQL function name.
			 */
			if (strlen(*prosrc_str_p) == 0)
				*prosrc_str_p = funcname;
		}
	}

	if (languageOid == INTERNALlanguageId)
	{
		/*
		 * In PostgreSQL versions before 6.5, the SQL name of the created
		 * function could not be different from the internal name, and
		 * "prosrc" wasn't used.  So there is code out there that does
		 * CREATE FUNCTION xyz AS '' LANGUAGE internal. To preserve some
		 * modicum of backwards compatibility, accept an empty "prosrc"
		 * value as meaning the supplied SQL function name.
		 */
		if (strlen(*prosrc_str_p) == 0)
			*prosrc_str_p = funcname;
	}
}


/*
 * Handle functions that try to define a "DESCRIBE" callback.
 */
static Oid
validate_describe_callback(List *describeQualName, 
						   Oid returnTypeOid, 
						   ArrayType *parameterModes)
{
	int					 nargs			  = 1;
	Oid					 inputTypeOids[1] = {INTERNALOID};
	Oid					*actualInputTypeOids;
	Oid					 describeReturnTypeOid;
	Oid					 describeFuncOid;
	bool				 describeReturnsSet;
	FuncDetailCode		 fdResult;
	AclResult			 aclresult;
	int					 i;

	if (describeQualName == NIL)
		return InvalidOid;

	/* 
	 * describe callbacks only supported for functions that return either
	 * a pseudotype or a generic record.
	 */
	if (!TypeSupportsDescribe(returnTypeOid))
	{
		ereport(ERROR,
				(errcode(ERRCODE_INVALID_FUNCTION_DEFINITION),
				 errmsg("DESCRIBE only supported for functions returning \"record\"")));
	}
	if (parameterModes)
	{
		int   len   = ARR_DIMS(parameterModes)[0];
		char *modes = ARR_DATA_PTR(parameterModes);
		
		Insist(ARR_NDIM(parameterModes) == 1);
		for (i = 0; i < len; i++)
		{
			switch (modes[i])
			{
				case FUNC_PARAM_IN:
				case FUNC_PARAM_VARIADIC:
					break;

				case FUNC_PARAM_INOUT:
				case FUNC_PARAM_OUT:
					ereport(ERROR,
							(errcode(ERRCODE_INVALID_FUNCTION_DEFINITION),
							 errmsg("DESCRIBE is not supported for functions "
									"with OUT parameters")));
					break;

				case FUNC_PARAM_TABLE:
					ereport(ERROR,
							(errcode(ERRCODE_INVALID_FUNCTION_DEFINITION),
							 errmsg("DESCRIBE is not supported for functions "
									"that return TABLE")));				
					break;

				/* above list should be exhaustive */
				default:
					elog(ERROR, "unrecognized function parameter mode: %c", modes[i]);
					break;
			}
		}
	}
	int nvargs;
	Oid vatype;
	/* Lookup the function in the catalog */
	fdResult = func_get_detail(describeQualName,
							   NIL,   /* argument expressions */
							   nargs, 
							   inputTypeOids,
							   false,	/* expand_variadic */
							   false,	/* expand_defaults */
							   &describeFuncOid,
							   &describeReturnTypeOid, 
							   &describeReturnsSet,
							   &nvargs,
							   &vatype,
							   &actualInputTypeOids,
							   NULL);

	if (fdResult != FUNCDETAIL_NORMAL || !OidIsValid(describeFuncOid))
	{
		/* Should we try to create the function when not found? */
		ereport(ERROR,
				(errcode(ERRCODE_UNDEFINED_FUNCTION),
				 errmsg("function %s does not exist",
						func_signature_string(describeQualName, nargs, inputTypeOids))));
	}
	if (describeReturnTypeOid != INTERNALOID)
	{
		ereport(ERROR,
				(errcode(ERRCODE_INVALID_FUNCTION_DEFINITION),
				 errmsg("return type of function %s is not \"internal\"",
						func_signature_string(describeQualName, nargs, inputTypeOids))));
	}
	if (describeReturnsSet)
	{
		ereport(ERROR,
				(errcode(ERRCODE_INVALID_FUNCTION_DEFINITION),
				 errmsg("function %s returns a set",
						func_signature_string(describeQualName, nargs, inputTypeOids))));
	}

	if (OidIsValid(vatype))
		ereport(ERROR,
				(errcode(ERRCODE_DATATYPE_MISMATCH),
				 errmsg("describe function cannot be variadic")));

	/* Check that the creator has permission to call the function */
	aclresult = pg_proc_aclcheck(describeFuncOid, GetUserId(), ACL_EXECUTE);
	if (aclresult != ACLCHECK_OK)
		aclcheck_error(aclresult, ACL_KIND_PROC, get_func_name(describeFuncOid));

	/* Looks reasonable */
	return describeFuncOid;
}


/*
 * CreateFunction
 *	 Execute a CREATE FUNCTION utility statement.
 */
void
CreateFunction(CreateFunctionStmt *stmt, const char *queryString)
{
	char	   *probin_str;
	char	   *prosrc_str;
	Oid			prorettype;
	bool		returnsSet;
	char	   *language;
	char	   *languageName;
	Oid			languageOid;
	Oid			languageValidator;
	char	   *funcname;
	Oid			namespaceId;
	AclResult	aclresult;
	oidvector  *parameterTypes;
	ArrayType  *allParameterTypes;
	ArrayType  *parameterModes;
	ArrayType  *parameterNames;
	List	   *parameterDefaults;
	Oid			variadicArgType;
	Oid			requiredResultType;
	bool		isWindowFunc,
				isStrict,
				security;
	char		volatility;
	ArrayType  *proconfig;
	float4		procost;
	float4		prorows;
	HeapTuple	languageTuple;
	Form_pg_language languageStruct;
	List	   *as_clause;
	List       *describeQualName = NIL;
	Oid         describeFuncOid  = InvalidOid;
	char		dataAccess;
	char		execLocation;
	Oid			funcOid;

	/* Convert list of names to a name and namespace */
	namespaceId = QualifiedNameGetCreationNamespace(stmt->funcname,
													&funcname);

	/* Check we have creation rights in target namespace */
	aclresult = pg_namespace_aclcheck(namespaceId, GetUserId(), ACL_CREATE);
	if (aclresult != ACLCHECK_OK)
		aclcheck_error(aclresult, ACL_KIND_NAMESPACE,
					   get_namespace_name(namespaceId));

	/* default attributes */
	isWindowFunc = false;
	isStrict = false;
	security = false;
	volatility = PROVOLATILE_VOLATILE;
	proconfig = NULL;
	procost = -1;				/* indicates not set */
	prorows = -1;				/* indicates not set */
	dataAccess = '\0';			/* indicates not set */
	execLocation = '\0';		/* indicates not set */

	/* override attributes from explicit list */
	compute_attributes_sql_style(stmt->options,
								 &as_clause, &language,
<<<<<<< HEAD
								 &volatility, &isStrict, &security,
								 &proconfig, &procost, &prorows,
								 &dataAccess, &execLocation);
=======
								 &isWindowFunc, &volatility,
								 &isStrict, &security,
								 &proconfig, &procost, &prorows);
>>>>>>> b0a6ad70

	/* Convert language name to canonical case */
	languageName = case_translate_language_name(language);

	/* Look up the language and validate permissions */
	languageTuple = SearchSysCache(LANGNAME,
								   PointerGetDatum(languageName),
								   0, 0, 0);
	if (!HeapTupleIsValid(languageTuple))
		ereport(ERROR,
				(errcode(ERRCODE_UNDEFINED_OBJECT),
				 errmsg("language \"%s\" does not exist", languageName),
				 (PLTemplateExists(languageName) ?
				  errhint("Use CREATE LANGUAGE to load the language into the database.") : 0)));

	languageOid = HeapTupleGetOid(languageTuple);
	languageStruct = (Form_pg_language) GETSTRUCT(languageTuple);

	/* If prodataaccess indicator not specified, fill in default. */
	if (dataAccess == '\0')
		dataAccess = getDefaultDataAccess(languageOid);

	/* If proexeclocation indicator not specified, fill in default. */
	if (execLocation == '\0')
		execLocation = PROEXECLOCATION_ANY;

	if (languageStruct->lanpltrusted)
	{
		/* if trusted language, need USAGE privilege */
		AclResult	aclresult;

		aclresult = pg_language_aclcheck(languageOid, GetUserId(), ACL_USAGE);
		if (aclresult != ACLCHECK_OK)
			aclcheck_error(aclresult, ACL_KIND_LANGUAGE,
						   NameStr(languageStruct->lanname));
	}
	else
	{
		/* if untrusted language, must be superuser */
		if (!superuser())
			aclcheck_error(ACLCHECK_NO_PRIV, ACL_KIND_LANGUAGE,
						   NameStr(languageStruct->lanname));
	}

	languageValidator = languageStruct->lanvalidator;

	ReleaseSysCache(languageTuple);

	/*
	 * Check consistency for data access.  Note this comes after the language
	 * tuple lookup, as we need language oid.
	 */
	validate_sql_data_access(dataAccess, volatility, languageOid);

	/*
	 * Convert remaining parameters of CREATE to form wanted by
	 * ProcedureCreate.
	 */
	interpret_function_parameter_list(stmt->parameters,
									  languageOid,
									  false,	/* not an aggregate */
									  queryString,
									  &parameterTypes,
									  &allParameterTypes,
									  &parameterModes,
									  &parameterNames,
									  &parameterDefaults,
									  &variadicArgType,
									  &requiredResultType);

	if (stmt->returnType)
	{
		/* explicit RETURNS clause */
		compute_return_type(stmt->returnType, languageOid,
							&prorettype, &returnsSet);
		if (OidIsValid(requiredResultType) && prorettype != requiredResultType)
			ereport(ERROR,
					(errcode(ERRCODE_INVALID_FUNCTION_DEFINITION),
					 errmsg("function result type must be %s because of OUT parameters",
							format_type_be(requiredResultType))));
	}
	else if (OidIsValid(requiredResultType))
	{
		/* default RETURNS clause from OUT parameters */
		prorettype = requiredResultType;
		returnsSet = false;
	}
	else
	{
		ereport(ERROR,
				(errcode(ERRCODE_INVALID_FUNCTION_DEFINITION),
				 errmsg("function result type must be specified")));
		/* Alternative possibility: default to RETURNS VOID */
		prorettype = VOIDOID;
		returnsSet = false;
	}

	compute_attributes_with_style(stmt->withClause, &isStrict, &volatility,
								  &describeQualName);

	interpret_AS_clause(languageOid, languageName, funcname, as_clause,
						&prosrc_str, &probin_str);
	
	/* double check that we really have a function body */
	if (prosrc_str == NULL)
		prosrc_str = strdup("");

	/* Handle the describe callback, if any */
	if (describeQualName != NIL)
		describeFuncOid = validate_describe_callback(describeQualName,
													 prorettype,
													 parameterModes);

	/*
	 * Set default values for COST and ROWS depending on other parameters;
	 * reject ROWS if it's not returnsSet.  NB: pg_dump knows these default
	 * values, keep it in sync if you change them.
	 */
	if (procost < 0)
	{
		/* SQL and PL-language functions are assumed more expensive */
		if (languageOid == INTERNALlanguageId ||
			languageOid == ClanguageId)
			procost = 1;
		else
			procost = 100;
	}
	if (prorows < 0)
	{
		if (returnsSet)
			prorows = 1000;
		else
			prorows = 0;		/* dummy value if not returnsSet */
	}
	else if (!returnsSet)
		ereport(ERROR,
				(errcode(ERRCODE_INVALID_PARAMETER_VALUE),
				 errmsg("ROWS is not applicable when function does not return a set")));

	/*
	 * And now that we have all the parameters, and know we're permitted to do
	 * so, go ahead and create the function.
	 */
	funcOid = ProcedureCreate(funcname,
					namespaceId,
					stmt->replace,
					returnsSet,
					prorettype,
					languageOid,
					languageValidator,
					describeFuncOid,
					prosrc_str, /* converted to text later */
					probin_str, /* converted to text later */
					false,		/* not an aggregate */
<<<<<<< HEAD
					false,		/* not a window function */
=======
					isWindowFunc,
>>>>>>> b0a6ad70
					security,
					isStrict,
					volatility,
					parameterTypes,
					PointerGetDatum(allParameterTypes),
					PointerGetDatum(parameterModes),
					PointerGetDatum(parameterNames),
					parameterDefaults,
					PointerGetDatum(proconfig),
					procost,
					prorows,
					dataAccess,
					execLocation);

	if (Gp_role == GP_ROLE_DISPATCH)
	{
		CdbDispatchUtilityStatement((Node *) stmt,
									DF_CANCEL_ON_ERROR|
									DF_WITH_SNAPSHOT|
									DF_NEED_TWO_PHASE,
									GetAssignedOidsForDispatch(),
									NULL);
	}
}

/*
 * RemoveFunction
 *		Deletes a function.
 */
void
RemoveFunction(RemoveFuncStmt *stmt)
{
	List	   *functionName = stmt->name;
	List	   *argTypes = stmt->args;	/* list of TypeName nodes */
	Oid			funcOid;
	HeapTuple	tup;
	ObjectAddress object;

	/*
	 * Find the function, do permissions and validity checks
	 */
	funcOid = LookupFuncNameTypeNames(functionName, argTypes, stmt->missing_ok);
	if (!OidIsValid(funcOid))
	{
		/* can only get here if stmt->missing_ok */
		ereport(NOTICE,
				(errmsg("function %s(%s) does not exist, skipping",
						NameListToString(functionName),
						TypeNameListToString(argTypes))));
		return;
	}

	tup = SearchSysCache(PROCOID,
						 ObjectIdGetDatum(funcOid),
						 0, 0, 0);
	if (!HeapTupleIsValid(tup)) /* should not happen */
		elog(ERROR, "cache lookup failed for function %u", funcOid);

	/* Permission check: must own func or its namespace */
	if (!pg_proc_ownercheck(funcOid, GetUserId()) &&
	  !pg_namespace_ownercheck(((Form_pg_proc) GETSTRUCT(tup))->pronamespace,
							   GetUserId()))
		aclcheck_error(ACLCHECK_NOT_OWNER, ACL_KIND_PROC,
					   NameListToString(functionName));

	/* check bootstrap object */
	CheckForModifySystemFunc(funcOid, functionName);

	if (((Form_pg_proc) GETSTRUCT(tup))->proisagg)
		ereport(ERROR,
				(errcode(ERRCODE_WRONG_OBJECT_TYPE),
				 errmsg("\"%s\" is an aggregate function",
						NameListToString(functionName)),
				 errhint("Use DROP AGGREGATE to drop aggregate functions.")));

	if (((Form_pg_proc) GETSTRUCT(tup))->prolang == INTERNALlanguageId)
	{
		/* "Helpful" NOTICE when removing a builtin function ... */
		if (Gp_role != GP_ROLE_EXECUTE)
		ereport(NOTICE,
				(errcode(ERRCODE_WARNING),
				 errmsg("removing built-in function \"%s\"",
						NameListToString(functionName))));
	}

	ReleaseSysCache(tup);

	/*
	 * Do the deletion
	 */
	object.classId = ProcedureRelationId;
	object.objectId = funcOid;
	object.objectSubId = 0;

	performDeletion(&object, stmt->behavior);
	
	if (Gp_role == GP_ROLE_DISPATCH)
	{
		CdbDispatchUtilityStatement((Node *) stmt,
									DF_CANCEL_ON_ERROR|
									DF_WITH_SNAPSHOT|
									DF_NEED_TWO_PHASE,
									NIL,
									NULL);
	}
}

/*
 * Guts of function deletion.
 *
 * Note: this is also used for aggregate deletion, since the OIDs of
 * both functions and aggregates point to pg_proc.
 */
void
RemoveFunctionById(Oid funcOid)
{
	Relation	relation;
	HeapTuple	tup;
	bool		isagg;

	/*
	 * Delete the pg_proc tuple.
	 */
	relation = heap_open(ProcedureRelationId, RowExclusiveLock);

	tup = SearchSysCache(PROCOID,
						 ObjectIdGetDatum(funcOid),
						 0, 0, 0);
	if (!HeapTupleIsValid(tup)) /* should not happen */
		elog(ERROR, "cache lookup failed for function %u", funcOid);

	isagg = ((Form_pg_proc) GETSTRUCT(tup))->proisagg;

	simple_heap_delete(relation, &tup->t_self);

	ReleaseSysCache(tup);

	heap_close(relation, RowExclusiveLock);

	/* Remove anything in pg_proc_callback for this function */
	deleteProcCallbacks(funcOid);

	/*
	 * If there's a pg_aggregate tuple, delete that too.
	 */
	if (isagg)
	{
		relation = heap_open(AggregateRelationId, RowExclusiveLock);

		tup = SearchSysCache(AGGFNOID,
							 ObjectIdGetDatum(funcOid),
							 0, 0, 0);
		if (!HeapTupleIsValid(tup))		/* should not happen */
			elog(ERROR, "cache lookup failed for pg_aggregate tuple for function %u", funcOid);

		simple_heap_delete(relation, &tup->t_self);

		ReleaseSysCache(tup);

		heap_close(relation, RowExclusiveLock);
	}
}


/*
 * Rename function
 */
void
RenameFunction(List *name, List *argtypes, const char *newname)
{
	Oid			procOid;
	Oid			namespaceOid;
	HeapTuple	tup;
	Form_pg_proc procForm;
	Relation	rel;
	AclResult	aclresult;

	rel = heap_open(ProcedureRelationId, RowExclusiveLock);

	procOid = LookupFuncNameTypeNames(name, argtypes, false);

	tup = SearchSysCacheCopy(PROCOID,
							 ObjectIdGetDatum(procOid),
							 0, 0, 0);
	if (!HeapTupleIsValid(tup)) /* should not happen */
		elog(ERROR, "cache lookup failed for function %u", procOid);
	procForm = (Form_pg_proc) GETSTRUCT(tup);

	if (procForm->proisagg)
		ereport(ERROR,
				(errcode(ERRCODE_WRONG_OBJECT_TYPE),
				 errmsg("\"%s\" is an aggregate function",
						NameListToString(name)),
			 errhint("Use ALTER AGGREGATE to rename aggregate functions.")));

	namespaceOid = procForm->pronamespace;

	/* make sure the new name doesn't exist */
	if (SearchSysCacheExists(PROCNAMEARGSNSP,
							 CStringGetDatum(newname),
							 PointerGetDatum(&procForm->proargtypes),
							 ObjectIdGetDatum(namespaceOid),
							 0))
	{
		ereport(ERROR,
				(errcode(ERRCODE_DUPLICATE_FUNCTION),
				 errmsg("function %s already exists in schema \"%s\"",
						funcname_signature_string(newname,
												  procForm->pronargs,
											   procForm->proargtypes.values),
						get_namespace_name(namespaceOid))));
	}

	/* must be owner */
	if (!pg_proc_ownercheck(procOid, GetUserId()))
		aclcheck_error(ACLCHECK_NOT_OWNER, ACL_KIND_PROC,
					   NameListToString(name));

	/* must have CREATE privilege on namespace */
	aclresult = pg_namespace_aclcheck(namespaceOid, GetUserId(), ACL_CREATE);
	if (aclresult != ACLCHECK_OK)
		aclcheck_error(aclresult, ACL_KIND_NAMESPACE,
					   get_namespace_name(namespaceOid));

	/* check bootstrap object */
	CheckForModifySystemFunc(procOid, name);

	/* rename */
	namestrcpy(&(procForm->proname), newname);
	simple_heap_update(rel, &tup->t_self, tup);
	CatalogUpdateIndexes(rel, tup);

	heap_close(rel, NoLock);
	heap_freetuple(tup);
}

/*
 * Change function owner by name and args
 */
void
AlterFunctionOwner(List *name, List *argtypes, Oid newOwnerId)
{
	Relation	rel;
	Oid			procOid;
	HeapTuple	tup;

	rel = heap_open(ProcedureRelationId, RowExclusiveLock);

	procOid = LookupFuncNameTypeNames(name, argtypes, false);

	tup = SearchSysCache(PROCOID,
						 ObjectIdGetDatum(procOid),
						 0, 0, 0);
	if (!HeapTupleIsValid(tup)) /* should not happen */
		elog(ERROR, "cache lookup failed for function %u", procOid);

	if (((Form_pg_proc) GETSTRUCT(tup))->proisagg)
		ereport(ERROR,
				(errcode(ERRCODE_WRONG_OBJECT_TYPE),
				 errmsg("\"%s\" is an aggregate function",
						NameListToString(name)),
				 errhint("Use ALTER AGGREGATE to change owner of aggregate functions.")));

	/* check bootstrap object */
	CheckForModifySystemFunc(procOid, name);

	AlterFunctionOwner_internal(rel, tup, newOwnerId);

	heap_close(rel, NoLock);
}

/*
 * Change function owner by Oid
 */
void
AlterFunctionOwner_oid(Oid procOid, Oid newOwnerId)
{
	Relation	rel;
	HeapTuple	tup;

	rel = heap_open(ProcedureRelationId, RowExclusiveLock);

	tup = SearchSysCache(PROCOID,
						 ObjectIdGetDatum(procOid),
						 0, 0, 0);
	if (!HeapTupleIsValid(tup)) /* should not happen */
		elog(ERROR, "cache lookup failed for function %u", procOid);
	AlterFunctionOwner_internal(rel, tup, newOwnerId);

	heap_close(rel, NoLock);
}

static void
AlterFunctionOwner_internal(Relation rel, HeapTuple tup, Oid newOwnerId)
{
	Form_pg_proc procForm;
	AclResult	aclresult;
	Oid			procOid;

	Assert(RelationGetRelid(rel) == ProcedureRelationId);

	procForm = (Form_pg_proc) GETSTRUCT(tup);
	procOid = HeapTupleGetOid(tup);

	/*
	 * If the new owner is the same as the existing owner, consider the
	 * command to have succeeded.  This is for dump restoration purposes.
	 */
	if (procForm->proowner != newOwnerId)
	{
		Datum		repl_val[Natts_pg_proc];
		bool		repl_null[Natts_pg_proc];
		bool		repl_repl[Natts_pg_proc];
		Acl		   *newAcl;
		Datum		aclDatum;
		bool		isNull;
		HeapTuple	newtuple;

		/* Superusers can always do it */
		if (!superuser())
		{
			/* Otherwise, must be owner of the existing object */
			if (!pg_proc_ownercheck(procOid, GetUserId()))
				aclcheck_error(ACLCHECK_NOT_OWNER, ACL_KIND_PROC,
							   NameStr(procForm->proname));

			/* Must be able to become new owner */
			check_is_member_of_role(GetUserId(), newOwnerId);

			/* New owner must have CREATE privilege on namespace */
			aclresult = pg_namespace_aclcheck(procForm->pronamespace,
											  newOwnerId,
											  ACL_CREATE);
			if (aclresult != ACLCHECK_OK)
				aclcheck_error(aclresult, ACL_KIND_NAMESPACE,
							   get_namespace_name(procForm->pronamespace));
		}

		memset(repl_null, false, sizeof(repl_null));
		memset(repl_repl, false, sizeof(repl_repl));

		repl_repl[Anum_pg_proc_proowner - 1] = true;
		repl_val[Anum_pg_proc_proowner - 1] = ObjectIdGetDatum(newOwnerId);

		/*
		 * Determine the modified ACL for the new owner.  This is only
		 * necessary when the ACL is non-null.
		 */
		aclDatum = SysCacheGetAttr(PROCOID, tup,
								   Anum_pg_proc_proacl,
								   &isNull);
		if (!isNull)
		{
			newAcl = aclnewowner(DatumGetAclP(aclDatum),
								 procForm->proowner, newOwnerId);
			repl_repl[Anum_pg_proc_proacl - 1] = true;
			repl_val[Anum_pg_proc_proacl - 1] = PointerGetDatum(newAcl);
		}

		newtuple = heap_modify_tuple(tup, RelationGetDescr(rel), repl_val,
									repl_null, repl_repl);

		simple_heap_update(rel, &newtuple->t_self, newtuple);
		CatalogUpdateIndexes(rel, newtuple);

		heap_freetuple(newtuple);

		/* Update owner dependency reference */
		changeDependencyOnOwner(ProcedureRelationId, procOid, newOwnerId);
	}

	ReleaseSysCache(tup);
}

/*
 * Implements the ALTER FUNCTION utility command (except for the
 * RENAME and OWNER clauses, which are handled as part of the generic
 * ALTER framework).
 */
void
AlterFunction(AlterFunctionStmt *stmt)
{
	HeapTuple	tup;
	Oid			funcOid;
	Form_pg_proc procForm;
	Relation	rel;
	ListCell   *l;
	DefElem    *volatility_item = NULL;
	DefElem    *strict_item = NULL;
	DefElem    *security_def_item = NULL;
	List	   *set_items = NIL;
	DefElem    *cost_item = NULL;
	DefElem    *rows_item = NULL;
	DefElem    *data_access_item = NULL;
	DefElem    *exec_location_item = NULL;
	bool		isnull;
	char		data_access;
	char		exec_location;

	rel = heap_open(ProcedureRelationId, RowExclusiveLock);

	funcOid = LookupFuncNameTypeNames(stmt->func->funcname,
									  stmt->func->funcargs,
									  false);

	tup = SearchSysCacheCopy(PROCOID,
							 ObjectIdGetDatum(funcOid),
							 0, 0, 0);
	if (!HeapTupleIsValid(tup)) /* should not happen */
		elog(ERROR, "cache lookup failed for function %u", funcOid);

	procForm = (Form_pg_proc) GETSTRUCT(tup);

	/* Permission check: must own function */
	if (!pg_proc_ownercheck(funcOid, GetUserId()))
		aclcheck_error(ACLCHECK_NOT_OWNER, ACL_KIND_PROC,
					   NameListToString(stmt->func->funcname));

	/* check bootstrap object */
	CheckForModifySystemFunc(funcOid, stmt->func->funcname);

	if (procForm->proisagg)
		ereport(ERROR,
				(errcode(ERRCODE_WRONG_OBJECT_TYPE),
				 errmsg("\"%s\" is an aggregate function",
						NameListToString(stmt->func->funcname))));

	/* Examine requested actions. */
	foreach(l, stmt->actions)
	{
		DefElem    *defel = (DefElem *) lfirst(l);

		if (compute_common_attribute(defel,
									 &volatility_item,
									 &strict_item,
									 &security_def_item,
									 &set_items,
									 &cost_item,
									 &rows_item,
									 &data_access_item,
									 &exec_location_item) == false)
			elog(ERROR, "option \"%s\" not recognized", defel->defname);
	}

	if (volatility_item)
		procForm->provolatile = interpret_func_volatility(volatility_item);
	if (strict_item)
		procForm->proisstrict = intVal(strict_item->arg);
	if (security_def_item)
		procForm->prosecdef = intVal(security_def_item->arg);
	if (cost_item)
	{
		procForm->procost = defGetNumeric(cost_item);
		if (procForm->procost <= 0)
			ereport(ERROR,
					(errcode(ERRCODE_INVALID_PARAMETER_VALUE),
					 errmsg("COST must be positive")));
	}
	if (rows_item)
	{
		procForm->prorows = defGetNumeric(rows_item);
		if (procForm->prorows <= 0)
			ereport(ERROR,
					(errcode(ERRCODE_INVALID_PARAMETER_VALUE),
					 errmsg("ROWS must be positive")));
		if (!procForm->proretset)
			ereport(ERROR,
					(errcode(ERRCODE_INVALID_PARAMETER_VALUE),
					 errmsg("ROWS is not applicable when function does not return a set")));
	}
	if (set_items)
	{
		Datum		datum;
		bool		isnull;
		ArrayType  *a;
		Datum		repl_val[Natts_pg_proc];
		bool		repl_null[Natts_pg_proc];
		bool		repl_repl[Natts_pg_proc];

		/* extract existing proconfig setting */
		datum = SysCacheGetAttr(PROCOID, tup, Anum_pg_proc_proconfig, &isnull);
		a = isnull ? NULL : DatumGetArrayTypeP(datum);

		/* update according to each SET or RESET item, left to right */
		a = update_proconfig_value(a, set_items);

		/* update the tuple */
		memset(repl_repl, false, sizeof(repl_repl));
		repl_repl[Anum_pg_proc_proconfig - 1] = true;

		if (a == NULL)
		{
			repl_val[Anum_pg_proc_proconfig - 1] = (Datum) 0;
			repl_null[Anum_pg_proc_proconfig - 1] = true;
		}
		else
		{
			repl_val[Anum_pg_proc_proconfig - 1] = PointerGetDatum(a);
			repl_null[Anum_pg_proc_proconfig - 1] = false;
		}

		tup = heap_modify_tuple(tup, RelationGetDescr(rel),
							   repl_val, repl_null, repl_repl);
	}
	if (data_access_item)
	{
		Datum		repl_val[Natts_pg_proc];
		bool		repl_null[Natts_pg_proc];
		bool		repl_repl[Natts_pg_proc];

		MemSet(repl_null, 0, sizeof(repl_null));
		MemSet(repl_repl, 0, sizeof(repl_repl));
		repl_repl[Anum_pg_proc_prodataaccess - 1] = true;
		repl_val[Anum_pg_proc_prodataaccess - 1] =
			CharGetDatum(interpret_data_access(data_access_item));

		tup = heap_modify_tuple(tup, RelationGetDescr(rel),
								repl_val, repl_null, repl_repl);
	}
	if (exec_location_item)
	{
		Datum		repl_val[Natts_pg_proc];
		bool		repl_null[Natts_pg_proc];
		bool		repl_repl[Natts_pg_proc];

		MemSet(repl_null, 0, sizeof(repl_null));
		MemSet(repl_repl, 0, sizeof(repl_repl));
		repl_repl[Anum_pg_proc_proexeclocation - 1] = true;
		repl_val[Anum_pg_proc_proexeclocation - 1] =
			CharGetDatum(interpret_exec_location(exec_location_item));

		tup = heap_modify_tuple(tup, RelationGetDescr(rel),
								repl_val, repl_null, repl_repl);
	}

	data_access = DatumGetChar(
		heap_getattr(tup, Anum_pg_proc_prodataaccess,
					 RelationGetDescr(rel), &isnull));
	Assert(!isnull);
	exec_location = DatumGetChar(
		heap_getattr(tup, Anum_pg_proc_proexeclocation,
					 RelationGetDescr(rel), &isnull));
	Assert(!isnull);
	/* Cross check for various properties. */
	validate_sql_data_access(data_access,
							 procForm->provolatile,
							 procForm->prolang);
	validate_sql_exec_location(exec_location,
							   procForm->proretset);

	/* Do the update */
	simple_heap_update(rel, &tup->t_self, tup);
	CatalogUpdateIndexes(rel, tup);

	heap_close(rel, NoLock);
	heap_freetuple(tup);
	
	if (Gp_role == GP_ROLE_DISPATCH)
	{
		CdbDispatchUtilityStatement((Node *) stmt,
									DF_CANCEL_ON_ERROR|
									DF_WITH_SNAPSHOT|
									DF_NEED_TWO_PHASE,
									NIL,
									NULL);
	}
}

/*
 * SetFunctionReturnType - change declared return type of a function
 *
 * This is presently only used for adjusting legacy functions that return
 * OPAQUE to return whatever we find their correct definition should be.
 * The caller should emit a suitable warning explaining what we did.
 */
void
SetFunctionReturnType(Oid funcOid, Oid newRetType)
{
	Relation	pg_proc_rel;
	HeapTuple	tup;
	Form_pg_proc procForm;

	pg_proc_rel = heap_open(ProcedureRelationId, RowExclusiveLock);

	tup = SearchSysCacheCopy(PROCOID,
							 ObjectIdGetDatum(funcOid),
							 0, 0, 0);
	if (!HeapTupleIsValid(tup)) /* should not happen */
		elog(ERROR, "cache lookup failed for function %u", funcOid);
	procForm = (Form_pg_proc) GETSTRUCT(tup);

	if (procForm->prorettype != OPAQUEOID)		/* caller messed up */
		elog(ERROR, "function %u doesn't return OPAQUE", funcOid);

	/* okay to overwrite copied tuple */
	procForm->prorettype = newRetType;

	/* update the catalog and its indexes */
	simple_heap_update(pg_proc_rel, &tup->t_self, tup);

	CatalogUpdateIndexes(pg_proc_rel, tup);

	heap_close(pg_proc_rel, RowExclusiveLock);
}


/*
 * SetFunctionArgType - change declared argument type of a function
 *
 * As above, but change an argument's type.
 */
void
SetFunctionArgType(Oid funcOid, int argIndex, Oid newArgType)
{
	Relation	pg_proc_rel;
	HeapTuple	tup;
	Form_pg_proc procForm;

	pg_proc_rel = heap_open(ProcedureRelationId, RowExclusiveLock);

	tup = SearchSysCacheCopy(PROCOID,
							 ObjectIdGetDatum(funcOid),
							 0, 0, 0);
	if (!HeapTupleIsValid(tup)) /* should not happen */
		elog(ERROR, "cache lookup failed for function %u", funcOid);
	procForm = (Form_pg_proc) GETSTRUCT(tup);

	if (argIndex < 0 || argIndex >= procForm->pronargs ||
		procForm->proargtypes.values[argIndex] != OPAQUEOID)
		elog(ERROR, "function %u doesn't take OPAQUE", funcOid);

	/* okay to overwrite copied tuple */
	procForm->proargtypes.values[argIndex] = newArgType;

	/* update the catalog and its indexes */
	simple_heap_update(pg_proc_rel, &tup->t_self, tup);

	CatalogUpdateIndexes(pg_proc_rel, tup);

	heap_close(pg_proc_rel, RowExclusiveLock);
}



/*
 * CREATE CAST
 */
void
CreateCast(CreateCastStmt *stmt)
{
	Oid			sourcetypeid;
	Oid			targettypeid;
	Oid			funcid;
	int			nargs;
	char		castcontext;
	char		castmethod;
	Relation	relation;
	HeapTuple	tuple;
	Datum		values[Natts_pg_cast];
	bool		nulls[Natts_pg_cast];
	ObjectAddress myself,
				referenced;

	sourcetypeid = typenameTypeId(NULL, stmt->sourcetype, NULL);
	targettypeid = typenameTypeId(NULL, stmt->targettype, NULL);

	/* No pseudo-types allowed */
	if (get_typtype(sourcetypeid) == TYPTYPE_PSEUDO)
		ereport(ERROR,
				(errcode(ERRCODE_WRONG_OBJECT_TYPE),
				 errmsg("source data type %s is a pseudo-type",
						TypeNameToString(stmt->sourcetype))));

	if (get_typtype(targettypeid) == TYPTYPE_PSEUDO)
		ereport(ERROR,
				(errcode(ERRCODE_WRONG_OBJECT_TYPE),
				 errmsg("target data type %s is a pseudo-type",
						TypeNameToString(stmt->targettype))));

	/* Permission check */
	if (!pg_type_ownercheck(sourcetypeid, GetUserId())
		&& !pg_type_ownercheck(targettypeid, GetUserId()))
		ereport(ERROR,
				(errcode(ERRCODE_INSUFFICIENT_PRIVILEGE),
				 errmsg("must be owner of type %s or type %s",
						format_type_be(sourcetypeid),
						format_type_be(targettypeid))));

	/* Detemine the cast method */
	if (stmt->func != NULL)
		castmethod = COERCION_METHOD_FUNCTION;
	else if(stmt->inout)
		castmethod = COERCION_METHOD_INOUT;
	else
		castmethod = COERCION_METHOD_BINARY;

	if (castmethod == COERCION_METHOD_FUNCTION)
	{
		Form_pg_proc procstruct;

		funcid = LookupFuncNameTypeNames(stmt->func->funcname,
										 stmt->func->funcargs,
										 false);

		tuple = SearchSysCache(PROCOID,
							   ObjectIdGetDatum(funcid),
							   0, 0, 0);
		if (!HeapTupleIsValid(tuple))
			elog(ERROR, "cache lookup failed for function %u", funcid);

		procstruct = (Form_pg_proc) GETSTRUCT(tuple);
		nargs = procstruct->pronargs;
		if (nargs < 1 || nargs > 3)
			ereport(ERROR,
					(errcode(ERRCODE_INVALID_OBJECT_DEFINITION),
				  errmsg("cast function must take one to three arguments")));
		if (!IsBinaryCoercible(sourcetypeid, procstruct->proargtypes.values[0]))
			ereport(ERROR,
					(errcode(ERRCODE_INVALID_OBJECT_DEFINITION),
			errmsg("argument of cast function must match or be binary-coercible from source data type")));
		if (nargs > 1 && procstruct->proargtypes.values[1] != INT4OID)
			ereport(ERROR,
					(errcode(ERRCODE_INVALID_OBJECT_DEFINITION),
			errmsg("second argument of cast function must be type integer")));
		if (nargs > 2 && procstruct->proargtypes.values[2] != BOOLOID)
			ereport(ERROR,
					(errcode(ERRCODE_INVALID_OBJECT_DEFINITION),
			errmsg("third argument of cast function must be type boolean")));
		if (!IsBinaryCoercible(procstruct->prorettype, targettypeid))
			ereport(ERROR,
					(errcode(ERRCODE_INVALID_OBJECT_DEFINITION),
					 errmsg("return data type of cast function must match or be binary-coercible to target data type")));

		/*
		 * Restricting the volatility of a cast function may or may not be a
		 * good idea in the abstract, but it definitely breaks many old
		 * user-defined types.	Disable this check --- tgl 2/1/03
		 */
#ifdef NOT_USED
		if (procstruct->provolatile == PROVOLATILE_VOLATILE)
			ereport(ERROR,
					(errcode(ERRCODE_INVALID_OBJECT_DEFINITION),
					 errmsg("cast function must not be volatile")));
#endif
		if (procstruct->proisagg)
			ereport(ERROR,
					(errcode(ERRCODE_INVALID_OBJECT_DEFINITION),
				 errmsg("cast function must not be an aggregate function")));
		if (procstruct->proiswindow)
			ereport(ERROR,
					(errcode(ERRCODE_INVALID_OBJECT_DEFINITION),
					 errmsg("cast function must not be a window function")));
		if (procstruct->proretset)
			ereport(ERROR,
					(errcode(ERRCODE_INVALID_OBJECT_DEFINITION),
					 errmsg("cast function must not return a set")));

		ReleaseSysCache(tuple);
	}
	else
	{
		funcid = InvalidOid;
		nargs = 0;
	}

	if (castmethod == COERCION_METHOD_BINARY)
	{
		int16		typ1len;
		int16		typ2len;
		bool		typ1byval;
		bool		typ2byval;
		char		typ1align;
		char		typ2align;

		/*
		 * Must be superuser to create binary-compatible casts, since
		 * erroneous casts can easily crash the backend.
		 */
		if (!superuser())
			ereport(ERROR,
					(errcode(ERRCODE_INSUFFICIENT_PRIVILEGE),
			 errmsg("must be superuser to create a cast WITHOUT FUNCTION")));

		/*
		 * Also, insist that the types match as to size, alignment, and
		 * pass-by-value attributes; this provides at least a crude check that
		 * they have similar representations.  A pair of types that fail this
		 * test should certainly not be equated.
		 */
		get_typlenbyvalalign(sourcetypeid, &typ1len, &typ1byval, &typ1align);
		get_typlenbyvalalign(targettypeid, &typ2len, &typ2byval, &typ2align);
		if (typ1len != typ2len ||
			typ1byval != typ2byval ||
			typ1align != typ2align)
			ereport(ERROR,
					(errcode(ERRCODE_INVALID_OBJECT_DEFINITION),
					 errmsg("source and target data types are not physically compatible")));
	}

	/*
	 * Allow source and target types to be same only for length coercion
	 * functions.  We assume a multi-arg function does length coercion.
	 */
	if (sourcetypeid == targettypeid && nargs < 2)
		ereport(ERROR,
				(errcode(ERRCODE_INVALID_OBJECT_DEFINITION),
			  errmsg("source data type and target data type are the same")));

	/* convert CoercionContext enum to char value for castcontext */
	switch (stmt->context)
	{
		case COERCION_IMPLICIT:
			castcontext = COERCION_CODE_IMPLICIT;
			break;
		case COERCION_ASSIGNMENT:
			castcontext = COERCION_CODE_ASSIGNMENT;
			break;
		case COERCION_EXPLICIT:
			castcontext = COERCION_CODE_EXPLICIT;
			break;
		default:
			elog(ERROR, "unrecognized CoercionContext: %d", stmt->context);
			castcontext = 0;	/* keep compiler quiet */
			break;
	}

	relation = heap_open(CastRelationId, RowExclusiveLock);

	/*
	 * Check for duplicate.  This is just to give a friendly error message,
	 * the unique index would catch it anyway (so no need to sweat about race
	 * conditions).
	 */
	tuple = SearchSysCache(CASTSOURCETARGET,
						   ObjectIdGetDatum(sourcetypeid),
						   ObjectIdGetDatum(targettypeid),
						   0, 0);
	if (HeapTupleIsValid(tuple))
		ereport(ERROR,
				(errcode(ERRCODE_DUPLICATE_OBJECT),
				 errmsg("cast from type %s to type %s already exists",
						format_type_be(sourcetypeid),
						format_type_be(targettypeid))));

	/* ready to go */
	values[Anum_pg_cast_castsource - 1] = ObjectIdGetDatum(sourcetypeid);
	values[Anum_pg_cast_casttarget - 1] = ObjectIdGetDatum(targettypeid);
	values[Anum_pg_cast_castfunc - 1] = ObjectIdGetDatum(funcid);
	values[Anum_pg_cast_castcontext - 1] = CharGetDatum(castcontext);
	values[Anum_pg_cast_castmethod - 1] = CharGetDatum(castmethod);

	MemSet(nulls, false, sizeof(nulls));

	tuple = heap_form_tuple(RelationGetDescr(relation), values, nulls);

	simple_heap_insert(relation, tuple);

	CatalogUpdateIndexes(relation, tuple);

	/* make dependency entries */
	myself.classId = CastRelationId;
	myself.objectId = HeapTupleGetOid(tuple);
	myself.objectSubId = 0;

	/* dependency on source type */
	referenced.classId = TypeRelationId;
	referenced.objectId = sourcetypeid;
	referenced.objectSubId = 0;
	recordDependencyOn(&myself, &referenced, DEPENDENCY_NORMAL);

	/* dependency on target type */
	referenced.classId = TypeRelationId;
	referenced.objectId = targettypeid;
	referenced.objectSubId = 0;
	recordDependencyOn(&myself, &referenced, DEPENDENCY_NORMAL);

	/* dependency on function */
	if (OidIsValid(funcid))
	{
		referenced.classId = ProcedureRelationId;
		referenced.objectId = funcid;
		referenced.objectSubId = 0;
		recordDependencyOn(&myself, &referenced, DEPENDENCY_NORMAL);
	}

	/* dependency on extension */
	recordDependencyOnCurrentExtension(&myself, false);

	heap_freetuple(tuple);

	heap_close(relation, RowExclusiveLock);
	
	if (Gp_role == GP_ROLE_DISPATCH)
	{
		CdbDispatchUtilityStatement((Node *) stmt,
									DF_CANCEL_ON_ERROR|
									DF_WITH_SNAPSHOT|
									DF_NEED_TWO_PHASE,
									GetAssignedOidsForDispatch(),
									NULL);
	}
	
}



/*
 * DROP CAST
 */
void
DropCast(DropCastStmt *stmt)
{
	Oid			sourcetypeid;
	Oid			targettypeid;
	HeapTuple	tuple;
	ObjectAddress object;

	/* when dropping a cast, the types must exist even if you use IF EXISTS */
	sourcetypeid = typenameTypeId(NULL, stmt->sourcetype, NULL);
	targettypeid = typenameTypeId(NULL, stmt->targettype, NULL);

	tuple = SearchSysCache(CASTSOURCETARGET,
						   ObjectIdGetDatum(sourcetypeid),
						   ObjectIdGetDatum(targettypeid),
						   0, 0);
	if (!HeapTupleIsValid(tuple))
	{
		if (!stmt->missing_ok)
			ereport(ERROR,
					(errcode(ERRCODE_UNDEFINED_OBJECT),
					 errmsg("cast from type %s to type %s does not exist",
							format_type_be(sourcetypeid),
							format_type_be(targettypeid))));
		else
			ereport(NOTICE,
			 (errmsg("cast from type %s to type %s does not exist, skipping",
					 format_type_be(sourcetypeid),
					 format_type_be(targettypeid))));

		return;
	}

	/* Permission check */
	if (!pg_type_ownercheck(sourcetypeid, GetUserId())
		&& !pg_type_ownercheck(targettypeid, GetUserId()))
		ereport(ERROR,
				(errcode(ERRCODE_INSUFFICIENT_PRIVILEGE),
				 errmsg("must be owner of type %s or type %s",
						format_type_be(sourcetypeid),
						format_type_be(targettypeid))));

	/*
	 * Do the deletion
	 */
	object.classId = CastRelationId;
	object.objectId = HeapTupleGetOid(tuple);
	object.objectSubId = 0;

	ReleaseSysCache(tuple);

	performDeletion(&object, stmt->behavior);
	
	if (Gp_role == GP_ROLE_DISPATCH)
	{
		CdbDispatchUtilityStatement((Node *) stmt,
									DF_CANCEL_ON_ERROR|
									DF_WITH_SNAPSHOT|
									DF_NEED_TWO_PHASE,
									NIL,
									NULL);
	}
}

/*
 * get_cast_oid - given two type OIDs, look up a cast OID
 *
 * If missing_ok is false, throw an error if the cast is not found.  If
 * true, just return InvalidOid.
 */
Oid
get_cast_oid(Oid sourcetypeid, Oid targettypeid, bool missing_ok)
{
	Oid			oid;

	oid = GetSysCacheOid2(CASTSOURCETARGET,
						  ObjectIdGetDatum(sourcetypeid),
						  ObjectIdGetDatum(targettypeid));
	if (!OidIsValid(oid) && !missing_ok)
		ereport(ERROR,
				(errcode(ERRCODE_UNDEFINED_OBJECT),
				 errmsg("cast from type %s to type %s does not exist",
						format_type_be(sourcetypeid),
						format_type_be(targettypeid))));
	return oid;
}

void
DropCastById(Oid castOid)
{
	Relation	relation;
	ScanKeyData scankey;
	SysScanDesc scan;
	HeapTuple	tuple;

	relation = heap_open(CastRelationId, RowExclusiveLock);

	ScanKeyInit(&scankey,
				ObjectIdAttributeNumber,
				BTEqualStrategyNumber, F_OIDEQ,
				ObjectIdGetDatum(castOid));
	scan = systable_beginscan(relation, CastOidIndexId, true,
							  SnapshotNow, 1, &scankey);

	tuple = systable_getnext(scan);
	if (!HeapTupleIsValid(tuple))
		elog(ERROR, "could not find tuple for cast %u", castOid);
	simple_heap_delete(relation, &tuple->t_self);

	systable_endscan(scan);
	heap_close(relation, RowExclusiveLock);
}

/*
 * Execute ALTER FUNCTION/AGGREGATE SET SCHEMA
 *
 * These commands are identical except for the lookup procedure, so share code.
 */
void
AlterFunctionNamespace(List *name, List *argtypes, bool isagg,
					   const char *newschema)
{
	Oid 		procOid;
	Oid			nspOid;

	/* get function OID */
	if (isagg)
		procOid = LookupAggNameTypeNames(name, argtypes, false);
	else
		procOid = LookupFuncNameTypeNames(name, argtypes, false);

	/* get schema OID and check its permission */
	nspOid = LookupCreationNamespace(newschema);

	AlterFunctionNamespace_oid(procOid, nspOid);
}

Oid
AlterFunctionNamespace_oid(Oid procOid, Oid nspOid)
{
	Oid			oldNspOid;
	HeapTuple	tup;
	Relation	procRel;
	Form_pg_proc proc;

	procRel = heap_open(ProcedureRelationId, RowExclusiveLock);

	tup = SearchSysCacheCopy1(PROCOID, ObjectIdGetDatum(procOid));
	if (!HeapTupleIsValid(tup))
		elog(ERROR, "cache lookup failed for function %u", procOid);
	proc = (Form_pg_proc) GETSTRUCT(tup);

	/* check permissions on function */
	if (!pg_proc_ownercheck(procOid, GetUserId()))
		aclcheck_error(ACLCHECK_NOT_OWNER, ACL_KIND_PROC,
					   NameStr(proc->proname));

	oldNspOid = proc->pronamespace;

	/* common checks on switching namespaces */
	CheckSetNamespace(oldNspOid, nspOid, ProcedureRelationId, procOid);

	/* check for duplicate name (more friendly than unique-index failure) */
	if (SearchSysCacheExists3(PROCNAMEARGSNSP,
							  CStringGetDatum(NameStr(proc->proname)),
							  PointerGetDatum(&proc->proargtypes),
							  ObjectIdGetDatum(nspOid)))
		ereport(ERROR,
				(errcode(ERRCODE_DUPLICATE_FUNCTION),
						errmsg("function \"%s\" already exists in schema \"%s\"",
							   NameStr(proc->proname),
							   get_namespace_name(nspOid))));

	/* OK, modify the pg_proc row */

	/* tup is a copy, so we can scribble directly on it */
	proc->pronamespace = nspOid;

	simple_heap_update(procRel, &tup->t_self, tup);
	CatalogUpdateIndexes(procRel, tup);

	/* Update dependency on schema */
	if (changeDependencyFor(ProcedureRelationId, procOid,
							NamespaceRelationId, oldNspOid, nspOid) != 1)
		elog(ERROR, "failed to change schema dependency for function \"%s\"",
			 NameStr(proc->proname));

	heap_freetuple(tup);

	heap_close(procRel, RowExclusiveLock);

	return oldNspOid;
}

/*
 * ExecuteDoStmt
 *		Execute inline procedural-language code
 */
void
ExecuteDoStmt(DoStmt *stmt)
{
	InlineCodeBlock *codeblock = makeNode(InlineCodeBlock);
	ListCell   *arg;
	DefElem    *as_item = NULL;
	DefElem    *language_item = NULL;
	char	   *language;
	char	   *languageName;
	Oid			laninline;
	HeapTuple	languageTuple;
	Form_pg_language languageStruct;

	/* Process options we got from gram.y */
	foreach(arg, stmt->args)
	{
		DefElem    *defel = (DefElem *) lfirst(arg);

		if (strcmp(defel->defname, "as") == 0)
		{
			if (as_item)
				ereport(ERROR,
						(errcode(ERRCODE_SYNTAX_ERROR),
						 errmsg("conflicting or redundant options")));
			as_item = defel;
		}
		else if (strcmp(defel->defname, "language") == 0)
		{
			if (language_item)
				ereport(ERROR,
						(errcode(ERRCODE_SYNTAX_ERROR),
						 errmsg("conflicting or redundant options")));
			language_item = defel;
		}
		else
			elog(ERROR, "option \"%s\" not recognized",
				 defel->defname);
	}

	if (as_item)
		codeblock->source_text = strVal(as_item->arg);
	else
		ereport(ERROR,
				(errcode(ERRCODE_SYNTAX_ERROR),
				 errmsg("no inline code specified")));

	/* if LANGUAGE option wasn't specified, use the default */
	if (language_item)
		language = strVal(language_item->arg);
	else
		language = "plpgsql";

	/* Convert language name to canonical case */
	languageName = case_translate_language_name(language);

	/* Look up the language and validate permissions */
	languageTuple = SearchSysCache1(LANGNAME, PointerGetDatum(languageName));
	if (!HeapTupleIsValid(languageTuple))
		ereport(ERROR,
				(errcode(ERRCODE_UNDEFINED_OBJECT),
				 errmsg("language \"%s\" does not exist", languageName),
				 (PLTemplateExists(languageName) ?
				  errhint("Use CREATE LANGUAGE to load the language into the database.") : 0)));

	codeblock->langOid = HeapTupleGetOid(languageTuple);
	languageStruct = (Form_pg_language) GETSTRUCT(languageTuple);
	codeblock->langIsTrusted = languageStruct->lanpltrusted;

	if (languageStruct->lanpltrusted)
	{
		/* if trusted language, need USAGE privilege */
		AclResult	aclresult;

		aclresult = pg_language_aclcheck(codeblock->langOid, GetUserId(),
										 ACL_USAGE);
		if (aclresult != ACLCHECK_OK)
			aclcheck_error(aclresult, ACL_KIND_LANGUAGE,
						   NameStr(languageStruct->lanname));
	}
	else
	{
		/* if untrusted language, must be superuser */
		if (!superuser())
			aclcheck_error(ACLCHECK_NO_PRIV, ACL_KIND_LANGUAGE,
						   NameStr(languageStruct->lanname));
	}

	/* get the handler function's OID */
	laninline = languageStruct->laninline;
	if (!OidIsValid(laninline))
		ereport(ERROR,
				(errcode(ERRCODE_FEATURE_NOT_SUPPORTED),
			 errmsg("language \"%s\" does not support inline code execution",
					NameStr(languageStruct->lanname))));

	ReleaseSysCache(languageTuple);

	/* execute the inline handler */
	OidFunctionCall1(laninline, PointerGetDatum(codeblock));
}

static void
CheckForModifySystemFunc(Oid funcOid, List *funcName)
{
	if (!allowSystemTableModsDDL && funcOid < FirstBootstrapObjectId)
		ereport(ERROR,
				(errcode(ERRCODE_INSUFFICIENT_PRIVILEGE),
				 errmsg("permission defined: \"%s\" is a system function",
						NameListToString(funcName))));
}<|MERGE_RESOLUTION|>--- conflicted
+++ resolved
@@ -10,11 +10,7 @@
  *
  *
  * IDENTIFICATION
-<<<<<<< HEAD
- *	  $PostgreSQL: pgsql/src/backend/commands/functioncmds.c,v 1.103 2008/12/18 18:20:33 tgl Exp $
-=======
  *	  $PostgreSQL: pgsql/src/backend/commands/functioncmds.c,v 1.106 2009/01/01 17:23:38 momjian Exp $
->>>>>>> b0a6ad70
  *
  * DESCRIPTION
  *	  These routines take the parse tree and pick out the
@@ -1125,15 +1121,10 @@
 	/* override attributes from explicit list */
 	compute_attributes_sql_style(stmt->options,
 								 &as_clause, &language,
-<<<<<<< HEAD
-								 &volatility, &isStrict, &security,
+								 &isWindowFunc, &volatility,
+								 &isStrict, &security,
 								 &proconfig, &procost, &prorows,
 								 &dataAccess, &execLocation);
-=======
-								 &isWindowFunc, &volatility,
-								 &isStrict, &security,
-								 &proconfig, &procost, &prorows);
->>>>>>> b0a6ad70
 
 	/* Convert language name to canonical case */
 	languageName = case_translate_language_name(language);
@@ -1288,11 +1279,7 @@
 					prosrc_str, /* converted to text later */
 					probin_str, /* converted to text later */
 					false,		/* not an aggregate */
-<<<<<<< HEAD
-					false,		/* not a window function */
-=======
 					isWindowFunc,
->>>>>>> b0a6ad70
 					security,
 					isStrict,
 					volatility,
