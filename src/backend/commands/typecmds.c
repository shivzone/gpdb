/*-------------------------------------------------------------------------
 *
 * typecmds.c
 *	  Routines for SQL commands that manipulate types (and domains).
 *
 * Portions Copyright (c) 1996-2013, PostgreSQL Global Development Group
 * Portions Copyright (c) 1994, Regents of the University of California
 *
 *
 * IDENTIFICATION
 *	  src/backend/commands/typecmds.c
 *
 * DESCRIPTION
 *	  The "DefineFoo" routines take the parse tree and pick out the
 *	  appropriate arguments/flags, passing the results to the
 *	  corresponding "FooDefine" routines (in src/catalog) that do
 *	  the actual catalog-munging.  These routines also verify permission
 *	  of the user to execute the command.
 *
 * NOTES
 *	  These things must be defined and committed in the following order:
 *		"create function":
 *				input/output, recv/send functions
 *		"create type":
 *				type
 *		"create operator":
 *				operators
 *
 *
 *-------------------------------------------------------------------------
 */
#include "postgres.h"

#include "access/genam.h"
#include "access/heapam.h"
<<<<<<< HEAD
#include "access/reloptions.h"
=======
#include "access/htup_details.h"
>>>>>>> e472b921
#include "access/xact.h"
#include "catalog/catalog.h"
#include "catalog/catalog.h"
#include "catalog/dependency.h"
#include "catalog/heap.h"
#include "catalog/indexing.h"
#include "catalog/objectaccess.h"
#include "catalog/pg_authid.h"
#include "catalog/pg_collation.h"
#include "catalog/pg_compression.h"
#include "catalog/pg_constraint.h"
#include "catalog/pg_depend.h"
#include "catalog/pg_enum.h"
#include "catalog/pg_language.h"
#include "catalog/pg_namespace.h"
#include "catalog/pg_proc.h"
#include "catalog/pg_proc_fn.h"
#include "catalog/pg_range.h"
#include "catalog/pg_type.h"
#include "catalog/pg_type_encoding.h"
#include "catalog/pg_type_fn.h"
#include "commands/defrem.h"
#include "commands/tablecmds.h"
#include "commands/typecmds.h"
#include "executor/executor.h"
#include "miscadmin.h"
#include "nodes/makefuncs.h"
#include "optimizer/planner.h"
#include "optimizer/var.h"
#include "parser/analyze.h"
#include "parser/parse_coerce.h"
#include "parser/parse_collate.h"
#include "parser/parse_expr.h"
#include "parser/parse_func.h"
#include "parser/parse_type.h"
#include "utils/acl.h"
#include "utils/builtins.h"
#include "utils/fmgroids.h"
#include "utils/lsyscache.h"
#include "utils/memutils.h"
#include "utils/rel.h"
#include "utils/syscache.h"
#include "utils/tqual.h"

#include "cdb/cdbvars.h"
#include "cdb/cdbdisp_query.h"


/* result structure for get_rels_with_domain() */
typedef struct
{
	Relation	rel;			/* opened and locked relation */
	int			natts;			/* number of attributes of interest */
	int		   *atts;			/* attribute numbers */
	/* atts[] is of allocated length RelationGetNumberOfAttributes(rel) */
} RelToCheck;

/* Potentially set by contrib/pg_upgrade_support functions */
Oid			binary_upgrade_next_array_pg_type_oid = InvalidOid;

static void makeRangeConstructors(const char *name, Oid namespace,
					  Oid rangeOid, Oid subtype);
static Oid	findTypeInputFunction(List *procname, Oid typeOid);
static Oid	findTypeOutputFunction(List *procname, Oid typeOid);
static Oid	findTypeReceiveFunction(List *procname, Oid typeOid);
static Oid	findTypeSendFunction(List *procname, Oid typeOid);
static Oid	findTypeTypmodinFunction(List *procname);
static Oid	findTypeTypmodoutFunction(List *procname);
static Oid	findTypeAnalyzeFunction(List *procname, Oid typeOid);
static Oid	findRangeSubOpclass(List *opcname, Oid subtype);
static Oid	findRangeCanonicalFunction(List *procname, Oid typeOid);
static Oid	findRangeSubtypeDiffFunction(List *procname, Oid subtype);
static void validateDomainConstraint(Oid domainoid, char *ccbin);
static List *get_rels_with_domain(Oid domainOid, LOCKMODE lockmode);
static void checkEnumOwner(HeapTuple tup);
static char *domainAddConstraint(Oid domainOid, Oid domainNamespace,
					Oid baseTypeOid,
					int typMod, Constraint *constr,
					char *domainName);
static void remove_type_encoding(Oid typid);


/*
 * DefineType
 *		Registers a new base type.
 */
Oid
DefineType(List *names, List *parameters)
{
	char	   *typeName;
	Oid			typeNamespace;
	int16		internalLength = -1;	/* default: variable-length */
	List	   *inputName = NIL;
	List	   *outputName = NIL;
	List	   *receiveName = NIL;
	List	   *sendName = NIL;
	List	   *typmodinName = NIL;
	List	   *typmodoutName = NIL;
	List	   *analyzeName = NIL;
	char		category = TYPCATEGORY_USER;
	bool		preferred = false;
	char		delimiter = DEFAULT_TYPDELIM;
	Oid			elemType = InvalidOid;
	char	   *defaultValue = NULL;
	bool		byValue = false;
	char		alignment = 'i';	/* default alignment */
	char		storage = 'p';	/* default TOAST storage method */
	Oid			collation = InvalidOid;
	DefElem    *likeTypeEl = NULL;
	DefElem    *internalLengthEl = NULL;
	DefElem    *inputNameEl = NULL;
	DefElem    *outputNameEl = NULL;
	DefElem    *receiveNameEl = NULL;
	DefElem    *sendNameEl = NULL;
	DefElem    *typmodinNameEl = NULL;
	DefElem    *typmodoutNameEl = NULL;
	DefElem    *analyzeNameEl = NULL;
	DefElem    *categoryEl = NULL;
	DefElem    *preferredEl = NULL;
	DefElem    *delimiterEl = NULL;
	DefElem    *elemTypeEl = NULL;
	DefElem    *defaultValueEl = NULL;
	DefElem    *byValueEl = NULL;
	DefElem    *alignmentEl = NULL;
	DefElem    *storageEl = NULL;
	DefElem    *collatableEl = NULL;
	Oid			inputOid;
	Oid			outputOid;
	Oid			receiveOid = InvalidOid;
	Oid			sendOid = InvalidOid;
	Oid			typmodinOid = InvalidOid;
	Oid			typmodoutOid = InvalidOid;
	Oid			analyzeOid = InvalidOid;
	char	   *array_type;
	Oid			array_oid;
	Oid			typoid;
	Oid			resulttype;
	Datum		typoptions = 0;
	List	   *encoding = NIL;
	ListCell   *pl;

	/*
	 * As of Postgres 8.4, we require superuser privilege to create a base
	 * type.  This is simple paranoia: there are too many ways to mess up the
	 * system with an incorrect type definition (for instance, representation
	 * parameters that don't match what the C code expects).  In practice it
	 * takes superuser privilege to create the I/O functions, and so the
	 * former requirement that you own the I/O functions pretty much forced
	 * superuserness anyway.  We're just making doubly sure here.
	 *
	 * XXX re-enable NOT_USED code sections below if you remove this test.
	 */
	if (!superuser())
		ereport(ERROR,
				(errcode(ERRCODE_INSUFFICIENT_PRIVILEGE),
				 errmsg("must be superuser to create a base type")));

	/* Convert list of names to a name and namespace */
	typeNamespace = QualifiedNameGetCreationNamespace(names, &typeName);

#ifdef NOT_USED
	/* XXX this is unnecessary given the superuser check above */
	/* Check we have creation rights in target namespace */
	aclresult = pg_namespace_aclcheck(typeNamespace, GetUserId(), ACL_CREATE);
	if (aclresult != ACLCHECK_OK)
		aclcheck_error(aclresult, ACL_KIND_NAMESPACE,
					   get_namespace_name(typeNamespace));
#endif

	/*
	 * Look to see if type already exists (presumably as a shell; if not,
	 * TypeCreate will complain).
	 */
	typoid = GetSysCacheOid2(TYPENAMENSP,
							 CStringGetDatum(typeName),
							 ObjectIdGetDatum(typeNamespace));

	/*
	 * If it's not a shell, see if it's an autogenerated array type, and if so
	 * rename it out of the way.
	 */
	if (OidIsValid(typoid) && get_typisdefined(typoid))
	{
		if (moveArrayTypeName(typoid, typeName, typeNamespace))
			typoid = InvalidOid;
	}

	/*
	 * If it doesn't exist, create it as a shell, so that the OID is known for
	 * use in the I/O function definitions.
	 */
	if (!OidIsValid(typoid))
	{
		typoid = TypeShellMake(typeName, typeNamespace, GetUserId());
		/* Make new shell type visible for modification below */
		CommandCounterIncrement();

		/*
		 * If the command was a parameterless CREATE TYPE, we're done ---
		 * creating the shell type was all we're supposed to do.
		 */
		if (parameters == NIL)
<<<<<<< HEAD
		{
			/* Must dispatch shell type creation */
			if (Gp_role == GP_ROLE_DISPATCH)
			{
				DefineStmt * stmt = makeNode(DefineStmt);
				stmt->kind = OBJECT_TYPE;
				stmt->oldstyle = false; /*?*/
				stmt->defnames = names;
				stmt->args = NIL;
				stmt->definition = NIL;
				CdbDispatchUtilityStatement((Node *) stmt,
											DF_CANCEL_ON_ERROR|
											DF_WITH_SNAPSHOT|
											DF_NEED_TWO_PHASE,
											GetAssignedOidsForDispatch(),
											NULL);
			}
			return;
		}
=======
			return InvalidOid;
>>>>>>> e472b921
	}
	else
	{
		/* Complain if dummy CREATE TYPE and entry already exists */
		if (parameters == NIL)
			ereport(ERROR,
					(errcode(ERRCODE_DUPLICATE_OBJECT),
					 errmsg("type \"%s\" already exists", typeName)));
	}

	/* Extract the parameters from the parameter list */
	foreach(pl, parameters)
	{
		DefElem    *defel = (DefElem *) lfirst(pl);
		DefElem   **defelp;

		if (pg_strcasecmp(defel->defname, "like") == 0)
			defelp = &likeTypeEl;
		else if (pg_strcasecmp(defel->defname, "internallength") == 0)
			defelp = &internalLengthEl;
		else if (pg_strcasecmp(defel->defname, "input") == 0)
			defelp = &inputNameEl;
		else if (pg_strcasecmp(defel->defname, "output") == 0)
			defelp = &outputNameEl;
		else if (pg_strcasecmp(defel->defname, "receive") == 0)
			defelp = &receiveNameEl;
		else if (pg_strcasecmp(defel->defname, "send") == 0)
			defelp = &sendNameEl;
		else if (pg_strcasecmp(defel->defname, "typmod_in") == 0)
			defelp = &typmodinNameEl;
		else if (pg_strcasecmp(defel->defname, "typmod_out") == 0)
			defelp = &typmodoutNameEl;
		else if (pg_strcasecmp(defel->defname, "analyze") == 0 ||
				 pg_strcasecmp(defel->defname, "analyse") == 0)
			defelp = &analyzeNameEl;
		else if (pg_strcasecmp(defel->defname, "category") == 0)
			defelp = &categoryEl;
		else if (pg_strcasecmp(defel->defname, "preferred") == 0)
			defelp = &preferredEl;
		else if (pg_strcasecmp(defel->defname, "delimiter") == 0)
			defelp = &delimiterEl;
		else if (pg_strcasecmp(defel->defname, "element") == 0)
			defelp = &elemTypeEl;
		else if (pg_strcasecmp(defel->defname, "default") == 0)
			defelp = &defaultValueEl;
		else if (pg_strcasecmp(defel->defname, "passedbyvalue") == 0)
			defelp = &byValueEl;
		else if (pg_strcasecmp(defel->defname, "alignment") == 0)
			defelp = &alignmentEl;
		else if (pg_strcasecmp(defel->defname, "storage") == 0)
			defelp = &storageEl;
		else if (pg_strcasecmp(defel->defname, "collatable") == 0)
			defelp = &collatableEl;
		else if (is_storage_encoding_directive(defel->defname))
		{
			/* 
			 * This is to define default block size, compress type, and
			 * compress level. When this type is used in an append only column
			 * oriented table, the column's encoding will be defaulted to these
			 * values.
			 */
			encoding = lappend(encoding, defel);
			continue;
		}
		else
		{
			/* WARNING, not ERROR, for historical backwards-compatibility */
			ereport(WARNING,
					(errcode(ERRCODE_SYNTAX_ERROR),
					 errmsg("type attribute \"%s\" not recognized",
							defel->defname)));
			continue;
		}
		if (*defelp != NULL)
			ereport(ERROR,
					(errcode(ERRCODE_SYNTAX_ERROR),
					 errmsg("conflicting or redundant options")));
		*defelp = defel;
	}

	/*
	 * Now interpret the options; we do this separately so that LIKE can be
	 * overridden by other options regardless of the ordering in the parameter
	 * list.
	 */
	if (likeTypeEl)
	{
		Type		likeType;
		Form_pg_type likeForm;

		likeType = typenameType(NULL, defGetTypeName(likeTypeEl), NULL);
		likeForm = (Form_pg_type) GETSTRUCT(likeType);
		internalLength = likeForm->typlen;
		byValue = likeForm->typbyval;
		alignment = likeForm->typalign;
		storage = likeForm->typstorage;
		ReleaseSysCache(likeType);
	}
	if (internalLengthEl)
		internalLength = defGetTypeLength(internalLengthEl);
	if (inputNameEl)
		inputName = defGetQualifiedName(inputNameEl);
	if (outputNameEl)
		outputName = defGetQualifiedName(outputNameEl);
	if (receiveNameEl)
		receiveName = defGetQualifiedName(receiveNameEl);
	if (sendNameEl)
		sendName = defGetQualifiedName(sendNameEl);
	if (typmodinNameEl)
		typmodinName = defGetQualifiedName(typmodinNameEl);
	if (typmodoutNameEl)
		typmodoutName = defGetQualifiedName(typmodoutNameEl);
	if (analyzeNameEl)
		analyzeName = defGetQualifiedName(analyzeNameEl);
	if (categoryEl)
	{
		char	   *p = defGetString(categoryEl);

		category = p[0];
		/* restrict to non-control ASCII */
		if (category < 32 || category > 126)
			ereport(ERROR,
					(errcode(ERRCODE_INVALID_PARAMETER_VALUE),
				 errmsg("invalid type category \"%s\": must be simple ASCII",
						p)));
	}
	if (preferredEl)
		preferred = defGetBoolean(preferredEl);
	if (delimiterEl)
	{
		char	   *p = defGetString(delimiterEl);

		delimiter = p[0];
		/* XXX shouldn't we restrict the delimiter? */
	}
	if (elemTypeEl)
	{
		elemType = typenameTypeId(NULL, defGetTypeName(elemTypeEl));
		/* disallow arrays of pseudotypes */
		if (get_typtype(elemType) == TYPTYPE_PSEUDO)
			ereport(ERROR,
					(errcode(ERRCODE_DATATYPE_MISMATCH),
					 errmsg("array element type cannot be %s",
							format_type_be(elemType))));
	}
	if (defaultValueEl)
		defaultValue = defGetString(defaultValueEl);
	if (byValueEl)
		byValue = defGetBoolean(byValueEl);
	if (alignmentEl)
	{
		char	   *a = defGetString(alignmentEl);

		/*
		 * Note: if argument was an unquoted identifier, parser will have
		 * applied translations to it, so be prepared to recognize translated
		 * type names as well as the nominal form.
		 */
		if (pg_strcasecmp(a, "double") == 0 ||
			pg_strcasecmp(a, "float8") == 0 ||
			pg_strcasecmp(a, "pg_catalog.float8") == 0)
			alignment = 'd';
		else if (pg_strcasecmp(a, "int4") == 0 ||
				 pg_strcasecmp(a, "pg_catalog.int4") == 0)
			alignment = 'i';
		else if (pg_strcasecmp(a, "int2") == 0 ||
				 pg_strcasecmp(a, "pg_catalog.int2") == 0)
			alignment = 's';
		else if (pg_strcasecmp(a, "char") == 0 ||
				 pg_strcasecmp(a, "pg_catalog.bpchar") == 0)
			alignment = 'c';
		else
			ereport(ERROR,
					(errcode(ERRCODE_INVALID_PARAMETER_VALUE),
					 errmsg("alignment \"%s\" not recognized", a)));
	}
	if (storageEl)
	{
		char	   *a = defGetString(storageEl);

		if (pg_strcasecmp(a, "plain") == 0)
			storage = 'p';
		else if (pg_strcasecmp(a, "external") == 0)
			storage = 'e';
		else if (pg_strcasecmp(a, "extended") == 0)
			storage = 'x';
		else if (pg_strcasecmp(a, "main") == 0)
			storage = 'm';
		else
			ereport(ERROR,
					(errcode(ERRCODE_INVALID_PARAMETER_VALUE),
					 errmsg("storage \"%s\" not recognized", a)));
	}
	if (collatableEl)
		collation = defGetBoolean(collatableEl) ? DEFAULT_COLLATION_OID : InvalidOid;

	if (encoding)
	{
		encoding = transformStorageEncodingClause(encoding);
		typoptions = transformRelOptions((Datum) 0, encoding, NULL, NULL, true, false);
	}

	/*
	 * make sure we have our required definitions
	 */
	if (inputName == NIL)
		ereport(ERROR,
				(errcode(ERRCODE_INVALID_OBJECT_DEFINITION),
				 errmsg("type input function must be specified")));
	if (outputName == NIL)
		ereport(ERROR,
				(errcode(ERRCODE_INVALID_OBJECT_DEFINITION),
				 errmsg("type output function must be specified")));

	if (typmodinName == NIL && typmodoutName != NIL)
		ereport(ERROR,
				(errcode(ERRCODE_INVALID_OBJECT_DEFINITION),
				 errmsg("type modifier output function is useless without a type modifier input function")));

	/*
	 * Convert I/O proc names to OIDs
	 */
	inputOid = findTypeInputFunction(inputName, typoid);
	outputOid = findTypeOutputFunction(outputName, typoid);
	if (receiveName)
		receiveOid = findTypeReceiveFunction(receiveName, typoid);
	if (sendName)
		sendOid = findTypeSendFunction(sendName, typoid);

	/*
	 * Verify that I/O procs return the expected thing.  If we see OPAQUE,
	 * complain and change it to the correct type-safe choice.
	 */
	resulttype = get_func_rettype(inputOid);
	if (resulttype != typoid)
	{
		if (resulttype == OPAQUEOID)
		{
			/* backwards-compatibility hack */
			ereport(WARNING,
					(errmsg("changing return type of function %s from \"opaque\" to %s",
							NameListToString(inputName), typeName)));
			SetFunctionReturnType(inputOid, typoid);
		}
		else
			ereport(ERROR,
					(errcode(ERRCODE_INVALID_OBJECT_DEFINITION),
					 errmsg("type input function %s must return type %s",
							NameListToString(inputName), typeName)));
	}
	resulttype = get_func_rettype(outputOid);
	if (resulttype != CSTRINGOID)
	{
		if (resulttype == OPAQUEOID)
		{
			/* backwards-compatibility hack */
			ereport(WARNING,
					(errmsg("changing return type of function %s from \"opaque\" to \"cstring\"",
							NameListToString(outputName))));
			SetFunctionReturnType(outputOid, CSTRINGOID);
		}
		else
			ereport(ERROR,
					(errcode(ERRCODE_INVALID_OBJECT_DEFINITION),
			   errmsg("type output function %s must return type \"cstring\"",
					  NameListToString(outputName))));
	}
	if (receiveOid)
	{
		resulttype = get_func_rettype(receiveOid);
		if (resulttype != typoid)
			ereport(ERROR,
					(errcode(ERRCODE_INVALID_OBJECT_DEFINITION),
					 errmsg("type receive function %s must return type %s",
							NameListToString(receiveName), typeName)));
	}
	if (sendOid)
	{
		resulttype = get_func_rettype(sendOid);
		if (resulttype != BYTEAOID)
			ereport(ERROR,
					(errcode(ERRCODE_INVALID_OBJECT_DEFINITION),
				   errmsg("type send function %s must return type \"bytea\"",
						  NameListToString(sendName))));
	}

	/*
	 * Convert typmodin/out function proc names to OIDs.
	 */
	if (typmodinName)
		typmodinOid = findTypeTypmodinFunction(typmodinName);
	if (typmodoutName)
		typmodoutOid = findTypeTypmodoutFunction(typmodoutName);

	/*
	 * Convert analysis function proc name to an OID. If no analysis function
	 * is specified, we'll use zero to select the built-in default algorithm.
	 */
	if (analyzeName)
		analyzeOid = findTypeAnalyzeFunction(analyzeName, typoid);

	/*
	 * Check permissions on functions.	We choose to require the creator/owner
	 * of a type to also own the underlying functions.	Since creating a type
	 * is tantamount to granting public execute access on the functions, the
	 * minimum sane check would be for execute-with-grant-option.  But we
	 * don't have a way to make the type go away if the grant option is
	 * revoked, so ownership seems better.
	 */
#ifdef NOT_USED
	/* XXX this is unnecessary given the superuser check above */
	if (inputOid && !pg_proc_ownercheck(inputOid, GetUserId()))
		aclcheck_error(ACLCHECK_NOT_OWNER, ACL_KIND_PROC,
					   NameListToString(inputName));
	if (outputOid && !pg_proc_ownercheck(outputOid, GetUserId()))
		aclcheck_error(ACLCHECK_NOT_OWNER, ACL_KIND_PROC,
					   NameListToString(outputName));
	if (receiveOid && !pg_proc_ownercheck(receiveOid, GetUserId()))
		aclcheck_error(ACLCHECK_NOT_OWNER, ACL_KIND_PROC,
					   NameListToString(receiveName));
	if (sendOid && !pg_proc_ownercheck(sendOid, GetUserId()))
		aclcheck_error(ACLCHECK_NOT_OWNER, ACL_KIND_PROC,
					   NameListToString(sendName));
	if (typmodinOid && !pg_proc_ownercheck(typmodinOid, GetUserId()))
		aclcheck_error(ACLCHECK_NOT_OWNER, ACL_KIND_PROC,
					   NameListToString(typmodinName));
	if (typmodoutOid && !pg_proc_ownercheck(typmodoutOid, GetUserId()))
		aclcheck_error(ACLCHECK_NOT_OWNER, ACL_KIND_PROC,
					   NameListToString(typmodoutName));
	if (analyzeOid && !pg_proc_ownercheck(analyzeOid, GetUserId()))
		aclcheck_error(ACLCHECK_NOT_OWNER, ACL_KIND_PROC,
					   NameListToString(analyzeName));
#endif

	array_type = makeArrayTypeName(typeName, typeNamespace);

	/* Preassign array type OID so we can insert it in pg_type.typarray */
	if (Gp_role == GP_ROLE_EXECUTE || IsBinaryUpgrade)
	{
		array_oid = GetPreassignedOidForType(typeNamespace, array_type, true);

		/*
		 * If we are expected to get a preassigned Oid but receive InvalidOid,
		 * get a new Oid. This can happen during upgrades from GPDB4 to 5 where
		 * array types over relation rowtypes were introduced so there are no
		 * pre-existing array types to dump from the old cluster
		 */
		if (array_oid == InvalidOid && IsBinaryUpgrade)
			array_oid = AssignTypeArrayOid();
	}
	else
		array_oid = AssignTypeArrayOid();

	/*
	 * now have TypeCreate do all the real work.
	 *
	 * Note: the pg_type.oid is stored in user tables as array elements (base
	 * types) in ArrayType and in composite types in DatumTupleFields.	This
	 * oid must be preserved by binary upgrades.
	 */
	typoid =
		TypeCreateWithOptions(InvalidOid,	/* no predetermined type OID */
				   typeName,	/* type name */
				   typeNamespace,		/* namespace */
				   InvalidOid,	/* relation oid (n/a here) */
				   0,			/* relation kind (ditto) */
				   GetUserId(), /* owner's ID */
				   internalLength,		/* internal size */
				   TYPTYPE_BASE,	/* type-type (base type) */
				   category,	/* type-category */
				   preferred,	/* is it a preferred type? */
				   delimiter,	/* array element delimiter */
				   inputOid,	/* input procedure */
				   outputOid,	/* output procedure */
				   receiveOid,	/* receive procedure */
				   sendOid,		/* send procedure */
				   typmodinOid, /* typmodin procedure */
				   typmodoutOid,	/* typmodout procedure */
				   analyzeOid,	/* analyze procedure */
				   elemType,	/* element type ID */
				   false,		/* this is not an array type */
				   array_oid,	/* array type we are about to create */
				   InvalidOid,	/* base type ID (only for domains) */
				   defaultValue,	/* default type value */
				   NULL,		/* no binary form available */
				   byValue,		/* passed by value */
				   alignment,	/* required alignment */
				   storage,		/* TOAST strategy */
				   -1,			/* typMod (Domains only) */
				   0,			/* Array Dimensions of typbasetype */
				   false,		/* Type NOT NULL */
				   collation,	/* type's collation */
				   typoptions);

	/*
	 * Create the array type that goes with it.
	 */

	/* alignment must be 'i' or 'd' for arrays */
	alignment = (alignment == 'd') ? 'd' : 'i';

<<<<<<< HEAD
	TypeCreateWithOptions(array_oid,		/* force assignment of this type OID */
			   array_type,		/* type name */
			   typeNamespace,	/* namespace */
			   InvalidOid,		/* relation oid (n/a here) */
			   0,				/* relation kind (ditto) */
			   GetUserId(),		/* owner's ID */
			   -1,				/* internal size (always varlena) */
			   TYPTYPE_BASE,	/* type-type (base type) */
			   TYPCATEGORY_ARRAY,		/* type-category (array) */
			   false,			/* array types are never preferred */
			   delimiter,		/* array element delimiter */
			   F_ARRAY_IN,		/* input procedure */
			   F_ARRAY_OUT,		/* output procedure */
			   F_ARRAY_RECV,	/* receive procedure */
			   F_ARRAY_SEND,	/* send procedure */
			   typmodinOid,		/* typmodin procedure */
			   typmodoutOid,	/* typmodout procedure */
			   F_ARRAY_TYPANALYZE,		/* analyze procedure */
			   typoid,			/* element type ID */
			   true,			/* yes this is an array type */
			   InvalidOid,		/* no further array type */
			   InvalidOid,		/* base type ID */
			   NULL,			/* never a default type value */
			   NULL,			/* binary default isn't sent either */
			   false,			/* never passed by value */
			   alignment,		/* see above */
			   'x',				/* ARRAY is always toastable */
			   -1,				/* typMod (Domains only) */
			   0,				/* Array dimensions of typbasetype */
			   false,			/* Type NOT NULL */
			   collation,		/* type's collation */
			   typoptions);

	pfree(array_type);

	if (Gp_role == GP_ROLE_DISPATCH)
	{
		DefineStmt * stmt = makeNode(DefineStmt);
		stmt->kind = OBJECT_TYPE;
		stmt->oldstyle = false; /*?*/
		stmt->defnames = names;
		stmt->args = NIL;
		stmt->definition = parameters;

		CdbDispatchUtilityStatement((Node *) stmt,
									DF_CANCEL_ON_ERROR|
									DF_WITH_SNAPSHOT|
									DF_NEED_TWO_PHASE,
									GetAssignedOidsForDispatch(),
									NULL);
	}
=======
	typoid = TypeCreate(array_oid,		/* force assignment of this type OID */
						array_type,		/* type name */
						typeNamespace,	/* namespace */
						InvalidOid,		/* relation oid (n/a here) */
						0,		/* relation kind (ditto) */
						GetUserId(),	/* owner's ID */
						-1,		/* internal size (always varlena) */
						TYPTYPE_BASE,	/* type-type (base type) */
						TYPCATEGORY_ARRAY,		/* type-category (array) */
						false,	/* array types are never preferred */
						delimiter,		/* array element delimiter */
						F_ARRAY_IN,		/* input procedure */
						F_ARRAY_OUT,	/* output procedure */
						F_ARRAY_RECV,	/* receive procedure */
						F_ARRAY_SEND,	/* send procedure */
						typmodinOid,	/* typmodin procedure */
						typmodoutOid,	/* typmodout procedure */
						F_ARRAY_TYPANALYZE,		/* analyze procedure */
						typoid, /* element type ID */
						true,	/* yes this is an array type */
						InvalidOid,		/* no further array type */
						InvalidOid,		/* base type ID */
						NULL,	/* never a default type value */
						NULL,	/* binary default isn't sent either */
						false,	/* never passed by value */
						alignment,		/* see above */
						'x',	/* ARRAY is always toastable */
						-1,		/* typMod (Domains only) */
						0,		/* Array dimensions of typbasetype */
						false,	/* Type NOT NULL */
						collation);		/* type's collation */

	pfree(array_type);

	return typoid;
>>>>>>> e472b921
}

/*
 * Guts of type deletion.
 */
void
RemoveTypeById(Oid typeOid)
{
	Relation	relation;
	HeapTuple	tup;

	/* 
	 * It might look like the call in RemoveType() is enough for
	 * pg_type_encoding but it's not. This case catches array type derivations
	 * of base types.
	 */
	remove_type_encoding(typeOid);

	relation = heap_open(TypeRelationId, RowExclusiveLock);

	tup = SearchSysCache1(TYPEOID, ObjectIdGetDatum(typeOid));
	if (!HeapTupleIsValid(tup))
		elog(ERROR, "cache lookup failed for type %u", typeOid);

	simple_heap_delete(relation, &tup->t_self);

	/*
	 * If it is an enum, delete the pg_enum entries too; we don't bother with
	 * making dependency entries for those, so it has to be done "by hand"
	 * here.
	 */
	if (((Form_pg_type) GETSTRUCT(tup))->typtype == TYPTYPE_ENUM)
		EnumValuesDelete(typeOid);

	/*
	 * If it is a range type, delete the pg_range entry too; we don't bother
	 * with making a dependency entry for that, so it has to be done "by hand"
	 * here.
	 */
	if (((Form_pg_type) GETSTRUCT(tup))->typtype == TYPTYPE_RANGE)
		RangeDelete(typeOid);

	ReleaseSysCache(tup);

	heap_close(relation,  Gp_role == GP_ROLE_DISPATCH ? NoLock : RowExclusiveLock);
}


/*
 * DefineDomain
 *		Registers a new domain.
 */
Oid
DefineDomain(CreateDomainStmt *stmt)
{
	char	   *domainName;
	Oid			domainNamespace;
	AclResult	aclresult;
	int16		internalLength;
	Oid			inputProcedure;
	Oid			outputProcedure;
	Oid			receiveProcedure;
	Oid			sendProcedure;
	Oid			analyzeProcedure;
	bool		byValue;
	char		category;
	char		delimiter;
	char		alignment;
	char		storage;
	char		typtype;
	Datum		datum;
	bool		isnull;
	char	   *defaultValue = NULL;
	char	   *defaultValueBin = NULL;
	bool		saw_default = false;
	bool		typNotNull = false;
	bool		nullDefined = false;
	int32		typNDims = list_length(stmt->typeName->arrayBounds);
	HeapTuple	typeTup;
	List	   *schema = stmt->constraints;
	ListCell   *listptr;
	Oid			basetypeoid;
	Oid			domainoid;
	Oid			old_type_oid;
	Oid			domaincoll;
	Form_pg_type baseType;
	int32		basetypeMod;
	Oid			baseColl;

	/* Convert list of names to a name and namespace */
	domainNamespace = QualifiedNameGetCreationNamespace(stmt->domainname,
														&domainName);

	/* Check we have creation rights in target namespace */
	aclresult = pg_namespace_aclcheck(domainNamespace, GetUserId(),
									  ACL_CREATE);
	if (aclresult != ACLCHECK_OK)
		aclcheck_error(aclresult, ACL_KIND_NAMESPACE,
					   get_namespace_name(domainNamespace));

	/*
	 * Check for collision with an existing type name.	If there is one and
	 * it's an autogenerated array, we can rename it out of the way.
	 */
	old_type_oid = GetSysCacheOid2(TYPENAMENSP,
								   CStringGetDatum(domainName),
								   ObjectIdGetDatum(domainNamespace));
	if (OidIsValid(old_type_oid))
	{
		if (!moveArrayTypeName(old_type_oid, domainName, domainNamespace))
			ereport(ERROR,
					(errcode(ERRCODE_DUPLICATE_OBJECT),
					 errmsg("type \"%s\" already exists", domainName)));
	}

	/*
	 * Look up the base type.
	 */
	typeTup = typenameType(NULL, stmt->typeName, &basetypeMod);
	baseType = (Form_pg_type) GETSTRUCT(typeTup);
	basetypeoid = HeapTupleGetOid(typeTup);

	/*
	 * Base type must be a plain base type, another domain, an enum or a range
	 * type. Domains over pseudotypes would create a security hole.  Domains
	 * over composite types might be made to work in the future, but not
	 * today.
	 */
	typtype = baseType->typtype;
	if (typtype != TYPTYPE_BASE &&
		typtype != TYPTYPE_DOMAIN &&
		typtype != TYPTYPE_ENUM &&
		typtype != TYPTYPE_RANGE)
		ereport(ERROR,
				(errcode(ERRCODE_DATATYPE_MISMATCH),
				 errmsg("\"%s\" is not a valid base type for a domain",
						TypeNameToString(stmt->typeName))));

	aclresult = pg_type_aclcheck(basetypeoid, GetUserId(), ACL_USAGE);
	if (aclresult != ACLCHECK_OK)
		aclcheck_error_type(aclresult, basetypeoid);

	/*
	 * Identify the collation if any
	 */
	baseColl = baseType->typcollation;
	if (stmt->collClause)
		domaincoll = get_collation_oid(stmt->collClause->collname, false);
	else
		domaincoll = baseColl;

	/* Complain if COLLATE is applied to an uncollatable type */
	if (OidIsValid(domaincoll) && !OidIsValid(baseColl))
		ereport(ERROR,
				(errcode(ERRCODE_DATATYPE_MISMATCH),
				 errmsg("collations are not supported by type %s",
						format_type_be(basetypeoid))));

	/* passed by value */
	byValue = baseType->typbyval;

	/* Required Alignment */
	alignment = baseType->typalign;

	/* TOAST Strategy */
	storage = baseType->typstorage;

	/* Storage Length */
	internalLength = baseType->typlen;

	/* Type Category */
	category = baseType->typcategory;

	/* Array element Delimiter */
	delimiter = baseType->typdelim;

	/* I/O Functions */
	inputProcedure = F_DOMAIN_IN;
	outputProcedure = baseType->typoutput;
	receiveProcedure = F_DOMAIN_RECV;
	sendProcedure = baseType->typsend;

	/* Domains never accept typmods, so no typmodin/typmodout needed */

	/* Analysis function */
	analyzeProcedure = baseType->typanalyze;

	/* Inherited default value */
	datum = SysCacheGetAttr(TYPEOID, typeTup,
							Anum_pg_type_typdefault, &isnull);
	if (!isnull)
		defaultValue = TextDatumGetCString(datum);

	/* Inherited default binary value */
	datum = SysCacheGetAttr(TYPEOID, typeTup,
							Anum_pg_type_typdefaultbin, &isnull);
	if (!isnull)
		defaultValueBin = TextDatumGetCString(datum);

	/*
	 * Run through constraints manually to avoid the additional processing
	 * conducted by DefineRelation() and friends.
	 */
	foreach(listptr, schema)
	{
		Constraint *constr = lfirst(listptr);

		if (!IsA(constr, Constraint))
			elog(ERROR, "unrecognized node type: %d",
				 (int) nodeTag(constr));
		switch (constr->contype)
		{
			case CONSTR_DEFAULT:

				/*
				 * The inherited default value may be overridden by the user
				 * with the DEFAULT <expr> clause ... but only once.
				 */
				if (saw_default)
					ereport(ERROR,
							(errcode(ERRCODE_SYNTAX_ERROR),
							 errmsg("multiple default expressions")));
				saw_default = true;

				if (constr->raw_expr)
				{
					ParseState *pstate;
					Node	   *defaultExpr;

					/* Create a dummy ParseState for transformExpr */
					pstate = make_parsestate(NULL);

					/*
					 * Cook the constr->raw_expr into an expression. Note:
					 * name is strictly for error message
					 */
					defaultExpr = cookDefault(pstate, constr->raw_expr,
											  basetypeoid,
											  basetypeMod,
											  domainName);

					/*
					 * If the expression is just a NULL constant, we treat it
					 * like not having a default.
					 *
					 * Note that if the basetype is another domain, we'll see
					 * a CoerceToDomain expr here and not discard the default.
					 * This is critical because the domain default needs to be
					 * retained to override any default that the base domain
					 * might have.
					 */
					if (defaultExpr == NULL ||
						(IsA(defaultExpr, Const) &&
						 ((Const *) defaultExpr)->constisnull))
					{
						defaultValue = NULL;
						defaultValueBin = NULL;
					}
					else
					{
						/*
						 * Expression must be stored as a nodeToString result,
						 * but we also require a valid textual representation
						 * (mainly to make life easier for pg_dump).
						 */
						defaultValue =
							deparse_expression(defaultExpr,
											   NIL, false, false);
						defaultValueBin = nodeToString(defaultExpr);
					}

					free_parsestate(pstate);
				}
				else
				{
					/* No default (can this still happen?) */
					defaultValue = NULL;
					defaultValueBin = NULL;
				}
				break;

			case CONSTR_NOTNULL:
				if (nullDefined && !typNotNull)
					ereport(ERROR,
							(errcode(ERRCODE_SYNTAX_ERROR),
						   errmsg("conflicting NULL/NOT NULL constraints")));
				typNotNull = true;
				nullDefined = true;
				break;

			case CONSTR_NULL:
				if (nullDefined && typNotNull)
					ereport(ERROR,
							(errcode(ERRCODE_SYNTAX_ERROR),
						   errmsg("conflicting NULL/NOT NULL constraints")));
				typNotNull = false;
				nullDefined = true;
				break;

			case CONSTR_CHECK:

				/*
				 * Check constraints are handled after domain creation, as
				 * they require the Oid of the domain; at this point we can
				 * only check that they're not marked NO INHERIT, because that
				 * would be bogus.
				 */
				if (constr->is_no_inherit)
					ereport(ERROR,
							(errcode(ERRCODE_INVALID_OBJECT_DEFINITION),
							 errmsg("check constraints for domains cannot be marked NO INHERIT")));
				break;

				/*
				 * All else are error cases
				 */
			case CONSTR_UNIQUE:
				ereport(ERROR,
						(errcode(ERRCODE_SYNTAX_ERROR),
					 errmsg("unique constraints not possible for domains")));
				break;

			case CONSTR_PRIMARY:
				ereport(ERROR,
						(errcode(ERRCODE_SYNTAX_ERROR),
				errmsg("primary key constraints not possible for domains")));
				break;

			case CONSTR_EXCLUSION:
				ereport(ERROR,
						(errcode(ERRCODE_SYNTAX_ERROR),
				  errmsg("exclusion constraints not possible for domains")));
				break;

			case CONSTR_FOREIGN:
				ereport(ERROR,
						(errcode(ERRCODE_SYNTAX_ERROR),
				errmsg("foreign key constraints not possible for domains")));
				break;

			case CONSTR_ATTR_DEFERRABLE:
			case CONSTR_ATTR_NOT_DEFERRABLE:
			case CONSTR_ATTR_DEFERRED:
			case CONSTR_ATTR_IMMEDIATE:
				ereport(ERROR,
						(errcode(ERRCODE_FEATURE_NOT_SUPPORTED),
						 errmsg("specifying constraint deferrability not supported for domains")));
				break;

			default:
				elog(ERROR, "unrecognized constraint subtype: %d",
					 (int) constr->contype);
				break;
		}
	}

	/*
	 * Have TypeCreate do all the real work.
	 */
	domainoid =
		TypeCreate(InvalidOid,	/* no predetermined type OID */
				   domainName,	/* type name */
				   domainNamespace,		/* namespace */
				   InvalidOid,	/* relation oid (n/a here) */
				   0,			/* relation kind (ditto) */
				   GetUserId(), /* owner's ID */
				   internalLength,		/* internal size */
				   TYPTYPE_DOMAIN,		/* type-type (domain type) */
				   category,	/* type-category */
				   false,		/* domain types are never preferred */
				   delimiter,	/* array element delimiter */
				   inputProcedure,		/* input procedure */
				   outputProcedure,		/* output procedure */
				   receiveProcedure,	/* receive procedure */
				   sendProcedure,		/* send procedure */
				   InvalidOid,	/* typmodin procedure - none */
				   InvalidOid,	/* typmodout procedure - none */
				   analyzeProcedure,	/* analyze procedure */
				   InvalidOid,	/* no array element type */
				   false,		/* this isn't an array */
				   InvalidOid,	/* no arrays for domains (yet) */
				   basetypeoid, /* base type ID */
				   defaultValue,	/* default type value (text) */
				   defaultValueBin,		/* default type value (binary) */
				   byValue,		/* passed by value */
				   alignment,	/* required alignment */
				   storage,		/* TOAST strategy */
				   basetypeMod, /* typeMod value */
				   typNDims,	/* Array dimensions for base type */
				   typNotNull,	/* Type NOT NULL */
				   domaincoll); /* type's collation */

	/*
	 * Process constraints which refer to the domain ID returned by TypeCreate
	 */
	foreach(listptr, schema)
	{
		Constraint *constr = lfirst(listptr);

		/* it must be a Constraint, per check above */

		switch (constr->contype)
		{
			case CONSTR_CHECK:
				domainAddConstraint(domainoid, domainNamespace,
									basetypeoid, basetypeMod,
									constr, domainName);
				break;

				/* Other constraint types were fully processed above */

			default:
				break;
		}

		/* CCI so we can detect duplicate constraint names */
		CommandCounterIncrement();
	}

	/*
	 * Now we can clean up.
	 */
	ReleaseSysCache(typeTup);

<<<<<<< HEAD
	if (Gp_role == GP_ROLE_DISPATCH)
	{
		CdbDispatchUtilityStatement((Node *) stmt,
									DF_CANCEL_ON_ERROR|
									DF_WITH_SNAPSHOT|
									DF_NEED_TWO_PHASE,
									GetAssignedOidsForDispatch(),
									NULL);
	}
=======
	return domainoid;
>>>>>>> e472b921
}


/*
 * DefineEnum
 *		Registers a new enum.
 */
Oid
DefineEnum(CreateEnumStmt *stmt)
{
	char	   *enumName;
	char	   *enumArrayName;
	Oid			enumNamespace;
	Oid			enumTypeOid;
	AclResult	aclresult;
	Oid			old_type_oid;
	Oid			enumArrayOid;

	/* Convert list of names to a name and namespace */
	enumNamespace = QualifiedNameGetCreationNamespace(stmt->typeName,
													  &enumName);

	/* Check we have creation rights in target namespace */
	aclresult = pg_namespace_aclcheck(enumNamespace, GetUserId(), ACL_CREATE);
	if (aclresult != ACLCHECK_OK)
		aclcheck_error(aclresult, ACL_KIND_NAMESPACE,
					   get_namespace_name(enumNamespace));

	/*
	 * Check for collision with an existing type name.	If there is one and
	 * it's an autogenerated array, we can rename it out of the way.
	 */
	old_type_oid = GetSysCacheOid2(TYPENAMENSP,
								   CStringGetDatum(enumName),
								   ObjectIdGetDatum(enumNamespace));
	if (OidIsValid(old_type_oid))
	{
		if (!moveArrayTypeName(old_type_oid, enumName, enumNamespace))
			ereport(ERROR,
					(errcode(ERRCODE_DUPLICATE_OBJECT),
					 errmsg("type \"%s\" already exists", enumName)));
	}

	enumArrayName = makeArrayTypeName(enumName, enumNamespace);

	/* Preassign array type OID so we can insert it in pg_type.typarray */
	if (Gp_role == GP_ROLE_EXECUTE || IsBinaryUpgrade)
	{
		enumTypeOid = GetPreassignedOidForType(enumNamespace, enumName, false);
		enumArrayOid = GetPreassignedOidForType(enumNamespace, enumArrayName,
											    false);
	}
	else
	{
		enumTypeOid = InvalidOid;
		enumArrayOid = AssignTypeArrayOid();
	}

	/* Create the pg_type entry */
	enumTypeOid =
		TypeCreate(enumTypeOid,
				   enumName,	/* type name */
				   enumNamespace,		/* namespace */
				   InvalidOid,	/* relation oid (n/a here) */
				   0,			/* relation kind (ditto) */
				   GetUserId(), /* owner's ID */
				   sizeof(Oid), /* internal size */
				   TYPTYPE_ENUM,	/* type-type (enum type) */
				   TYPCATEGORY_ENUM,	/* type-category (enum type) */
				   false,		/* enum types are never preferred */
				   DEFAULT_TYPDELIM,	/* array element delimiter */
				   F_ENUM_IN,	/* input procedure */
				   F_ENUM_OUT,	/* output procedure */
				   F_ENUM_RECV, /* receive procedure */
				   F_ENUM_SEND, /* send procedure */
				   InvalidOid,	/* typmodin procedure - none */
				   InvalidOid,	/* typmodout procedure - none */
				   InvalidOid,	/* analyze procedure - default */
				   InvalidOid,	/* element type ID */
				   false,		/* this is not an array type */
				   enumArrayOid,	/* array type we are about to create */
				   InvalidOid,	/* base type ID (only for domains) */
				   NULL,		/* never a default type value */
				   NULL,		/* binary default isn't sent either */
				   true,		/* always passed by value */
				   'i',			/* int alignment */
				   'p',			/* TOAST strategy always plain */
				   -1,			/* typMod (Domains only) */
				   0,			/* Array dimensions of typbasetype */
				   false,		/* Type NOT NULL */
				   InvalidOid); /* type's collation */

	/* Enter the enum's values into pg_enum */
	EnumValuesCreate(enumTypeOid, stmt->vals);

	/*
	 * Create the array type that goes with it.
	 */
	TypeCreate(enumArrayOid,	/* force assignment of this type OID */
			   enumArrayName,	/* type name */
			   enumNamespace,	/* namespace */
			   InvalidOid,		/* relation oid (n/a here) */
			   0,				/* relation kind (ditto) */
			   GetUserId(),		/* owner's ID */
			   -1,				/* internal size (always varlena) */
			   TYPTYPE_BASE,	/* type-type (base type) */
			   TYPCATEGORY_ARRAY,		/* type-category (array) */
			   false,			/* array types are never preferred */
			   DEFAULT_TYPDELIM,	/* array element delimiter */
			   F_ARRAY_IN,		/* input procedure */
			   F_ARRAY_OUT,		/* output procedure */
			   F_ARRAY_RECV,	/* receive procedure */
			   F_ARRAY_SEND,	/* send procedure */
			   InvalidOid,		/* typmodin procedure - none */
			   InvalidOid,		/* typmodout procedure - none */
			   F_ARRAY_TYPANALYZE,		/* analyze procedure */
			   enumTypeOid,		/* element type ID */
			   true,			/* yes this is an array type */
			   InvalidOid,		/* no further array type */
			   InvalidOid,		/* base type ID */
			   NULL,			/* never a default type value */
			   NULL,			/* binary default isn't sent either */
			   false,			/* never passed by value */
			   'i',				/* enums have align i, so do their arrays */
			   'x',				/* ARRAY is always toastable */
			   -1,				/* typMod (Domains only) */
			   0,				/* Array dimensions of typbasetype */
			   false,			/* Type NOT NULL */
			   InvalidOid);		/* type's collation */

	pfree(enumArrayName);

<<<<<<< HEAD
	if (Gp_role == GP_ROLE_DISPATCH)
		CdbDispatchUtilityStatement((Node *) stmt,
									DF_CANCEL_ON_ERROR|
									DF_WITH_SNAPSHOT|
									DF_NEED_TWO_PHASE,
									GetAssignedOidsForDispatch(),
									NULL);
=======
	return enumTypeOid;
>>>>>>> e472b921
}

/*
 * AlterEnum
 *		Adds a new label to an existing enum.
 */
Oid
AlterEnum(AlterEnumStmt *stmt, bool isTopLevel)
{
	Oid			enum_type_oid;
	TypeName   *typename;
	HeapTuple	tup;

	/* Make a TypeName so we can use standard type lookup machinery */
	typename = makeTypeNameFromNameList(stmt->typeName);
	enum_type_oid = typenameTypeId(NULL, typename);

	tup = SearchSysCache1(TYPEOID, ObjectIdGetDatum(enum_type_oid));
	if (!HeapTupleIsValid(tup))
		elog(ERROR, "cache lookup failed for type %u", enum_type_oid);

	/*
	 * Ordinarily we disallow adding values within transaction blocks, because
	 * we can't cope with enum OID values getting into indexes and then having
	 * their defining pg_enum entries go away.	However, it's okay if the enum
	 * type was created in the current transaction, since then there can be no
	 * such indexes that wouldn't themselves go away on rollback.  (We support
	 * this case because pg_dump --binary-upgrade needs it.)  We test this by
	 * seeing if the pg_type row has xmin == current XID and is not
	 * HEAP_UPDATED.  If it is HEAP_UPDATED, we can't be sure whether the type
	 * was created or only modified in this xact.  So we are disallowing some
	 * cases that could theoretically be safe; but fortunately pg_dump only
	 * needs the simplest case.
	 */
	if (HeapTupleHeaderGetXmin(tup->t_data) == GetCurrentTransactionId() &&
		!(tup->t_data->t_infomask & HEAP_UPDATED))
		 /* safe to do inside transaction block */ ;
	else
		PreventTransactionChain(isTopLevel, "ALTER TYPE ... ADD");

	/* Check it's an enum and check user has permission to ALTER the enum */
	checkEnumOwner(tup);

	/* Add the new label */
	AddEnumLabel(enum_type_oid, stmt->newVal,
				 stmt->newValNeighbor, stmt->newValIsAfter,
				 stmt->skipIfExists);

	InvokeObjectPostAlterHook(TypeRelationId, enum_type_oid, 0);

	ReleaseSysCache(tup);

<<<<<<< HEAD
	if (Gp_role == GP_ROLE_DISPATCH)
		CdbDispatchUtilityStatement((Node *) stmt,
									DF_CANCEL_ON_ERROR|
									DF_WITH_SNAPSHOT|
									DF_NEED_TWO_PHASE,
									GetAssignedOidsForDispatch(),
									NULL);
=======
	return enum_type_oid;
>>>>>>> e472b921
}


/*
 * checkEnumOwner
 *
 * Check that the type is actually an enum and that the current user
 * has permission to do ALTER TYPE on it.  Throw an error if not.
 */
static void
checkEnumOwner(HeapTuple tup)
{
	Form_pg_type typTup = (Form_pg_type) GETSTRUCT(tup);

	/* Check that this is actually an enum */
	if (typTup->typtype != TYPTYPE_ENUM)
		ereport(ERROR,
				(errcode(ERRCODE_WRONG_OBJECT_TYPE),
				 errmsg("%s is not an enum",
						format_type_be(HeapTupleGetOid(tup)))));

	/* Permission check: must own type */
	if (!pg_type_ownercheck(HeapTupleGetOid(tup), GetUserId()))
		aclcheck_error_type(ACLCHECK_NOT_OWNER, HeapTupleGetOid(tup));
}


/*
 * DefineRange
 *		Registers a new range type.
 */
Oid
DefineRange(CreateRangeStmt *stmt)
{
	char	   *typeName;
	Oid			typeNamespace;
	Oid			typoid;
	char	   *rangeArrayName;
	Oid			rangeArrayOid;
	Oid			rangeSubtype = InvalidOid;
	List	   *rangeSubOpclassName = NIL;
	List	   *rangeCollationName = NIL;
	List	   *rangeCanonicalName = NIL;
	List	   *rangeSubtypeDiffName = NIL;
	Oid			rangeSubOpclass;
	Oid			rangeCollation;
	regproc		rangeCanonical;
	regproc		rangeSubtypeDiff;
	int16		subtyplen;
	bool		subtypbyval;
	char		subtypalign;
	char		alignment;
	AclResult	aclresult;
	ListCell   *lc;

	/* Convert list of names to a name and namespace */
	typeNamespace = QualifiedNameGetCreationNamespace(stmt->typeName,
													  &typeName);

	/* Check we have creation rights in target namespace */
	aclresult = pg_namespace_aclcheck(typeNamespace, GetUserId(), ACL_CREATE);
	if (aclresult != ACLCHECK_OK)
		aclcheck_error(aclresult, ACL_KIND_NAMESPACE,
					   get_namespace_name(typeNamespace));

	/*
	 * Look to see if type already exists.
	 */
	typoid = GetSysCacheOid2(TYPENAMENSP,
							 CStringGetDatum(typeName),
							 ObjectIdGetDatum(typeNamespace));

	/*
	 * If it's not a shell, see if it's an autogenerated array type, and if so
	 * rename it out of the way.
	 */
	if (OidIsValid(typoid) && get_typisdefined(typoid))
	{
		if (moveArrayTypeName(typoid, typeName, typeNamespace))
			typoid = InvalidOid;
		else
			ereport(ERROR,
					(errcode(ERRCODE_DUPLICATE_OBJECT),
					 errmsg("type \"%s\" already exists", typeName)));
	}

	/*
	 * If it doesn't exist, create it as a shell, so that the OID is known for
	 * use in the range function definitions.
	 */
	if (!OidIsValid(typoid))
	{
		typoid = TypeShellMake(typeName, typeNamespace, GetUserId());
		/* Make new shell type visible for modification below */
		CommandCounterIncrement();
	}

	/* Extract the parameters from the parameter list */
	foreach(lc, stmt->params)
	{
		DefElem    *defel = (DefElem *) lfirst(lc);

		if (pg_strcasecmp(defel->defname, "subtype") == 0)
		{
			if (OidIsValid(rangeSubtype))
				ereport(ERROR,
						(errcode(ERRCODE_SYNTAX_ERROR),
						 errmsg("conflicting or redundant options")));
			/* we can look up the subtype name immediately */
			rangeSubtype = typenameTypeId(NULL, defGetTypeName(defel));
		}
		else if (pg_strcasecmp(defel->defname, "subtype_opclass") == 0)
		{
			if (rangeSubOpclassName != NIL)
				ereport(ERROR,
						(errcode(ERRCODE_SYNTAX_ERROR),
						 errmsg("conflicting or redundant options")));
			rangeSubOpclassName = defGetQualifiedName(defel);
		}
		else if (pg_strcasecmp(defel->defname, "collation") == 0)
		{
			if (rangeCollationName != NIL)
				ereport(ERROR,
						(errcode(ERRCODE_SYNTAX_ERROR),
						 errmsg("conflicting or redundant options")));
			rangeCollationName = defGetQualifiedName(defel);
		}
		else if (pg_strcasecmp(defel->defname, "canonical") == 0)
		{
			if (rangeCanonicalName != NIL)
				ereport(ERROR,
						(errcode(ERRCODE_SYNTAX_ERROR),
						 errmsg("conflicting or redundant options")));
			rangeCanonicalName = defGetQualifiedName(defel);
		}
		else if (pg_strcasecmp(defel->defname, "subtype_diff") == 0)
		{
			if (rangeSubtypeDiffName != NIL)
				ereport(ERROR,
						(errcode(ERRCODE_SYNTAX_ERROR),
						 errmsg("conflicting or redundant options")));
			rangeSubtypeDiffName = defGetQualifiedName(defel);
		}
		else
			ereport(ERROR,
					(errcode(ERRCODE_SYNTAX_ERROR),
					 errmsg("type attribute \"%s\" not recognized",
							defel->defname)));
	}

	/* Must have a subtype */
	if (!OidIsValid(rangeSubtype))
		ereport(ERROR,
				(errcode(ERRCODE_SYNTAX_ERROR),
				 errmsg("type attribute \"subtype\" is required")));
	/* disallow ranges of pseudotypes */
	if (get_typtype(rangeSubtype) == TYPTYPE_PSEUDO)
		ereport(ERROR,
				(errcode(ERRCODE_DATATYPE_MISMATCH),
				 errmsg("range subtype cannot be %s",
						format_type_be(rangeSubtype))));

	/* Identify subopclass */
	rangeSubOpclass = findRangeSubOpclass(rangeSubOpclassName, rangeSubtype);

	/* Identify collation to use, if any */
	if (type_is_collatable(rangeSubtype))
	{
		if (rangeCollationName != NIL)
			rangeCollation = get_collation_oid(rangeCollationName, false);
		else
			rangeCollation = get_typcollation(rangeSubtype);
	}
	else
	{
		if (rangeCollationName != NIL)
			ereport(ERROR,
					(errcode(ERRCODE_WRONG_OBJECT_TYPE),
					 errmsg("range collation specified but subtype does not support collation")));
		rangeCollation = InvalidOid;
	}

	/* Identify support functions, if provided */
	if (rangeCanonicalName != NIL)
		rangeCanonical = findRangeCanonicalFunction(rangeCanonicalName,
													typoid);
	else
		rangeCanonical = InvalidOid;

	if (rangeSubtypeDiffName != NIL)
		rangeSubtypeDiff = findRangeSubtypeDiffFunction(rangeSubtypeDiffName,
														rangeSubtype);
	else
		rangeSubtypeDiff = InvalidOid;

	get_typlenbyvalalign(rangeSubtype,
						 &subtyplen, &subtypbyval, &subtypalign);

	/* alignment must be 'i' or 'd' for ranges */
	alignment = (subtypalign == 'd') ? 'd' : 'i';

	/*
	 * Create the array type that goes with it.
	 */
	rangeArrayName = makeArrayTypeName(typeName, typeNamespace);

	/* Preassign array type OID so we can insert it in pg_type.typarray */
	if (Gp_role == GP_ROLE_EXECUTE || IsBinaryUpgrade)
	{
		rangeArrayOid = GetPreassignedOidForType(typeNamespace, rangeArrayName,
												 true);
	}
	else
	{
		rangeArrayOid = AssignTypeArrayOid();
	}

	/* Create the pg_type entry */
	typoid =
		TypeCreate(InvalidOid,	/* no predetermined type OID */
				   typeName,	/* type name */
				   typeNamespace,		/* namespace */
				   InvalidOid,	/* relation oid (n/a here) */
				   0,			/* relation kind (ditto) */
				   GetUserId(), /* owner's ID */
				   -1,			/* internal size (always varlena) */
				   TYPTYPE_RANGE,		/* type-type (range type) */
				   TYPCATEGORY_RANGE,	/* type-category (range type) */
				   false,		/* range types are never preferred */
				   DEFAULT_TYPDELIM,	/* array element delimiter */
				   F_RANGE_IN,	/* input procedure */
				   F_RANGE_OUT, /* output procedure */
				   F_RANGE_RECV,	/* receive procedure */
				   F_RANGE_SEND,	/* send procedure */
				   InvalidOid,	/* typmodin procedure - none */
				   InvalidOid,	/* typmodout procedure - none */
				   F_RANGE_TYPANALYZE,	/* analyze procedure */
				   InvalidOid,	/* element type ID - none */
				   false,		/* this is not an array type */
				   rangeArrayOid,		/* array type we are about to create */
				   InvalidOid,	/* base type ID (only for domains) */
				   NULL,		/* never a default type value */
				   NULL,		/* no binary form available either */
				   false,		/* never passed by value */
				   alignment,	/* alignment */
				   'x',			/* TOAST strategy (always extended) */
				   -1,			/* typMod (Domains only) */
				   0,			/* Array dimensions of typbasetype */
				   false,		/* Type NOT NULL */
				   InvalidOid); /* type's collation (ranges never have one) */

	/* Create the entry in pg_range */
	RangeCreate(typoid, rangeSubtype, rangeCollation, rangeSubOpclass,
				rangeCanonical, rangeSubtypeDiff);



	TypeCreate(rangeArrayOid,	/* force assignment of this type OID */
			   rangeArrayName,	/* type name */
			   typeNamespace,	/* namespace */
			   InvalidOid,		/* relation oid (n/a here) */
			   0,				/* relation kind (ditto) */
			   GetUserId(),		/* owner's ID */
			   -1,				/* internal size (always varlena) */
			   TYPTYPE_BASE,	/* type-type (base type) */
			   TYPCATEGORY_ARRAY,		/* type-category (array) */
			   false,			/* array types are never preferred */
			   DEFAULT_TYPDELIM,	/* array element delimiter */
			   F_ARRAY_IN,		/* input procedure */
			   F_ARRAY_OUT,		/* output procedure */
			   F_ARRAY_RECV,	/* receive procedure */
			   F_ARRAY_SEND,	/* send procedure */
			   InvalidOid,		/* typmodin procedure - none */
			   InvalidOid,		/* typmodout procedure - none */
			   F_ARRAY_TYPANALYZE,		/* analyze procedure */
			   typoid,			/* element type ID */
			   true,			/* yes this is an array type */
			   InvalidOid,		/* no further array type */
			   InvalidOid,		/* base type ID */
			   NULL,			/* never a default type value */
			   NULL,			/* binary default isn't sent either */
			   false,			/* never passed by value */
			   alignment,		/* alignment - same as range's */
			   'x',				/* ARRAY is always toastable */
			   -1,				/* typMod (Domains only) */
			   0,				/* Array dimensions of typbasetype */
			   false,			/* Type NOT NULL */
			   InvalidOid);		/* typcollation */

	pfree(rangeArrayName);

	/* And create the constructor functions for this range type */
	makeRangeConstructors(typeName, typeNamespace, typoid, rangeSubtype);

<<<<<<< HEAD
	if (Gp_role == GP_ROLE_DISPATCH)
		CdbDispatchUtilityStatement((Node *) stmt,
									DF_CANCEL_ON_ERROR|
									DF_WITH_SNAPSHOT|
									DF_NEED_TWO_PHASE,
									GetAssignedOidsForDispatch(),
									NULL);
=======
	return typoid;
>>>>>>> e472b921
}

/*
 * Because there may exist several range types over the same subtype, the
 * range type can't be uniquely determined from the subtype.  So it's
 * impossible to define a polymorphic constructor; we have to generate new
 * constructor functions explicitly for each range type.
 *
 * We actually define 4 functions, with 0 through 3 arguments.	This is just
 * to offer more convenience for the user.
 */
static void
makeRangeConstructors(const char *name, Oid namespace,
					  Oid rangeOid, Oid subtype)
{
	static const char *const prosrc[2] = {"range_constructor2",
	"range_constructor3"};
	static const int pronargs[2] = {2, 3};

	Oid			constructorArgTypes[3];
	ObjectAddress myself,
				referenced;
	int			i;

	constructorArgTypes[0] = subtype;
	constructorArgTypes[1] = subtype;
	constructorArgTypes[2] = TEXTOID;

	referenced.classId = TypeRelationId;
	referenced.objectId = rangeOid;
	referenced.objectSubId = 0;

	for (i = 0; i < lengthof(prosrc); i++)
	{
		oidvector  *constructorArgTypesVector;
		Oid			procOid;

		constructorArgTypesVector = buildoidvector(constructorArgTypes,
												   pronargs[i]);

		procOid = ProcedureCreate(name, /* name: same as range type */
								  namespace,	/* namespace */
								  false,		/* replace */
								  false,		/* returns set */
								  rangeOid,		/* return type */
								  BOOTSTRAP_SUPERUSERID,		/* proowner */
								  INTERNALlanguageId,	/* language */
								  F_FMGR_INTERNAL_VALIDATOR,	/* language validator */
								  InvalidOid,
								  prosrc[i],	/* prosrc */
								  NULL, /* probin */
								  false,		/* isAgg */
								  false,		/* isWindowFunc */
								  false,		/* security_definer */
								  false,		/* leakproof */
								  false,		/* isStrict */
								  PROVOLATILE_IMMUTABLE,		/* volatility */
								  constructorArgTypesVector,	/* parameterTypes */
								  PointerGetDatum(NULL),		/* allParameterTypes */
								  PointerGetDatum(NULL),		/* parameterModes */
								  PointerGetDatum(NULL),		/* parameterNames */
								  NIL,	/* parameterDefaults */
								  PointerGetDatum(NULL),		/* proconfig */
								  1.0,	/* procost */
								  0.0,
								  PRODATAACCESS_NONE,
								  PROEXECLOCATION_ANY); /* prorows */

		/*
		 * Make the constructors internally-dependent on the range type so
		 * that they go away silently when the type is dropped.  Note that
		 * pg_dump depends on this choice to avoid dumping the constructors.
		 */
		myself.classId = ProcedureRelationId;
		myself.objectId = procOid;
		myself.objectSubId = 0;

		recordDependencyOn(&myself, &referenced, DEPENDENCY_INTERNAL);
	}
}


/*
 * Find suitable I/O functions for a type.
 *
 * typeOid is the type's OID (which will already exist, if only as a shell
 * type).
 */

static Oid
findTypeInputFunction(List *procname, Oid typeOid)
{
	Oid			argList[3];
	Oid			procOid;

	/*
	 * Input functions can take a single argument of type CSTRING, or three
	 * arguments (string, typioparam OID, typmod).
	 *
	 * For backwards compatibility we allow OPAQUE in place of CSTRING; if we
	 * see this, we issue a warning and fix up the pg_proc entry.
	 */
	argList[0] = CSTRINGOID;

	procOid = LookupFuncName(procname, 1, argList, true);
	if (OidIsValid(procOid))
		return procOid;

	argList[1] = OIDOID;
	argList[2] = INT4OID;

	procOid = LookupFuncName(procname, 3, argList, true);
	if (OidIsValid(procOid))
		return procOid;

	/* No luck, try it with OPAQUE */
	argList[0] = OPAQUEOID;

	procOid = LookupFuncName(procname, 1, argList, true);

	if (!OidIsValid(procOid))
	{
		argList[1] = OIDOID;
		argList[2] = INT4OID;

		procOid = LookupFuncName(procname, 3, argList, true);
	}

	if (OidIsValid(procOid))
	{
		/* Found, but must complain and fix the pg_proc entry */
		ereport(WARNING,
				(errmsg("changing argument type of function %s from \"opaque\" to \"cstring\"",
						NameListToString(procname))));
		SetFunctionArgType(procOid, 0, CSTRINGOID);

		/*
		 * Need CommandCounterIncrement since DefineType will likely try to
		 * alter the pg_proc tuple again.
		 */
		CommandCounterIncrement();

		return procOid;
	}

	/* Use CSTRING (preferred) in the error message */
	argList[0] = CSTRINGOID;

	ereport(ERROR,
			(errcode(ERRCODE_UNDEFINED_FUNCTION),
			 errmsg("function %s does not exist",
					func_signature_string(procname, 1, NIL, argList))));

	return InvalidOid;			/* keep compiler quiet */
}

static Oid
findTypeOutputFunction(List *procname, Oid typeOid)
{
	Oid			argList[1];
	Oid			procOid;

	/*
	 * Output functions can take a single argument of the type.
	 *
	 * For backwards compatibility we allow OPAQUE in place of the actual type
	 * name; if we see this, we issue a warning and fix up the pg_proc entry.
	 */
	argList[0] = typeOid;

	procOid = LookupFuncName(procname, 1, argList, true);
	if (OidIsValid(procOid))
		return procOid;

	/* No luck, try it with OPAQUE */
	argList[0] = OPAQUEOID;

	procOid = LookupFuncName(procname, 1, argList, true);

	if (OidIsValid(procOid))
	{
		/* Found, but must complain and fix the pg_proc entry */
		ereport(WARNING,
		(errmsg("changing argument type of function %s from \"opaque\" to %s",
				NameListToString(procname), format_type_be(typeOid))));
		SetFunctionArgType(procOid, 0, typeOid);

		/*
		 * Need CommandCounterIncrement since DefineType will likely try to
		 * alter the pg_proc tuple again.
		 */
		CommandCounterIncrement();

		return procOid;
	}

	/* Use type name, not OPAQUE, in the failure message. */
	argList[0] = typeOid;

	ereport(ERROR,
			(errcode(ERRCODE_UNDEFINED_FUNCTION),
			 errmsg("function %s does not exist",
					func_signature_string(procname, 1, NIL, argList))));

	return InvalidOid;			/* keep compiler quiet */
}

static Oid
findTypeReceiveFunction(List *procname, Oid typeOid)
{
	Oid			argList[3];
	Oid			procOid;

	/*
	 * Receive functions can take a single argument of type INTERNAL, or three
	 * arguments (internal, typioparam OID, typmod).
	 */
	argList[0] = INTERNALOID;

	procOid = LookupFuncName(procname, 1, argList, true);
	if (OidIsValid(procOid))
		return procOid;

	argList[1] = OIDOID;
	argList[2] = INT4OID;

	procOid = LookupFuncName(procname, 3, argList, true);
	if (OidIsValid(procOid))
		return procOid;

	ereport(ERROR,
			(errcode(ERRCODE_UNDEFINED_FUNCTION),
			 errmsg("function %s does not exist",
					func_signature_string(procname, 1, NIL, argList))));

	return InvalidOid;			/* keep compiler quiet */
}

static Oid
findTypeSendFunction(List *procname, Oid typeOid)
{
	Oid			argList[1];
	Oid			procOid;

	/*
	 * Send functions can take a single argument of the type.
	 */
	argList[0] = typeOid;

	procOid = LookupFuncName(procname, 1, argList, true);
	if (OidIsValid(procOid))
		return procOid;

	ereport(ERROR,
			(errcode(ERRCODE_UNDEFINED_FUNCTION),
			 errmsg("function %s does not exist",
					func_signature_string(procname, 1, NIL, argList))));

	return InvalidOid;			/* keep compiler quiet */
}

static Oid
findTypeTypmodinFunction(List *procname)
{
	Oid			argList[1];
	Oid			procOid;

	/*
	 * typmodin functions always take one cstring[] argument and return int4.
	 */
	argList[0] = CSTRINGARRAYOID;

	procOid = LookupFuncName(procname, 1, argList, true);
	if (!OidIsValid(procOid))
		ereport(ERROR,
				(errcode(ERRCODE_UNDEFINED_FUNCTION),
				 errmsg("function %s does not exist",
						func_signature_string(procname, 1, NIL, argList))));

	if (get_func_rettype(procOid) != INT4OID)
		ereport(ERROR,
				(errcode(ERRCODE_INVALID_OBJECT_DEFINITION),
				 errmsg("typmod_in function %s must return type \"integer\"",
						NameListToString(procname))));

	return procOid;
}

static Oid
findTypeTypmodoutFunction(List *procname)
{
	Oid			argList[1];
	Oid			procOid;

	/*
	 * typmodout functions always take one int4 argument and return cstring.
	 */
	argList[0] = INT4OID;

	procOid = LookupFuncName(procname, 1, argList, true);
	if (!OidIsValid(procOid))
		ereport(ERROR,
				(errcode(ERRCODE_UNDEFINED_FUNCTION),
				 errmsg("function %s does not exist",
						func_signature_string(procname, 1, NIL, argList))));

	if (get_func_rettype(procOid) != CSTRINGOID)
		ereport(ERROR,
				(errcode(ERRCODE_INVALID_OBJECT_DEFINITION),
				 errmsg("typmod_out function %s must return type \"cstring\"",
						NameListToString(procname))));

	return procOid;
}

static Oid
findTypeAnalyzeFunction(List *procname, Oid typeOid)
{
	Oid			argList[1];
	Oid			procOid;

	/*
	 * Analyze functions always take one INTERNAL argument and return bool.
	 */
	argList[0] = INTERNALOID;

	procOid = LookupFuncName(procname, 1, argList, true);
	if (!OidIsValid(procOid))
		ereport(ERROR,
				(errcode(ERRCODE_UNDEFINED_FUNCTION),
				 errmsg("function %s does not exist",
						func_signature_string(procname, 1, NIL, argList))));

	if (get_func_rettype(procOid) != BOOLOID)
		ereport(ERROR,
				(errcode(ERRCODE_INVALID_OBJECT_DEFINITION),
			  errmsg("type analyze function %s must return type \"boolean\"",
					 NameListToString(procname))));

	return procOid;
}

/*
 * Find suitable support functions and opclasses for a range type.
 */

/*
 * Find named btree opclass for subtype, or default btree opclass if
 * opcname is NIL.
 */
static Oid
findRangeSubOpclass(List *opcname, Oid subtype)
{
	Oid			opcid;
	Oid			opInputType;

	if (opcname != NIL)
	{
		opcid = get_opclass_oid(BTREE_AM_OID, opcname, false);

		/*
		 * Verify that the operator class accepts this datatype. Note we will
		 * accept binary compatibility.
		 */
		opInputType = get_opclass_input_type(opcid);
		if (!IsBinaryCoercible(subtype, opInputType))
			ereport(ERROR,
					(errcode(ERRCODE_DATATYPE_MISMATCH),
				 errmsg("operator class \"%s\" does not accept data type %s",
						NameListToString(opcname),
						format_type_be(subtype))));
	}
	else
	{
		opcid = GetDefaultOpClass(subtype, BTREE_AM_OID);
		if (!OidIsValid(opcid))
		{
			/* We spell the error message identically to GetIndexOpClass */
			ereport(ERROR,
					(errcode(ERRCODE_UNDEFINED_OBJECT),
					 errmsg("data type %s has no default operator class for access method \"%s\"",
							format_type_be(subtype), "btree"),
					 errhint("You must specify an operator class for the range type or define a default operator class for the subtype.")));
		}
	}

	return opcid;
}

static Oid
findRangeCanonicalFunction(List *procname, Oid typeOid)
{
	Oid			argList[1];
	Oid			procOid;
	AclResult	aclresult;

	/*
	 * Range canonical functions must take and return the range type, and must
	 * be immutable.
	 */
	argList[0] = typeOid;

	procOid = LookupFuncName(procname, 1, argList, true);

	if (!OidIsValid(procOid))
		ereport(ERROR,
				(errcode(ERRCODE_UNDEFINED_FUNCTION),
				 errmsg("function %s does not exist",
						func_signature_string(procname, 1, NIL, argList))));

	if (get_func_rettype(procOid) != typeOid)
		ereport(ERROR,
				(errcode(ERRCODE_INVALID_OBJECT_DEFINITION),
				 errmsg("range canonical function %s must return range type",
						func_signature_string(procname, 1, NIL, argList))));

	if (func_volatile(procOid) != PROVOLATILE_IMMUTABLE)
		ereport(ERROR,
				(errcode(ERRCODE_INVALID_OBJECT_DEFINITION),
				 errmsg("range canonical function %s must be immutable",
						func_signature_string(procname, 1, NIL, argList))));

	/* Also, range type's creator must have permission to call function */
	aclresult = pg_proc_aclcheck(procOid, GetUserId(), ACL_EXECUTE);
	if (aclresult != ACLCHECK_OK)
		aclcheck_error(aclresult, ACL_KIND_PROC, get_func_name(procOid));

	return procOid;
}

static Oid
findRangeSubtypeDiffFunction(List *procname, Oid subtype)
{
	Oid			argList[2];
	Oid			procOid;
	AclResult	aclresult;

	/*
	 * Range subtype diff functions must take two arguments of the subtype,
	 * must return float8, and must be immutable.
	 */
	argList[0] = subtype;
	argList[1] = subtype;

	procOid = LookupFuncName(procname, 2, argList, true);

	if (!OidIsValid(procOid))
		ereport(ERROR,
				(errcode(ERRCODE_UNDEFINED_FUNCTION),
				 errmsg("function %s does not exist",
						func_signature_string(procname, 2, NIL, argList))));

	if (get_func_rettype(procOid) != FLOAT8OID)
		ereport(ERROR,
				(errcode(ERRCODE_INVALID_OBJECT_DEFINITION),
				 errmsg("range subtype diff function %s must return type double precision",
						func_signature_string(procname, 2, NIL, argList))));

	if (func_volatile(procOid) != PROVOLATILE_IMMUTABLE)
		ereport(ERROR,
				(errcode(ERRCODE_INVALID_OBJECT_DEFINITION),
				 errmsg("range subtype diff function %s must be immutable",
						func_signature_string(procname, 2, NIL, argList))));

	/* Also, range type's creator must have permission to call function */
	aclresult = pg_proc_aclcheck(procOid, GetUserId(), ACL_EXECUTE);
	if (aclresult != ACLCHECK_OK)
		aclcheck_error(aclresult, ACL_KIND_PROC, get_func_name(procOid));

	return procOid;
}

/*
 *	AssignTypeArrayOid
 *
 *	Pre-assign the type's array OID for use in pg_type.typarray
 */
Oid
AssignTypeArrayOid(void)
{
	Oid			type_array_oid;

	/* Use binary-upgrade override for pg_type.typarray, if supplied. */
	if (IsBinaryUpgrade && OidIsValid(binary_upgrade_next_array_pg_type_oid))
	{
		type_array_oid = binary_upgrade_next_array_pg_type_oid;
		binary_upgrade_next_array_pg_type_oid = InvalidOid;
	}
	else
	{
		Relation	pg_type = heap_open(TypeRelationId, AccessShareLock);

		type_array_oid = GetNewOid(pg_type);
		heap_close(pg_type, AccessShareLock);
	}

	return type_array_oid;
}


/*-------------------------------------------------------------------
 * DefineCompositeType
 *
 * Create a Composite Type relation.
 * `DefineRelation' does all the work, we just provide the correct
 * arguments!
 *
 * If the relation already exists, then 'DefineRelation' will abort
 * the xact...
 *
 * DefineCompositeType returns relid for use when creating
 * an implicit composite type during function creation
 *-------------------------------------------------------------------
 */
Oid
DefineCompositeType(RangeVar *typevar, List *coldeflist)
{
	CreateStmt *createStmt = makeNode(CreateStmt);
	Oid			old_type_oid;
	Oid			typeNamespace;
	Oid			relid;

	createStmt->ownerid = GetUserId();

	/*
	 * now set the parameters for keys/inheritance etc. All of these are
	 * uninteresting for composite types...
	 */
	createStmt->relation = typevar;
	createStmt->tableElts = coldeflist;
	createStmt->inhRelations = NIL;
	createStmt->constraints = NIL;
	createStmt->options = NIL;
	createStmt->oncommit = ONCOMMIT_NOOP;
	createStmt->tablespacename = NULL;
	createStmt->if_not_exists = false;

	/*
	 * Check for collision with an existing type name. If there is one and
	 * it's an autogenerated array, we can rename it out of the way.  This
	 * check is here mainly to get a better error message about a "type"
	 * instead of below about a "relation".
	 */
	typeNamespace = RangeVarGetAndCheckCreationNamespace(createStmt->relation,
														 NoLock, NULL);
	RangeVarAdjustRelationPersistence(createStmt->relation, typeNamespace);
	old_type_oid =
		GetSysCacheOid2(TYPENAMENSP,
						CStringGetDatum(createStmt->relation->relname),
						ObjectIdGetDatum(typeNamespace));
	if (OidIsValid(old_type_oid))
	{
		if (!moveArrayTypeName(old_type_oid, createStmt->relation->relname, typeNamespace))
			ereport(ERROR,
					(errcode(ERRCODE_DUPLICATE_OBJECT),
					 errmsg("type \"%s\" already exists", createStmt->relation->relname)));
	}

	/*
	 * Finally create the relation.  This also creates the type.
	 */
	relid = DefineRelation(createStmt, RELKIND_COMPOSITE_TYPE, InvalidOid,
						   RELSTORAGE_VIRTUAL, true, true, NULL);
	Assert(relid != InvalidOid);
	return relid;
}

/*
 * AlterDomainDefault
 *
 * Routine implementing ALTER DOMAIN SET/DROP DEFAULT statements.
 */
Oid
AlterDomainDefault(List *names, Node *defaultRaw)
{
	TypeName   *typename;
	Oid			domainoid;
	HeapTuple	tup;
	ParseState *pstate;
	Relation	rel;
	char	   *defaultValue;
	Node	   *defaultExpr = NULL;		/* NULL if no default specified */
	Datum		new_record[Natts_pg_type];
	bool		new_record_nulls[Natts_pg_type];
	bool		new_record_repl[Natts_pg_type];
	HeapTuple	newtuple;
	Form_pg_type typTup;

	/* Make a TypeName so we can use standard type lookup machinery */
	typename = makeTypeNameFromNameList(names);
	domainoid = typenameTypeId(NULL, typename);

	/* Look up the domain in the type table */
	rel = heap_open(TypeRelationId, RowExclusiveLock);

	tup = SearchSysCacheCopy1(TYPEOID, ObjectIdGetDatum(domainoid));
	if (!HeapTupleIsValid(tup))
		elog(ERROR, "cache lookup failed for type %u", domainoid);
	typTup = (Form_pg_type) GETSTRUCT(tup);

	/* Check it's a domain and check user has permission for ALTER DOMAIN */
	checkDomainOwner(tup);

	/* Setup new tuple */
	MemSet(new_record, (Datum) 0, sizeof(new_record));
	MemSet(new_record_nulls, false, sizeof(new_record_nulls));
	MemSet(new_record_repl, false, sizeof(new_record_repl));

	/* Store the new default into the tuple */
	if (defaultRaw)
	{
		/* Create a dummy ParseState for transformExpr */
		pstate = make_parsestate(NULL);

		/*
		 * Cook the colDef->raw_expr into an expression. Note: Name is
		 * strictly for error message
		 */
		defaultExpr = cookDefault(pstate, defaultRaw,
								  typTup->typbasetype,
								  typTup->typtypmod,
								  NameStr(typTup->typname));

		free_parsestate(pstate);

		/*
		 * If the expression is just a NULL constant, we treat the command
		 * like ALTER ... DROP DEFAULT.  (But see note for same test in
		 * DefineDomain.)
		 */
		if (defaultExpr == NULL ||
			(IsA(defaultExpr, Const) &&((Const *) defaultExpr)->constisnull))
		{
			/* Default is NULL, drop it */
			new_record_nulls[Anum_pg_type_typdefaultbin - 1] = true;
			new_record_repl[Anum_pg_type_typdefaultbin - 1] = true;
			new_record_nulls[Anum_pg_type_typdefault - 1] = true;
			new_record_repl[Anum_pg_type_typdefault - 1] = true;
		}
		else
		{
			/*
			 * Expression must be stored as a nodeToString result, but we also
			 * require a valid textual representation (mainly to make life
			 * easier for pg_dump).
			 */
			defaultValue = deparse_expression(defaultExpr,
											  NIL, false, false);

			/*
			 * Form an updated tuple with the new default and write it back.
			 */
			new_record[Anum_pg_type_typdefaultbin - 1] = CStringGetTextDatum(nodeToString(defaultExpr));

			new_record_repl[Anum_pg_type_typdefaultbin - 1] = true;
			new_record[Anum_pg_type_typdefault - 1] = CStringGetTextDatum(defaultValue);
			new_record_repl[Anum_pg_type_typdefault - 1] = true;
		}
	}
	else
	{
		/* ALTER ... DROP DEFAULT */
		new_record_nulls[Anum_pg_type_typdefaultbin - 1] = true;
		new_record_repl[Anum_pg_type_typdefaultbin - 1] = true;
		new_record_nulls[Anum_pg_type_typdefault - 1] = true;
		new_record_repl[Anum_pg_type_typdefault - 1] = true;
	}

	newtuple = heap_modify_tuple(tup, RelationGetDescr(rel),
								 new_record, new_record_nulls,
								 new_record_repl);

	simple_heap_update(rel, &tup->t_self, newtuple);

	CatalogUpdateIndexes(rel, newtuple);

	/* Rebuild dependencies */
	GenerateTypeDependencies(typTup->typnamespace,
							 domainoid,
							 InvalidOid,		/* typrelid is n/a */
							 0, /* relation kind is n/a */
							 typTup->typowner,
							 typTup->typinput,
							 typTup->typoutput,
							 typTup->typreceive,
							 typTup->typsend,
							 typTup->typmodin,
							 typTup->typmodout,
							 typTup->typanalyze,
							 InvalidOid,
							 false,		/* a domain isn't an implicit array */
							 typTup->typbasetype,
							 typTup->typcollation,
							 defaultExpr,
							 true);		/* Rebuild is true */

	InvokeObjectPostAlterHook(TypeRelationId, domainoid, 0);

	/* Clean up */
	heap_close(rel, NoLock);
	heap_freetuple(newtuple);

	return domainoid;
}

/*
 * AlterDomainNotNull
 *
 * Routine implementing ALTER DOMAIN SET/DROP NOT NULL statements.
 */
Oid
AlterDomainNotNull(List *names, bool notNull)
{
	TypeName   *typename;
	Oid			domainoid;
	Relation	typrel;
	HeapTuple	tup;
	Form_pg_type typTup;

	/* Make a TypeName so we can use standard type lookup machinery */
	typename = makeTypeNameFromNameList(names);
	domainoid = typenameTypeId(NULL, typename);

	/* Look up the domain in the type table */
	typrel = heap_open(TypeRelationId, RowExclusiveLock);

	tup = SearchSysCacheCopy1(TYPEOID, ObjectIdGetDatum(domainoid));
	if (!HeapTupleIsValid(tup))
		elog(ERROR, "cache lookup failed for type %u", domainoid);
	typTup = (Form_pg_type) GETSTRUCT(tup);

	/* Check it's a domain and check user has permission for ALTER DOMAIN */
	checkDomainOwner(tup);

	/* Is the domain already set to the desired constraint? */
	if (typTup->typnotnull == notNull)
	{
		heap_close(typrel, RowExclusiveLock);
		return InvalidOid;
	}

	/* Adding a NOT NULL constraint requires checking existing columns */
	if (notNull)
	{
		List	   *rels;
		ListCell   *rt;

		/* Fetch relation list with attributes based on this domain */
		/* ShareLock is sufficient to prevent concurrent data changes */

		rels = get_rels_with_domain(domainoid, ShareLock);

		foreach(rt, rels)
		{
			RelToCheck *rtc = (RelToCheck *) lfirst(rt);
			Relation	testrel = rtc->rel;
			TupleDesc	tupdesc = RelationGetDescr(testrel);
			HeapScanDesc scan;
			HeapTuple	tuple;

			/* Scan all tuples in this relation */
			scan = heap_beginscan(testrel, SnapshotNow, 0, NULL);
			while ((tuple = heap_getnext(scan, ForwardScanDirection)) != NULL)
			{
				int			i;

				/* Test attributes that are of the domain */
				for (i = 0; i < rtc->natts; i++)
				{
					int			attnum = rtc->atts[i];

					if (heap_attisnull(tuple, attnum))
					{
						/*
						 * In principle the auxiliary information for this
						 * error should be errdatatype(), but errtablecol()
						 * seems considerably more useful in practice.	Since
						 * this code only executes in an ALTER DOMAIN command,
						 * the client should already know which domain is in
						 * question.
						 */
						ereport(ERROR,
								(errcode(ERRCODE_NOT_NULL_VIOLATION),
								 errmsg("column \"%s\" of table \"%s\" contains null values",
								NameStr(tupdesc->attrs[attnum - 1]->attname),
										RelationGetRelationName(testrel)),
								 errtablecol(testrel, attnum)));
					}
				}
			}
			heap_endscan(scan);

			/* Close each rel after processing, but keep lock */
			heap_close(testrel, NoLock);
		}
	}

	/*
	 * Okay to update pg_type row.	We can scribble on typTup because it's a
	 * copy.
	 */
	typTup->typnotnull = notNull;

	simple_heap_update(typrel, &tup->t_self, tup);

	CatalogUpdateIndexes(typrel, tup);

	InvokeObjectPostAlterHook(TypeRelationId, domainoid, 0);

	/* Clean up */
	heap_freetuple(tup);
	heap_close(typrel, RowExclusiveLock);

	return domainoid;
}

/*
 * AlterDomainDropConstraint
 *
 * Implements the ALTER DOMAIN DROP CONSTRAINT statement
 */
Oid
AlterDomainDropConstraint(List *names, const char *constrName,
						  DropBehavior behavior, bool missing_ok)
{
	TypeName   *typename;
	Oid			domainoid;
	HeapTuple	tup;
	Relation	rel;
	Relation	conrel;
	SysScanDesc conscan;
	ScanKeyData key[1];
	HeapTuple	contup;
	bool		found = false;

	/* Make a TypeName so we can use standard type lookup machinery */
	typename = makeTypeNameFromNameList(names);
	domainoid = typenameTypeId(NULL, typename);

	/* Look up the domain in the type table */
	rel = heap_open(TypeRelationId, RowExclusiveLock);

	tup = SearchSysCacheCopy1(TYPEOID, ObjectIdGetDatum(domainoid));
	if (!HeapTupleIsValid(tup))
		elog(ERROR, "cache lookup failed for type %u", domainoid);

	/* Check it's a domain and check user has permission for ALTER DOMAIN */
	checkDomainOwner(tup);

	/* Grab an appropriate lock on the pg_constraint relation */
	conrel = heap_open(ConstraintRelationId, RowExclusiveLock);

	/* Use the index to scan only constraints of the target relation */
	ScanKeyInit(&key[0],
				Anum_pg_constraint_contypid,
				BTEqualStrategyNumber, F_OIDEQ,
				ObjectIdGetDatum(HeapTupleGetOid(tup)));

	conscan = systable_beginscan(conrel, ConstraintTypidIndexId, true,
								 SnapshotNow, 1, key);

	/*
	 * Scan over the result set, removing any matching entries.
	 */
	while ((contup = systable_getnext(conscan)) != NULL)
	{
		Form_pg_constraint con = (Form_pg_constraint) GETSTRUCT(contup);

		if (strcmp(NameStr(con->conname), constrName) == 0)
		{
			ObjectAddress conobj;

			conobj.classId = ConstraintRelationId;
			conobj.objectId = HeapTupleGetOid(contup);
			conobj.objectSubId = 0;

			performDeletion(&conobj, behavior, 0);
			found = true;
		}
	}
	/* Clean up after the scan */
	systable_endscan(conscan);
	heap_close(conrel, RowExclusiveLock);

	heap_close(rel, NoLock);

	if (!found)
	{
		if (!missing_ok)
			ereport(ERROR,
					(errcode(ERRCODE_UNDEFINED_OBJECT),
				  errmsg("constraint \"%s\" of domain \"%s\" does not exist",
						 constrName, TypeNameToString(typename))));
		else
			ereport(NOTICE,
					(errmsg("constraint \"%s\" of domain \"%s\" does not exist, skipping",
							constrName, TypeNameToString(typename))));
	}

	return domainoid;
}

/*
 * AlterDomainAddConstraint
 *
 * Implements the ALTER DOMAIN .. ADD CONSTRAINT statement.
 */
Oid
AlterDomainAddConstraint(List *names, Node *newConstraint)
{
	TypeName   *typename;
	Oid			domainoid;
	Relation	typrel;
	HeapTuple	tup;
	Form_pg_type typTup;
	Constraint *constr;
	char	   *ccbin;

	/* Make a TypeName so we can use standard type lookup machinery */
	typename = makeTypeNameFromNameList(names);
	domainoid = typenameTypeId(NULL, typename);

	/* Look up the domain in the type table */
	typrel = heap_open(TypeRelationId, RowExclusiveLock);

	tup = SearchSysCacheCopy1(TYPEOID, ObjectIdGetDatum(domainoid));
	if (!HeapTupleIsValid(tup))
		elog(ERROR, "cache lookup failed for type %u", domainoid);
	typTup = (Form_pg_type) GETSTRUCT(tup);

	/* Check it's a domain and check user has permission for ALTER DOMAIN */
	checkDomainOwner(tup);

	if (!IsA(newConstraint, Constraint))
		elog(ERROR, "unrecognized node type: %d",
			 (int) nodeTag(newConstraint));

	constr = (Constraint *) newConstraint;

	switch (constr->contype)
	{
		case CONSTR_CHECK:
			/* processed below */
			break;

		case CONSTR_UNIQUE:
			ereport(ERROR,
					(errcode(ERRCODE_SYNTAX_ERROR),
					 errmsg("unique constraints not possible for domains")));
			break;

		case CONSTR_PRIMARY:
			ereport(ERROR,
					(errcode(ERRCODE_SYNTAX_ERROR),
				errmsg("primary key constraints not possible for domains")));
			break;

		case CONSTR_EXCLUSION:
			ereport(ERROR,
					(errcode(ERRCODE_SYNTAX_ERROR),
				  errmsg("exclusion constraints not possible for domains")));
			break;

		case CONSTR_FOREIGN:
			ereport(ERROR,
					(errcode(ERRCODE_SYNTAX_ERROR),
				errmsg("foreign key constraints not possible for domains")));
			break;

		case CONSTR_ATTR_DEFERRABLE:
		case CONSTR_ATTR_NOT_DEFERRABLE:
		case CONSTR_ATTR_DEFERRED:
		case CONSTR_ATTR_IMMEDIATE:
			ereport(ERROR,
					(errcode(ERRCODE_FEATURE_NOT_SUPPORTED),
					 errmsg("specifying constraint deferrability not supported for domains")));
			break;

		default:
			elog(ERROR, "unrecognized constraint subtype: %d",
				 (int) constr->contype);
			break;
	}

	/*
	 * Since all other constraint types throw errors, this must be a check
	 * constraint.	First, process the constraint expression and add an entry
	 * to pg_constraint.
	 */

	ccbin = domainAddConstraint(domainoid, typTup->typnamespace,
								typTup->typbasetype, typTup->typtypmod,
								constr, NameStr(typTup->typname));

	/*
	 * If requested to validate the constraint, test all values stored in the
	 * attributes based on the domain the constraint is being added to.
	 */
	if (!constr->skip_validation)
		validateDomainConstraint(domainoid, ccbin);

	/* Clean up */
	heap_close(typrel, RowExclusiveLock);

	return domainoid;
}

/*
 * AlterDomainValidateConstraint
 *
 * Implements the ALTER DOMAIN .. VALIDATE CONSTRAINT statement.
 */
Oid
AlterDomainValidateConstraint(List *names, char *constrName)
{
	TypeName   *typename;
	Oid			domainoid;
	Relation	typrel;
	Relation	conrel;
	HeapTuple	tup;
	Form_pg_constraint con = NULL;
	Form_pg_constraint copy_con;
	char	   *conbin;
	SysScanDesc scan;
	Datum		val;
	bool		found = false;
	bool		isnull;
	HeapTuple	tuple;
	HeapTuple	copyTuple;
	ScanKeyData key;

	/* Make a TypeName so we can use standard type lookup machinery */
	typename = makeTypeNameFromNameList(names);
	domainoid = typenameTypeId(NULL, typename);

	/* Look up the domain in the type table */
	typrel = heap_open(TypeRelationId, AccessShareLock);

	tup = SearchSysCache1(TYPEOID, ObjectIdGetDatum(domainoid));
	if (!HeapTupleIsValid(tup))
		elog(ERROR, "cache lookup failed for type %u", domainoid);

	/* Check it's a domain and check user has permission for ALTER DOMAIN */
	checkDomainOwner(tup);

	/*
	 * Find and check the target constraint
	 */
	conrel = heap_open(ConstraintRelationId, RowExclusiveLock);
	ScanKeyInit(&key,
				Anum_pg_constraint_contypid,
				BTEqualStrategyNumber, F_OIDEQ,
				ObjectIdGetDatum(domainoid));
	scan = systable_beginscan(conrel, ConstraintTypidIndexId,
							  true, SnapshotNow, 1, &key);

	while (HeapTupleIsValid(tuple = systable_getnext(scan)))
	{
		con = (Form_pg_constraint) GETSTRUCT(tuple);
		if (strcmp(NameStr(con->conname), constrName) == 0)
		{
			found = true;
			break;
		}
	}

	if (!found)
		ereport(ERROR,
				(errcode(ERRCODE_UNDEFINED_OBJECT),
				 errmsg("constraint \"%s\" of domain \"%s\" does not exist",
						constrName, TypeNameToString(typename))));

	if (con->contype != CONSTRAINT_CHECK)
		ereport(ERROR,
				(errcode(ERRCODE_WRONG_OBJECT_TYPE),
		errmsg("constraint \"%s\" of domain \"%s\" is not a check constraint",
			   constrName, TypeNameToString(typename))));

	val = SysCacheGetAttr(CONSTROID, tuple,
						  Anum_pg_constraint_conbin,
						  &isnull);
	if (isnull)
		elog(ERROR, "null conbin for constraint %u",
			 HeapTupleGetOid(tuple));
	conbin = TextDatumGetCString(val);

	validateDomainConstraint(domainoid, conbin);

	/*
	 * Now update the catalog, while we have the door open.
	 */
	copyTuple = heap_copytuple(tuple);
	copy_con = (Form_pg_constraint) GETSTRUCT(copyTuple);
	copy_con->convalidated = true;
	simple_heap_update(conrel, &copyTuple->t_self, copyTuple);
	CatalogUpdateIndexes(conrel, copyTuple);

	InvokeObjectPostAlterHook(ConstraintRelationId,
							  HeapTupleGetOid(copyTuple), 0);

	heap_freetuple(copyTuple);

	systable_endscan(scan);

	heap_close(typrel, AccessShareLock);
	heap_close(conrel, RowExclusiveLock);

	ReleaseSysCache(tup);

	return domainoid;
}

static void
validateDomainConstraint(Oid domainoid, char *ccbin)
{
	Expr	   *expr = (Expr *) stringToNode(ccbin);
	List	   *rels;
	ListCell   *rt;
	EState	   *estate;
	ExprContext *econtext;
	ExprState  *exprstate;

	/* Need an EState to run ExecEvalExpr */
	estate = CreateExecutorState();
	econtext = GetPerTupleExprContext(estate);

	/* build execution state for expr */
	exprstate = ExecPrepareExpr(expr, estate);

	/* Fetch relation list with attributes based on this domain */
	/* ShareLock is sufficient to prevent concurrent data changes */

	rels = get_rels_with_domain(domainoid, ShareLock);

	foreach(rt, rels)
	{
		RelToCheck *rtc = (RelToCheck *) lfirst(rt);
		Relation	testrel = rtc->rel;
		TupleDesc	tupdesc = RelationGetDescr(testrel);
		HeapScanDesc scan;
		HeapTuple	tuple;

		/* Scan all tuples in this relation */
		scan = heap_beginscan(testrel, SnapshotNow, 0, NULL);
		while ((tuple = heap_getnext(scan, ForwardScanDirection)) != NULL)
		{
			int			i;

			/* Test attributes that are of the domain */
			for (i = 0; i < rtc->natts; i++)
			{
				int			attnum = rtc->atts[i];
				Datum		d;
				bool		isNull;
				Datum		conResult;

				d = heap_getattr(tuple, attnum, tupdesc, &isNull);

				econtext->domainValue_datum = d;
				econtext->domainValue_isNull = isNull;

				conResult = ExecEvalExprSwitchContext(exprstate,
													  econtext,
													  &isNull, NULL);

				if (!isNull && !DatumGetBool(conResult))
				{
					/*
					 * In principle the auxiliary information for this error
					 * should be errdomainconstraint(), but errtablecol()
					 * seems considerably more useful in practice.	Since this
					 * code only executes in an ALTER DOMAIN command, the
					 * client should already know which domain is in question,
					 * and which constraint too.
					 */
					ereport(ERROR,
							(errcode(ERRCODE_CHECK_VIOLATION),
							 errmsg("column \"%s\" of table \"%s\" contains values that violate the new constraint",
								NameStr(tupdesc->attrs[attnum - 1]->attname),
									RelationGetRelationName(testrel)),
							 errtablecol(testrel, attnum)));
				}
			}

			ResetExprContext(econtext);
		}
		heap_endscan(scan);

		/* Hold relation lock till commit (XXX bad for concurrency) */
		heap_close(testrel, NoLock);
	}

	FreeExecutorState(estate);
}

/*
 * get_rels_with_domain
 *
 * Fetch all relations / attributes which are using the domain
 *
 * The result is a list of RelToCheck structs, one for each distinct
 * relation, each containing one or more attribute numbers that are of
 * the domain type.  We have opened each rel and acquired the specified lock
 * type on it.
 *
 * We support nested domains by including attributes that are of derived
 * domain types.  Current callers do not need to distinguish between attributes
 * that are of exactly the given domain and those that are of derived domains.
 *
 * XXX this is completely broken because there is no way to lock the domain
 * to prevent columns from being added or dropped while our command runs.
 * We can partially protect against column drops by locking relations as we
 * come across them, but there is still a race condition (the window between
 * seeing a pg_depend entry and acquiring lock on the relation it references).
 * Also, holding locks on all these relations simultaneously creates a non-
 * trivial risk of deadlock.  We can minimize but not eliminate the deadlock
 * risk by using the weakest suitable lock (ShareLock for most callers).
 *
 * XXX the API for this is not sufficient to support checking domain values
 * that are inside composite types or arrays.  Currently we just error out
 * if a composite type containing the target domain is stored anywhere.
 * There are not currently arrays of domains; if there were, we could take
 * the same approach, but it'd be nicer to fix it properly.
 *
 * Generally used for retrieving a list of tests when adding
 * new constraints to a domain.
 */
static List *
get_rels_with_domain(Oid domainOid, LOCKMODE lockmode)
{
	List	   *result = NIL;
	Relation	depRel;
	ScanKeyData key[2];
	SysScanDesc depScan;
	HeapTuple	depTup;

	Assert(lockmode != NoLock);

	/*
	 * We scan pg_depend to find those things that depend on the domain. (We
	 * assume we can ignore refobjsubid for a domain.)
	 */
	depRel = heap_open(DependRelationId, AccessShareLock);

	ScanKeyInit(&key[0],
				Anum_pg_depend_refclassid,
				BTEqualStrategyNumber, F_OIDEQ,
				ObjectIdGetDatum(TypeRelationId));
	ScanKeyInit(&key[1],
				Anum_pg_depend_refobjid,
				BTEqualStrategyNumber, F_OIDEQ,
				ObjectIdGetDatum(domainOid));

	depScan = systable_beginscan(depRel, DependReferenceIndexId, true,
								 SnapshotNow, 2, key);

	while (HeapTupleIsValid(depTup = systable_getnext(depScan)))
	{
		Form_pg_depend pg_depend = (Form_pg_depend) GETSTRUCT(depTup);
		RelToCheck *rtc = NULL;
		ListCell   *rellist;
		Form_pg_attribute pg_att;
		int			ptr;

		/* Check for directly dependent types --- must be domains */
		if (pg_depend->classid == TypeRelationId)
		{
			Assert(get_typtype(pg_depend->objid) == TYPTYPE_DOMAIN);

			/*
			 * Recursively add dependent columns to the output list.  This is
			 * a bit inefficient since we may fail to combine RelToCheck
			 * entries when attributes of the same rel have different derived
			 * domain types, but it's probably not worth improving.
			 */
			result = list_concat(result,
								 get_rels_with_domain(pg_depend->objid,
													  lockmode));
			continue;
		}

		/* Else, ignore dependees that aren't user columns of relations */
		/* (we assume system columns are never of domain types) */
		if (pg_depend->classid != RelationRelationId ||
			pg_depend->objsubid <= 0)
			continue;

		/* See if we already have an entry for this relation */
		foreach(rellist, result)
		{
			RelToCheck *rt = (RelToCheck *) lfirst(rellist);

			if (RelationGetRelid(rt->rel) == pg_depend->objid)
			{
				rtc = rt;
				break;
			}
		}

		if (rtc == NULL)
		{
			/* First attribute found for this relation */
			Relation	rel;

			/* Acquire requested lock on relation */
			rel = relation_open(pg_depend->objid, lockmode);

			/*
			 * Check to see if rowtype is stored anyplace as a composite-type
			 * column; if so we have to fail, for now anyway.
			 */
			if (OidIsValid(rel->rd_rel->reltype))
				find_composite_type_dependencies(rel->rd_rel->reltype,
												 NULL,
												 format_type_be(domainOid));

			/* Otherwise we can ignore views, composite types, etc */
			if (rel->rd_rel->relkind != RELKIND_RELATION &&
				rel->rd_rel->relkind != RELKIND_MATVIEW)
			{
				relation_close(rel, lockmode);
				continue;
			}

			/* Build the RelToCheck entry with enough space for all atts */
			rtc = (RelToCheck *) palloc(sizeof(RelToCheck));
			rtc->rel = rel;
			rtc->natts = 0;
			rtc->atts = (int *) palloc(sizeof(int) * RelationGetNumberOfAttributes(rel));
			result = lcons(rtc, result);
		}

		/*
		 * Confirm column has not been dropped, and is of the expected type.
		 * This defends against an ALTER DROP COLUMN occurring just before we
		 * acquired lock ... but if the whole table were dropped, we'd still
		 * have a problem.
		 */
		if (pg_depend->objsubid > RelationGetNumberOfAttributes(rtc->rel))
			continue;
		pg_att = rtc->rel->rd_att->attrs[pg_depend->objsubid - 1];
		if (pg_att->attisdropped || pg_att->atttypid != domainOid)
			continue;

		/*
		 * Okay, add column to result.	We store the columns in column-number
		 * order; this is just a hack to improve predictability of regression
		 * test output ...
		 */
		Assert(rtc->natts < RelationGetNumberOfAttributes(rtc->rel));

		ptr = rtc->natts++;
		while (ptr > 0 && rtc->atts[ptr - 1] > pg_depend->objsubid)
		{
			rtc->atts[ptr] = rtc->atts[ptr - 1];
			ptr--;
		}
		rtc->atts[ptr] = pg_depend->objsubid;
	}

	systable_endscan(depScan);

	relation_close(depRel, AccessShareLock);

	return result;
}

/*
 * checkDomainOwner
 *
 * Check that the type is actually a domain and that the current user
 * has permission to do ALTER DOMAIN on it.  Throw an error if not.
 */
void
checkDomainOwner(HeapTuple tup)
{
	Form_pg_type typTup = (Form_pg_type) GETSTRUCT(tup);

	/* Check that this is actually a domain */
	if (typTup->typtype != TYPTYPE_DOMAIN)
		ereport(ERROR,
				(errcode(ERRCODE_WRONG_OBJECT_TYPE),
				 errmsg("%s is not a domain",
						format_type_be(HeapTupleGetOid(tup)))));

	/* Permission check: must own type */
	if (!pg_type_ownercheck(HeapTupleGetOid(tup), GetUserId()))
		aclcheck_error_type(ACLCHECK_NOT_OWNER, HeapTupleGetOid(tup));
}

/*
 * domainAddConstraint - code shared between CREATE and ALTER DOMAIN
 */
static char *
domainAddConstraint(Oid domainOid, Oid domainNamespace, Oid baseTypeOid,
					int typMod, Constraint *constr,
					char *domainName)
{
	Node	   *expr;
	char	   *ccsrc;
	char	   *ccbin;
	ParseState *pstate;
	CoerceToDomainValue *domVal;

	/*
	 * Assign or validate constraint name
	 */
	if (constr->conname)
	{
		if (ConstraintNameIsUsed(CONSTRAINT_DOMAIN,
								 domainOid,
								 domainNamespace,
								 constr->conname))
			ereport(ERROR,
					(errcode(ERRCODE_DUPLICATE_OBJECT),
				 errmsg("constraint \"%s\" for domain \"%s\" already exists",
						constr->conname, domainName)));
	}
	else
		constr->conname = ChooseConstraintName(domainName,
											   NULL,
											   "check",
											   domainNamespace,
											   NIL);

	/*
	 * Convert the A_EXPR in raw_expr into an EXPR
	 */
	pstate = make_parsestate(NULL);

	/*
	 * Set up a CoerceToDomainValue to represent the occurrence of VALUE in
	 * the expression.	Note that it will appear to have the type of the base
	 * type, not the domain.  This seems correct since within the check
	 * expression, we should not assume the input value can be considered a
	 * member of the domain.
	 */
	domVal = makeNode(CoerceToDomainValue);
	domVal->typeId = baseTypeOid;
	domVal->typeMod = typMod;
	domVal->collation = get_typcollation(baseTypeOid);
	domVal->location = -1;		/* will be set when/if used */

	pstate->p_value_substitute = (Node *) domVal;

	expr = transformExpr(pstate, constr->raw_expr, EXPR_KIND_DOMAIN_CHECK);

	/*
	 * Make sure it yields a boolean result.
	 */
	expr = coerce_to_boolean(pstate, expr, "CHECK");

	/*
	 * Fix up collation information.
	 */
	assign_expr_collations(pstate, expr);

	/*
<<<<<<< HEAD
	 * Make sure no outside relations are referred to.
=======
	 * Domains don't allow variables (this is probably dead code now that
	 * add_missing_from is history, but let's be sure).
>>>>>>> e472b921
	 */
	if (list_length(pstate->p_rtable) != 0 ||
		contain_var_clause(expr))
		ereport(ERROR,
				(errcode(ERRCODE_INVALID_COLUMN_REFERENCE),
		  errmsg("cannot use table references in domain check constraint")));

<<<<<<< HEAD
	free_parsestate(pstate);

=======
>>>>>>> e472b921
	/*
	 * Convert to string form for storage.
	 */
	ccbin = nodeToString(expr);

	/*
	 * Deparse it to produce text for consrc.
	 */
	ccsrc = deparse_expression(expr,
							   NIL, false, false);

	/*
	 * Store the constraint in pg_constraint
	 */
	CreateConstraintEntry(constr->conname,		/* Constraint Name */
						  domainNamespace,		/* namespace */
						  CONSTRAINT_CHECK,		/* Constraint Type */
						  false,	/* Is Deferrable */
						  false,	/* Is Deferred */
						  !constr->skip_validation,		/* Is Validated */
						  InvalidOid,	/* not a relation constraint */
						  NULL,
						  0,
						  domainOid,	/* domain constraint */
						  InvalidOid,	/* no associated index */
						  InvalidOid,	/* Foreign key fields */
						  NULL,
						  NULL,
						  NULL,
						  NULL,
						  0,
						  ' ',
						  ' ',
						  ' ',
						  NULL, /* not an exclusion constraint */
						  expr, /* Tree form of check constraint */
						  ccbin,	/* Binary form of check constraint */
						  ccsrc,	/* Source form of check constraint */
						  true, /* is local */
						  0,	/* inhcount */
						  false,	/* connoinherit */
						  false);		/* is_internal */

	/*
	 * Return the compiled constraint expression so the calling routine can
	 * perform any additional required tests.
	 */
	return ccbin;
}

/*
 * GetDomainConstraints - get a list of the current constraints of domain
 *
 * Returns a possibly-empty list of DomainConstraintState nodes.
 *
 * This is called by the executor during plan startup for a CoerceToDomain
 * expression node.  The given constraints will be checked for each value
 * passed through the node.
 *
 * We allow this to be called for non-domain types, in which case the result
 * is always NIL.
 */
List *
GetDomainConstraints(Oid typeOid)
{
	List	   *result = NIL;
	bool		notNull = false;
	Relation	conRel;

	conRel = heap_open(ConstraintRelationId, AccessShareLock);

	for (;;)
	{
		HeapTuple	tup;
		HeapTuple	conTup;
		Form_pg_type typTup;
		ScanKeyData key[1];
		SysScanDesc scan;

		tup = SearchSysCache1(TYPEOID, ObjectIdGetDatum(typeOid));
		if (!HeapTupleIsValid(tup))
			elog(ERROR, "cache lookup failed for type %u", typeOid);
		typTup = (Form_pg_type) GETSTRUCT(tup);

		if (typTup->typtype != TYPTYPE_DOMAIN)
		{
			/* Not a domain, so done */
			ReleaseSysCache(tup);
			break;
		}

		/* Test for NOT NULL Constraint */
		if (typTup->typnotnull)
			notNull = true;

		/* Look for CHECK Constraints on this domain */
		ScanKeyInit(&key[0],
					Anum_pg_constraint_contypid,
					BTEqualStrategyNumber, F_OIDEQ,
					ObjectIdGetDatum(typeOid));

		scan = systable_beginscan(conRel, ConstraintTypidIndexId, true,
								  SnapshotNow, 1, key);

		while (HeapTupleIsValid(conTup = systable_getnext(scan)))
		{
			Form_pg_constraint c = (Form_pg_constraint) GETSTRUCT(conTup);
			Datum		val;
			bool		isNull;
			Expr	   *check_expr;
			DomainConstraintState *r;

			/* Ignore non-CHECK constraints (presently, shouldn't be any) */
			if (c->contype != CONSTRAINT_CHECK)
				continue;

			/*
			 * Not expecting conbin to be NULL, but we'll test for it anyway
			 */
			val = fastgetattr(conTup, Anum_pg_constraint_conbin,
							  conRel->rd_att, &isNull);
			if (isNull)
				elog(ERROR, "domain \"%s\" constraint \"%s\" has NULL conbin",
					 NameStr(typTup->typname), NameStr(c->conname));

			check_expr = (Expr *) stringToNode(TextDatumGetCString(val));

			/* ExecInitExpr assumes we've planned the expression */
			check_expr = expression_planner(check_expr);

			r = makeNode(DomainConstraintState);
			r->constrainttype = DOM_CONSTRAINT_CHECK;
			r->name = pstrdup(NameStr(c->conname));
			r->check_expr = ExecInitExpr(check_expr, NULL);

			/*
			 * use lcons() here because constraints of lower domains should be
			 * applied earlier.
			 */
			result = lcons(r, result);
		}

		systable_endscan(scan);

		/* loop to next domain in stack */
		typeOid = typTup->typbasetype;
		ReleaseSysCache(tup);
	}

	heap_close(conRel, AccessShareLock);

	/*
	 * Only need to add one NOT NULL check regardless of how many domains in
	 * the stack request it.
	 */
	if (notNull)
	{
		DomainConstraintState *r = makeNode(DomainConstraintState);

		r->constrainttype = DOM_CONSTRAINT_NOTNULL;
		r->name = pstrdup("NOT NULL");
		r->check_expr = NULL;

		/* lcons to apply the nullness check FIRST */
		result = lcons(r, result);
	}

	return result;
}


/*
 * Execute ALTER TYPE RENAME
 */
Oid
RenameType(RenameStmt *stmt)
{
	List	   *names = stmt->object;
	const char *newTypeName = stmt->newname;
	TypeName   *typename;
	Oid			typeOid;
	Relation	rel;
	HeapTuple	tup;
	Form_pg_type typTup;

	/* Make a TypeName so we can use standard type lookup machinery */
	typename = makeTypeNameFromNameList(names);
	typeOid = typenameTypeId(NULL, typename);

	/* Look up the type in the type table */
	rel = heap_open(TypeRelationId, RowExclusiveLock);

	tup = SearchSysCacheCopy1(TYPEOID, ObjectIdGetDatum(typeOid));
	if (!HeapTupleIsValid(tup))
		elog(ERROR, "cache lookup failed for type %u", typeOid);
	typTup = (Form_pg_type) GETSTRUCT(tup);

	/* check permissions on type */
	if (!pg_type_ownercheck(typeOid, GetUserId()))
		aclcheck_error_type(ACLCHECK_NOT_OWNER, typeOid);

	/* ALTER DOMAIN used on a non-domain? */
	if (stmt->renameType == OBJECT_DOMAIN && typTup->typtype != TYPTYPE_DOMAIN)
		ereport(ERROR,
				(errcode(ERRCODE_WRONG_OBJECT_TYPE),
				 errmsg("\"%s\" is not a domain",
						format_type_be(typeOid))));

	/*
	 * If it's a composite type, we need to check that it really is a
	 * free-standing composite type, and not a table's rowtype. We want people
	 * to use ALTER TABLE not ALTER TYPE for that case.
	 */
	if (typTup->typtype == TYPTYPE_COMPOSITE &&
		get_rel_relkind(typTup->typrelid) != RELKIND_COMPOSITE_TYPE)
		ereport(ERROR,
				(errcode(ERRCODE_WRONG_OBJECT_TYPE),
				 errmsg("%s is a table's row type",
						format_type_be(typeOid)),
				 errhint("Use ALTER TABLE instead.")));

	/* don't allow direct alteration of array types, either */
	if (OidIsValid(typTup->typelem) &&
		get_array_type(typTup->typelem) == typeOid)
		ereport(ERROR,
				(errcode(ERRCODE_WRONG_OBJECT_TYPE),
				 errmsg("cannot alter array type %s",
						format_type_be(typeOid)),
				 errhint("You can alter type %s, which will alter the array type as well.",
						 format_type_be(typTup->typelem))));

	/*
	 * If type is composite we need to rename associated pg_class entry too.
	 * RenameRelationInternal will call RenameTypeInternal automatically.
	 */
	if (typTup->typtype == TYPTYPE_COMPOSITE)
		RenameRelationInternal(typTup->typrelid, newTypeName, false);
	else
		RenameTypeInternal(typeOid, newTypeName,
						   typTup->typnamespace);

	/* Clean up */
	heap_close(rel, RowExclusiveLock);

	return typeOid;
}

/*
 * Change the owner of a type.
 */
Oid
AlterTypeOwner(List *names, Oid newOwnerId, ObjectType objecttype)
{
	TypeName   *typename;
	Oid			typeOid;
	Relation	rel;
	HeapTuple	tup;
	HeapTuple	newtup;
	Form_pg_type typTup;
	AclResult	aclresult;

	rel = heap_open(TypeRelationId, RowExclusiveLock);

	/* Make a TypeName so we can use standard type lookup machinery */
	typename = makeTypeNameFromNameList(names);

	/* Use LookupTypeName here so that shell types can be processed */
	tup = LookupTypeName(NULL, typename, NULL);
	if (tup == NULL)
		ereport(ERROR,
				(errcode(ERRCODE_UNDEFINED_OBJECT),
				 errmsg("type \"%s\" does not exist",
						TypeNameToString(typename))));
	typeOid = typeTypeId(tup);

	/* Copy the syscache entry so we can scribble on it below */
	newtup = heap_copytuple(tup);
	ReleaseSysCache(tup);
	tup = newtup;
	typTup = (Form_pg_type) GETSTRUCT(tup);

	/* Don't allow ALTER DOMAIN on a type */
	if (objecttype == OBJECT_DOMAIN && typTup->typtype != TYPTYPE_DOMAIN)
		ereport(ERROR,
				(errcode(ERRCODE_WRONG_OBJECT_TYPE),
				 errmsg("%s is not a domain",
						format_type_be(typeOid))));

	/*
	 * If it's a composite type, we need to check that it really is a
	 * free-standing composite type, and not a table's rowtype. We want people
	 * to use ALTER TABLE not ALTER TYPE for that case.
	 */
	if (typTup->typtype == TYPTYPE_COMPOSITE &&
		get_rel_relkind(typTup->typrelid) != RELKIND_COMPOSITE_TYPE)
		ereport(ERROR,
				(errcode(ERRCODE_WRONG_OBJECT_TYPE),
				 errmsg("%s is a table's row type",
						format_type_be(typeOid)),
				 errhint("Use ALTER TABLE instead.")));

	/* don't allow direct alteration of array types, either */
	if (OidIsValid(typTup->typelem) &&
		get_array_type(typTup->typelem) == typeOid)
		ereport(ERROR,
				(errcode(ERRCODE_WRONG_OBJECT_TYPE),
				 errmsg("cannot alter array type %s",
						format_type_be(typeOid)),
				 errhint("You can alter type %s, which will alter the array type as well.",
						 format_type_be(typTup->typelem))));

	/*
	 * If the new owner is the same as the existing owner, consider the
	 * command to have succeeded.  This is for dump restoration purposes.
	 */
	if (typTup->typowner != newOwnerId)
	{
		/* Superusers can always do it */
		if (!superuser())
		{
			/* Otherwise, must be owner of the existing object */
			if (!pg_type_ownercheck(HeapTupleGetOid(tup), GetUserId()))
				aclcheck_error_type(ACLCHECK_NOT_OWNER, HeapTupleGetOid(tup));

			/* Must be able to become new owner */
			check_is_member_of_role(GetUserId(), newOwnerId);

			/* New owner must have CREATE privilege on namespace */
			aclresult = pg_namespace_aclcheck(typTup->typnamespace,
											  newOwnerId,
											  ACL_CREATE);
			if (aclresult != ACLCHECK_OK)
				aclcheck_error(aclresult, ACL_KIND_NAMESPACE,
							   get_namespace_name(typTup->typnamespace));
		}

		/*
		 * If it's a composite type, invoke ATExecChangeOwner so that we fix
		 * up the pg_class entry properly.	That will call back to
		 * AlterTypeOwnerInternal to take care of the pg_type entry(s).
		 */
		if (typTup->typtype == TYPTYPE_COMPOSITE)
			ATExecChangeOwner(typTup->typrelid, newOwnerId, true, AccessExclusiveLock);
		else
		{
			/*
			 * We can just apply the modification directly.
			 *
			 * okay to scribble on typTup because it's a copy
			 */
			typTup->typowner = newOwnerId;

			simple_heap_update(rel, &tup->t_self, tup);

			CatalogUpdateIndexes(rel, tup);

			/* Update owner dependency reference */
			changeDependencyOnOwner(TypeRelationId, typeOid, newOwnerId);

			InvokeObjectPostAlterHook(TypeRelationId, typeOid, 0);

			/* If it has an array type, update that too */
			if (OidIsValid(typTup->typarray))
				AlterTypeOwnerInternal(typTup->typarray, newOwnerId, false);
		}
	}

	/* Clean up */
	heap_close(rel, RowExclusiveLock);

	return typeOid;
}

/*
 * AlterTypeOwnerInternal - change type owner unconditionally
 *
 * This is currently only used to propagate ALTER TABLE/TYPE OWNER to a
 * table's rowtype or an array type, and to implement REASSIGN OWNED BY.
 * It assumes the caller has done all needed checks.  The function will
 * automatically recurse to an array type if the type has one.
 *
 * hasDependEntry should be TRUE if type is expected to have a pg_shdepend
 * entry (ie, it's not a table rowtype nor an array type).
 * is_primary_ops should be TRUE if this function is invoked with user's
 * direct operation (e.g, shdepReassignOwned). Elsewhere,
 */
void
AlterTypeOwnerInternal(Oid typeOid, Oid newOwnerId,
					   bool hasDependEntry)
{
	Relation	rel;
	HeapTuple	tup;
	Form_pg_type typTup;

	rel = heap_open(TypeRelationId, RowExclusiveLock);

	tup = SearchSysCacheCopy1(TYPEOID, ObjectIdGetDatum(typeOid));
	if (!HeapTupleIsValid(tup))
		elog(ERROR, "cache lookup failed for type %u", typeOid);
	typTup = (Form_pg_type) GETSTRUCT(tup);

	/*
	 * Modify the owner --- okay to scribble on typTup because it's a copy
	 */
	typTup->typowner = newOwnerId;

	simple_heap_update(rel, &tup->t_self, tup);

	CatalogUpdateIndexes(rel, tup);

	/* Update owner dependency reference, if it has one */
	if (hasDependEntry)
		changeDependencyOnOwner(TypeRelationId, typeOid, newOwnerId);

	/* If it has an array type, update that too */
	if (OidIsValid(typTup->typarray))
		AlterTypeOwnerInternal(typTup->typarray, newOwnerId, false);

	InvokeObjectPostAlterHook(TypeRelationId, typeOid, 0);

	/* Clean up */
	heap_close(rel, RowExclusiveLock);
}

/*
 * Execute ALTER TYPE SET SCHEMA
 */
Oid
AlterTypeNamespace(List *names, const char *newschema, ObjectType objecttype)
{
	TypeName   *typename;
	Oid			typeOid;
	Oid			nspOid;
	ObjectAddresses *objsMoved;

	/* Make a TypeName so we can use standard type lookup machinery */
	typename = makeTypeNameFromNameList(names);
	typeOid = typenameTypeId(NULL, typename);

	/* Don't allow ALTER DOMAIN on a type */
	if (objecttype == OBJECT_DOMAIN && get_typtype(typeOid) != TYPTYPE_DOMAIN)
		ereport(ERROR,
				(errcode(ERRCODE_WRONG_OBJECT_TYPE),
				 errmsg("%s is not a domain",
						format_type_be(typeOid))));

	/* get schema OID and check its permissions */
	nspOid = LookupCreationNamespace(newschema);

	objsMoved = new_object_addresses();
	AlterTypeNamespace_oid(typeOid, nspOid, objsMoved);
	free_object_addresses(objsMoved);
<<<<<<< HEAD
=======

	return typeOid;
>>>>>>> e472b921
}

Oid
AlterTypeNamespace_oid(Oid typeOid, Oid nspOid, ObjectAddresses *objsMoved)
{
	Oid			elemOid;

	/* check permissions on type */
	if (!pg_type_ownercheck(typeOid, GetUserId()))
		aclcheck_error_type(ACLCHECK_NOT_OWNER, typeOid);

	/* don't allow direct alteration of array types */
	elemOid = get_element_type(typeOid);
	if (OidIsValid(elemOid) && get_array_type(elemOid) == typeOid)
		ereport(ERROR,
				(errcode(ERRCODE_WRONG_OBJECT_TYPE),
				 errmsg("cannot alter array type %s",
						format_type_be(typeOid)),
				 errhint("You can alter type %s, which will alter the array type as well.",
						 format_type_be(elemOid))));

	/* and do the work */
	return AlterTypeNamespaceInternal(typeOid, nspOid, false, true, objsMoved);
}

/*
 * Move specified type to new namespace.
 *
 * Caller must have already checked privileges.
 *
 * The function automatically recurses to process the type's array type,
 * if any.	isImplicitArray should be TRUE only when doing this internal
 * recursion (outside callers must never try to move an array type directly).
 *
 * If errorOnTableType is TRUE, the function errors out if the type is
 * a table type.  ALTER TABLE has to be used to move a table to a new
 * namespace.
 *
 * Returns the type's old namespace OID.
 */
Oid
AlterTypeNamespaceInternal(Oid typeOid, Oid nspOid,
						   bool isImplicitArray,
						   bool errorOnTableType,
						   ObjectAddresses *objsMoved)
{
	Relation	rel;
	HeapTuple	tup;
	Form_pg_type typform;
	Oid			oldNspOid;
	Oid			arrayOid;
	bool		isCompositeType;
	ObjectAddress thisobj;

<<<<<<< HEAD
=======
	/*
	 * Make sure we haven't moved this object previously.
	 */
>>>>>>> e472b921
	thisobj.classId = TypeRelationId;
	thisobj.objectId = typeOid;
	thisobj.objectSubId = 0;

	if (object_address_present(&thisobj, objsMoved))
		return InvalidOid;

	rel = heap_open(TypeRelationId, RowExclusiveLock);

	tup = SearchSysCacheCopy1(TYPEOID, ObjectIdGetDatum(typeOid));
	if (!HeapTupleIsValid(tup))
		elog(ERROR, "cache lookup failed for type %u", typeOid);
	typform = (Form_pg_type) GETSTRUCT(tup);

	oldNspOid = typform->typnamespace;
	arrayOid = typform->typarray;

	/* common checks on switching namespaces */
	CheckSetNamespace(oldNspOid, nspOid, TypeRelationId, typeOid);

	/* check for duplicate name (more friendly than unique-index failure) */
	if (SearchSysCacheExists2(TYPENAMENSP,
							  CStringGetDatum(NameStr(typform->typname)),
							  ObjectIdGetDatum(nspOid)))
		ereport(ERROR,
				(errcode(ERRCODE_DUPLICATE_OBJECT),
				 errmsg("type \"%s\" already exists in schema \"%s\"",
						NameStr(typform->typname),
						get_namespace_name(nspOid))));

	/* Detect whether type is a composite type (but not a table rowtype) */
	isCompositeType =
		(typform->typtype == TYPTYPE_COMPOSITE &&
		 get_rel_relkind(typform->typrelid) == RELKIND_COMPOSITE_TYPE);

	/* Enforce not-table-type if requested */
	if (typform->typtype == TYPTYPE_COMPOSITE && !isCompositeType &&
		errorOnTableType)
		ereport(ERROR,
				(errcode(ERRCODE_WRONG_OBJECT_TYPE),
				 errmsg("%s is a table's row type",
						format_type_be(typeOid)),
				 errhint("Use ALTER TABLE instead.")));

	/* OK, modify the pg_type row */

	/* tup is a copy, so we can scribble directly on it */
	typform->typnamespace = nspOid;

	simple_heap_update(rel, &tup->t_self, tup);
	CatalogUpdateIndexes(rel, tup);

	/*
	 * Composite types have pg_class entries.
	 *
	 * We need to modify the pg_class tuple as well to reflect the change of
	 * schema.
	 */
	if (isCompositeType)
	{
		Relation	classRel;

		classRel = heap_open(RelationRelationId, RowExclusiveLock);

		AlterRelationNamespaceInternal(classRel, typform->typrelid,
									   oldNspOid, nspOid,
									   false, objsMoved);

		heap_close(classRel, RowExclusiveLock);

		/*
		 * Check for constraints associated with the composite type (we don't
		 * currently support this, but probably will someday).
		 */
		AlterConstraintNamespaces(typform->typrelid, oldNspOid,
								  nspOid, false, objsMoved);
	}
	else
	{
		/* If it's a domain, it might have constraints */
		if (typform->typtype == TYPTYPE_DOMAIN)
<<<<<<< HEAD
			AlterConstraintNamespaces(typeOid, oldNspOid, nspOid, true, objsMoved);
=======
			AlterConstraintNamespaces(typeOid, oldNspOid, nspOid, true,
									  objsMoved);
>>>>>>> e472b921
	}

	/*
	 * Update dependency on schema, if any --- a table rowtype has not got
	 * one, and neither does an implicit array.
	 */
	if ((isCompositeType || typform->typtype != TYPTYPE_COMPOSITE) &&
		!isImplicitArray)
		if (changeDependencyFor(TypeRelationId, typeOid,
								NamespaceRelationId, oldNspOid, nspOid) != 1)
			elog(ERROR, "failed to change schema dependency for type %s",
				 format_type_be(typeOid));

	InvokeObjectPostAlterHook(TypeRelationId, typeOid, 0);

	heap_freetuple(tup);

	heap_close(rel, RowExclusiveLock);

	add_exact_object_address(&thisobj, objsMoved);

	/* Recursively alter the associated array type, if any */
	if (OidIsValid(arrayOid))
		AlterTypeNamespaceInternal(arrayOid, nspOid, true, true, objsMoved);

	return oldNspOid;
}

/*
 * Currently, we only land here if the user has issued:
 *
 * ALTER TYPE <typname> SET DEFAULT ENCODING (...)
 */
void
AlterType(AlterTypeStmt *stmt)
{
	TypeName   *typname;
	Oid			typid;
	HeapTuple	tup;
	Datum		typoptions;
	List	   *encoding;
	Relation 	pgtypeenc;
	ScanKeyData	scankey;
	SysScanDesc scan;

	/* Make a TypeName so we can use standard type lookup machinery */
	typname = makeTypeNameFromNameList(stmt->typeName);
	typid = typenameTypeId(NULL, typname);

	if (type_is_rowtype(typid))
		ereport(ERROR,
				(errcode(ERRCODE_INVALID_OBJECT_DEFINITION),
				 errmsg("type \"%s\" is not a base type",
						TypeNameToString(typname)),
				 errhint("The ENCODING clause cannot be used with row or "
						 "composite types.")));

	/* check permissions on type */
	if (!pg_type_ownercheck(typid, GetUserId()))
		aclcheck_error(ACLCHECK_NOT_OWNER, ACL_KIND_TYPE,
					   format_type_be(typid));

	encoding = transformStorageEncodingClause(stmt->encoding);

	typoptions = transformRelOptions(PointerGetDatum(NULL),
									 encoding, NULL, NULL,
									 false,
									 false);

	/* SELECT * FROM pg_type_encoding WHERE typid = :1 FOR UPDATE */
	pgtypeenc = heap_open(TypeEncodingRelationId, RowExclusiveLock);
	ScanKeyInit(&scankey, Anum_pg_type_encoding_typid,
				BTEqualStrategyNumber, F_OIDEQ,
				ObjectIdGetDatum(typid));
	scan = systable_beginscan(pgtypeenc, TypeEncodingTypidIndexId, true,
							  SnapshotNow, 1, &scankey);

	tup = systable_getnext(scan);
	if (HeapTupleIsValid(tup))
	{
		/* update case */
		Datum values[Natts_pg_type_encoding];
		bool nulls[Natts_pg_type_encoding];
		bool replaces[Natts_pg_type_encoding];
		HeapTuple newtuple;

		MemSet(values, 0, sizeof(values));
		MemSet(nulls, false, sizeof(nulls));
		MemSet(replaces, false, sizeof(replaces));

		replaces[Anum_pg_type_encoding_typoptions - 1] = true;
		values[Anum_pg_type_encoding_typoptions - 1] = typoptions;

		newtuple = heap_modify_tuple(tup, RelationGetDescr(pgtypeenc),
									 values, nulls, replaces);

		simple_heap_update(pgtypeenc, &tup->t_self, newtuple);
		CatalogUpdateIndexes(pgtypeenc, newtuple);
	}
	else
	{
		add_type_encoding(typid, typoptions);
	}	
	systable_endscan(scan);
	heap_close(pgtypeenc, NoLock);

	if (Gp_role == GP_ROLE_DISPATCH)
		CdbDispatchUtilityStatement((Node *) stmt,
									DF_CANCEL_ON_ERROR|
									DF_WITH_SNAPSHOT|
									DF_NEED_TWO_PHASE,
									NIL,
									NULL);
}

/*
 * Remove the default type encoding for typid.
 */
static void
remove_type_encoding(Oid typid)
{
	Relation rel;
	ScanKeyData scankey;
	SysScanDesc sscan;
	HeapTuple tuple;

	rel = heap_open(TypeEncodingRelationId, RowExclusiveLock);

	ScanKeyInit(&scankey,
				Anum_pg_type_encoding_typid,
				BTEqualStrategyNumber, F_OIDEQ,
				ObjectIdGetDatum(typid));

	sscan = systable_beginscan(rel, TypeEncodingTypidIndexId, true,
							   SnapshotNow, 1, &scankey);
	while((tuple = systable_getnext(sscan)) != NULL)
	{
		simple_heap_delete(rel, &tuple->t_self);
	}
	systable_endscan(sscan);

	heap_close(rel, RowExclusiveLock);
}<|MERGE_RESOLUTION|>--- conflicted
+++ resolved
@@ -33,11 +33,8 @@
 
 #include "access/genam.h"
 #include "access/heapam.h"
-<<<<<<< HEAD
+#include "access/htup_details.h"
 #include "access/reloptions.h"
-=======
-#include "access/htup_details.h"
->>>>>>> e472b921
 #include "access/xact.h"
 #include "catalog/catalog.h"
 #include "catalog/catalog.h"
@@ -82,6 +79,7 @@
 #include "utils/syscache.h"
 #include "utils/tqual.h"
 
+#include "catalog/oid_dispatch.h"
 #include "cdb/cdbvars.h"
 #include "cdb/cdbdisp_query.h"
 
@@ -240,7 +238,6 @@
 		 * creating the shell type was all we're supposed to do.
 		 */
 		if (parameters == NIL)
-<<<<<<< HEAD
 		{
 			/* Must dispatch shell type creation */
 			if (Gp_role == GP_ROLE_DISPATCH)
@@ -258,11 +255,8 @@
 											GetAssignedOidsForDispatch(),
 											NULL);
 			}
-			return;
+			return InvalidOid;
 		}
-=======
-			return InvalidOid;
->>>>>>> e472b921
 	}
 	else
 	{
@@ -664,59 +658,6 @@
 	/* alignment must be 'i' or 'd' for arrays */
 	alignment = (alignment == 'd') ? 'd' : 'i';
 
-<<<<<<< HEAD
-	TypeCreateWithOptions(array_oid,		/* force assignment of this type OID */
-			   array_type,		/* type name */
-			   typeNamespace,	/* namespace */
-			   InvalidOid,		/* relation oid (n/a here) */
-			   0,				/* relation kind (ditto) */
-			   GetUserId(),		/* owner's ID */
-			   -1,				/* internal size (always varlena) */
-			   TYPTYPE_BASE,	/* type-type (base type) */
-			   TYPCATEGORY_ARRAY,		/* type-category (array) */
-			   false,			/* array types are never preferred */
-			   delimiter,		/* array element delimiter */
-			   F_ARRAY_IN,		/* input procedure */
-			   F_ARRAY_OUT,		/* output procedure */
-			   F_ARRAY_RECV,	/* receive procedure */
-			   F_ARRAY_SEND,	/* send procedure */
-			   typmodinOid,		/* typmodin procedure */
-			   typmodoutOid,	/* typmodout procedure */
-			   F_ARRAY_TYPANALYZE,		/* analyze procedure */
-			   typoid,			/* element type ID */
-			   true,			/* yes this is an array type */
-			   InvalidOid,		/* no further array type */
-			   InvalidOid,		/* base type ID */
-			   NULL,			/* never a default type value */
-			   NULL,			/* binary default isn't sent either */
-			   false,			/* never passed by value */
-			   alignment,		/* see above */
-			   'x',				/* ARRAY is always toastable */
-			   -1,				/* typMod (Domains only) */
-			   0,				/* Array dimensions of typbasetype */
-			   false,			/* Type NOT NULL */
-			   collation,		/* type's collation */
-			   typoptions);
-
-	pfree(array_type);
-
-	if (Gp_role == GP_ROLE_DISPATCH)
-	{
-		DefineStmt * stmt = makeNode(DefineStmt);
-		stmt->kind = OBJECT_TYPE;
-		stmt->oldstyle = false; /*?*/
-		stmt->defnames = names;
-		stmt->args = NIL;
-		stmt->definition = parameters;
-
-		CdbDispatchUtilityStatement((Node *) stmt,
-									DF_CANCEL_ON_ERROR|
-									DF_WITH_SNAPSHOT|
-									DF_NEED_TWO_PHASE,
-									GetAssignedOidsForDispatch(),
-									NULL);
-	}
-=======
 	typoid = TypeCreate(array_oid,		/* force assignment of this type OID */
 						array_type,		/* type name */
 						typeNamespace,	/* namespace */
@@ -751,8 +692,24 @@
 
 	pfree(array_type);
 
+	if (Gp_role == GP_ROLE_DISPATCH)
+	{
+		DefineStmt * stmt = makeNode(DefineStmt);
+		stmt->kind = OBJECT_TYPE;
+		stmt->oldstyle = false; /*?*/
+		stmt->defnames = names;
+		stmt->args = NIL;
+		stmt->definition = parameters;
+
+		CdbDispatchUtilityStatement((Node *) stmt,
+									DF_CANCEL_ON_ERROR|
+									DF_WITH_SNAPSHOT|
+									DF_NEED_TWO_PHASE,
+									GetAssignedOidsForDispatch(),
+									NULL);
+	}
+
 	return typoid;
->>>>>>> e472b921
 }
 
 /*
@@ -1172,12 +1129,6 @@
 		CommandCounterIncrement();
 	}
 
-	/*
-	 * Now we can clean up.
-	 */
-	ReleaseSysCache(typeTup);
-
-<<<<<<< HEAD
 	if (Gp_role == GP_ROLE_DISPATCH)
 	{
 		CdbDispatchUtilityStatement((Node *) stmt,
@@ -1187,9 +1138,13 @@
 									GetAssignedOidsForDispatch(),
 									NULL);
 	}
-=======
+
+	/*
+	 * Now we can clean up.
+	 */
+	ReleaseSysCache(typeTup);
+
 	return domainoid;
->>>>>>> e472b921
 }
 
 
@@ -1322,7 +1277,6 @@
 
 	pfree(enumArrayName);
 
-<<<<<<< HEAD
 	if (Gp_role == GP_ROLE_DISPATCH)
 		CdbDispatchUtilityStatement((Node *) stmt,
 									DF_CANCEL_ON_ERROR|
@@ -1330,9 +1284,8 @@
 									DF_NEED_TWO_PHASE,
 									GetAssignedOidsForDispatch(),
 									NULL);
-=======
+
 	return enumTypeOid;
->>>>>>> e472b921
 }
 
 /*
@@ -1370,6 +1323,14 @@
 	if (HeapTupleHeaderGetXmin(tup->t_data) == GetCurrentTransactionId() &&
 		!(tup->t_data->t_infomask & HEAP_UPDATED))
 		 /* safe to do inside transaction block */ ;
+	else if (Gp_role == GP_ROLE_EXECUTE)
+	{
+		/*
+		 * GPDB: allow this in query executor, as distributed transaction
+		 * participants. The QD already checked this, and should've prevented
+		 * running this in any genuine transaction block.
+		 */
+	}
 	else
 		PreventTransactionChain(isTopLevel, "ALTER TYPE ... ADD");
 
@@ -1385,7 +1346,6 @@
 
 	ReleaseSysCache(tup);
 
-<<<<<<< HEAD
 	if (Gp_role == GP_ROLE_DISPATCH)
 		CdbDispatchUtilityStatement((Node *) stmt,
 									DF_CANCEL_ON_ERROR|
@@ -1393,9 +1353,8 @@
 									DF_NEED_TWO_PHASE,
 									GetAssignedOidsForDispatch(),
 									NULL);
-=======
+
 	return enum_type_oid;
->>>>>>> e472b921
 }
 
 
@@ -1690,7 +1649,6 @@
 	/* And create the constructor functions for this range type */
 	makeRangeConstructors(typeName, typeNamespace, typoid, rangeSubtype);
 
-<<<<<<< HEAD
 	if (Gp_role == GP_ROLE_DISPATCH)
 		CdbDispatchUtilityStatement((Node *) stmt,
 									DF_CANCEL_ON_ERROR|
@@ -1698,9 +1656,8 @@
 									DF_NEED_TWO_PHASE,
 									GetAssignedOidsForDispatch(),
 									NULL);
-=======
+
 	return typoid;
->>>>>>> e472b921
 }
 
 /*
@@ -3159,12 +3116,8 @@
 	assign_expr_collations(pstate, expr);
 
 	/*
-<<<<<<< HEAD
-	 * Make sure no outside relations are referred to.
-=======
 	 * Domains don't allow variables (this is probably dead code now that
 	 * add_missing_from is history, but let's be sure).
->>>>>>> e472b921
 	 */
 	if (list_length(pstate->p_rtable) != 0 ||
 		contain_var_clause(expr))
@@ -3172,11 +3125,6 @@
 				(errcode(ERRCODE_INVALID_COLUMN_REFERENCE),
 		  errmsg("cannot use table references in domain check constraint")));
 
-<<<<<<< HEAD
-	free_parsestate(pstate);
-
-=======
->>>>>>> e472b921
 	/*
 	 * Convert to string form for storage.
 	 */
@@ -3629,11 +3577,8 @@
 	objsMoved = new_object_addresses();
 	AlterTypeNamespace_oid(typeOid, nspOid, objsMoved);
 	free_object_addresses(objsMoved);
-<<<<<<< HEAD
-=======
 
 	return typeOid;
->>>>>>> e472b921
 }
 
 Oid
@@ -3688,12 +3633,9 @@
 	bool		isCompositeType;
 	ObjectAddress thisobj;
 
-<<<<<<< HEAD
-=======
 	/*
 	 * Make sure we haven't moved this object previously.
 	 */
->>>>>>> e472b921
 	thisobj.classId = TypeRelationId;
 	thisobj.objectId = typeOid;
 	thisobj.objectSubId = 0;
@@ -3775,12 +3717,8 @@
 	{
 		/* If it's a domain, it might have constraints */
 		if (typform->typtype == TYPTYPE_DOMAIN)
-<<<<<<< HEAD
-			AlterConstraintNamespaces(typeOid, oldNspOid, nspOid, true, objsMoved);
-=======
 			AlterConstraintNamespaces(typeOid, oldNspOid, nspOid, true,
 									  objsMoved);
->>>>>>> e472b921
 	}
 
 	/*
