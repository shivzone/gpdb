#-------------------------------------------------------------------------
#
# Makefile--
#    Makefile for backend/commands
#
# IDENTIFICATION
#    src/backend/commands/Makefile
#
#-------------------------------------------------------------------------

subdir = src/backend/commands
top_builddir = ../../..
include $(top_builddir)/src/Makefile.global
override CPPFLAGS := -I$(libpq_srcdir) $(CPPFLAGS)

<<<<<<< HEAD
explain.o: explain_gp.c

OBJS = aggregatecmds.o alter.o analyze.o analyzeutils.o async.o cluster.o comment.o  \
=======
OBJS = amcmds.o aggregatecmds.o alter.o analyze.o async.o cluster.o comment.o \
>>>>>>> b5bce6c1
	collationcmds.o constraint.o conversioncmds.o copy.o createas.o \
	dbcommands.o define.o discard.o dropcmds.o \
	event_trigger.o explain.o extension.o foreigncmds.o functioncmds.o \
	indexcmds.o lockcmds.o matview.o operatorcmds.o opclasscmds.o \
	policy.o portalcmds.o prepare.o proclang.o \
	schemacmds.o seclabel.o sequence.o tablecmds.o tablespace.o trigger.o \
	tsearchcmds.o typecmds.o user.o vacuum.o vacuumlazy.o \
	variable.o view.o

OBJS += analyzefuncs.o extprotocolcmds.o exttablecmds.o queue.o
OBJS += resgroupcmds.o

include $(top_srcdir)/src/backend/common.mk<|MERGE_RESOLUTION|>--- conflicted
+++ resolved
@@ -13,13 +13,9 @@
 include $(top_builddir)/src/Makefile.global
 override CPPFLAGS := -I$(libpq_srcdir) $(CPPFLAGS)
 
-<<<<<<< HEAD
 explain.o: explain_gp.c
 
-OBJS = aggregatecmds.o alter.o analyze.o analyzeutils.o async.o cluster.o comment.o  \
-=======
 OBJS = amcmds.o aggregatecmds.o alter.o analyze.o async.o cluster.o comment.o \
->>>>>>> b5bce6c1
 	collationcmds.o constraint.o conversioncmds.o copy.o createas.o \
 	dbcommands.o define.o discard.o dropcmds.o \
 	event_trigger.o explain.o extension.o foreigncmds.o functioncmds.o \
@@ -29,7 +25,7 @@
 	tsearchcmds.o typecmds.o user.o vacuum.o vacuumlazy.o \
 	variable.o view.o
 
-OBJS += analyzefuncs.o extprotocolcmds.o exttablecmds.o queue.o
+OBJS += analyzefuncs.o analyzeutils.o extprotocolcmds.o exttablecmds.o queue.o
 OBJS += resgroupcmds.o
 
 include $(top_srcdir)/src/backend/common.mk