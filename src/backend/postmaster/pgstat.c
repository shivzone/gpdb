/* ----------
 * pgstat.c
 *
 *	All the statistics collector stuff hacked up in one big, ugly file.
 *
 *	TODO:	- Separate collector, postmaster and backend stuff
 *			  into different files.
 *
 *			- Add some automatic call for pgstat vacuuming.
 *
 *			- Add a pgstat config column to pg_database, so this
 *			  entire thing can be enabled/disabled on a per db basis.
 *
 *	Copyright (c) 2001-2009, PostgreSQL Global Development Group
 *
 *	$PostgreSQL: pgsql/src/backend/postmaster/pgstat.c,v 1.144 2007/01/26 20:06:52 tgl Exp $
 * ----------
 */
#include "postgres.h"

#include <unistd.h>
#include <fcntl.h>
#include <sys/param.h>
#include <sys/time.h>
#include <sys/socket.h>
#include <netdb.h>
#include <netinet/in.h>
#include <arpa/inet.h>
#include <signal.h>
#include <time.h>
#ifdef HAVE_POLL_H
#include <poll.h>
#endif
#ifdef HAVE_SYS_POLL_H
#include <sys/poll.h>
#endif

#include "pgstat.h"

#include "access/heapam.h"
#include "access/transam.h"
#include "access/twophase_rmgr.h"
#include "access/xact.h"
#include "catalog/pg_database.h"
#include "catalog/pg_proc.h"
#include "libpq/ip.h"
#include "libpq/libpq.h"
#include "libpq/pqsignal.h"
#include "mb/pg_wchar.h"
#include "miscadmin.h"
#include "executor/instrument.h"
#include "pg_trace.h"
#include "postmaster/autovacuum.h"
#include "postmaster/fork_process.h"
#include "postmaster/postmaster.h"
#include "storage/backendid.h"
#include "storage/fd.h"
#include "storage/ipc.h"
#include "storage/pg_shmem.h"
#include "storage/pmsignal.h"
#include "utils/guc.h"
#include "utils/memutils.h"
#include "utils/ps_status.h"
#include "utils/rel.h"
#include "utils/tqual.h"
#include "cdb/cdbvars.h"

// for mkdir
#include "sys/stat.h"

/* ----------
 * Paths for the statistics files (relative to installation's $PGDATA).
 * ----------
 */
#define PGSTAT_STAT_PERMANENT_FILENAME		"global/pgstat.stat"
#define PGSTAT_STAT_PERMANENT_TMPFILE		"global/pgstat.tmp"

/* ----------
 * Timer definitions.
 * ----------
 */
#define PGSTAT_STAT_INTERVAL	500		/* Minimum time between stats file
										 * updates; in milliseconds. */

#define PGSTAT_RETRY_DELAY		10		/* How long to wait between statistics
										 * update requests; in milliseconds. */

#define PGSTAT_MAX_WAIT_TIME	5000	/* Maximum time to wait for a stats
										 * file update; in milliseconds. */

#define PGSTAT_RESTART_INTERVAL 60		/* How often to attempt to restart a
										 * failed statistics collector; in
										 * seconds. */

#define PGSTAT_SELECT_TIMEOUT	2		/* How often to check for postmaster
										 * death; in seconds. */

#define PGSTAT_POLL_LOOP_COUNT	(PGSTAT_MAX_WAIT_TIME / PGSTAT_RETRY_DELAY)


/* ----------
 * The initial size hints for the hash tables used in the collector.
 * ----------
 */
#define PGSTAT_DB_HASH_SIZE		16
#define PGSTAT_TAB_HASH_SIZE	512
#define PGSTAT_QUEUE_HASH_SIZE	8
#define PGSTAT_FUNCTION_HASH_SIZE	512


/* ----------
 * GUC parameters
 * ----------
 */
bool		pgstat_track_activities = false;
bool		pgstat_track_counts = false;

bool		pgstat_collect_queuelevel = false;

int			pgstat_track_functions = TRACK_FUNC_OFF;

/* ----------
 * Built from GUC parameter
 * ----------
 */
char	   *pgstat_stat_filename = NULL;
char	   *pgstat_stat_tmpname = NULL;

/*
 * BgWriter global statistics counters (unused in other processes).
 * Stored directly in a stats message structure so it can be sent
 * without needing to copy things around.  We assume this inits to zeroes.
 */
PgStat_MsgBgWriter BgWriterStats;

/* ----------
 * Local data
 * ----------
 */
NON_EXEC_STATIC int pgStatSock = -1;

static struct sockaddr_storage pgStatAddr;

static time_t last_pgstat_start_time;

static bool pgStatRunningInCollector = false;

/*
 * Structures in which backends store per-table info that's waiting to be
 * sent to the collector.
 *
 * NOTE: once allocated, TabStatusArray structures are never moved or deleted
 * for the life of the backend.  Also, we zero out the t_id fields of the
 * contained PgStat_TableStatus structs whenever they are not actively in use.
 * This allows relcache pgstat_info pointers to be treated as long-lived data,
 * avoiding repeated searches in pgstat_initstats() when a relation is
 * repeatedly opened during a transaction.
 */
#define TABSTAT_QUANTUM		100 /* we alloc this many at a time */
 
typedef struct TabStatusArray
{
	struct TabStatusArray *tsa_next;	/* link to next array, if any */
	int			tsa_used;		/* # entries currently used */
	PgStat_TableStatus tsa_entries[TABSTAT_QUANTUM];	/* per-table data */
} TabStatusArray;

static TabStatusArray *pgStatTabList = NULL;

/*
 * Backends store per-function info that's waiting to be sent to the collector
 * in this hash table (indexed by function OID).
 */
static HTAB *pgStatFunctions = NULL;

/*
 * Indicates if backend has some function stats that it hasn't yet
 * sent to the collector.
 */
static bool have_function_stats = false;

/*
 * Tuple insertion/deletion counts for an open transaction can't be propagated
 * into PgStat_TableStatus counters until we know if it is going to commit
 * or abort.  Hence, we keep these counts in per-subxact structs that live
 * in TopTransactionContext.  This data structure is designed on the assumption
 * that subxacts won't usually modify very many tables.
 */
typedef struct PgStat_SubXactStatus
{
	int			nest_level;		/* subtransaction nest level */
	struct PgStat_SubXactStatus *prev;	/* higher-level subxact if any */
	PgStat_TableXactStatus *first;		/* head of list for this subxact */
} PgStat_SubXactStatus;

static PgStat_SubXactStatus *pgStatXactStack = NULL;

static int	pgStatXactCommit = 0;
static int	pgStatXactRollback = 0;

/* Record that's written to 2PC state file when pgstat state is persisted */
typedef struct TwoPhasePgStatRecord
{
	PgStat_Counter tuples_inserted;		/* tuples inserted in xact */
	PgStat_Counter tuples_deleted;		/* tuples deleted in xact */
	Oid			t_id;			/* table's OID */
	bool		t_shared;		/* is it a shared catalog? */
} TwoPhasePgStatRecord;

/*
 * Info about current "snapshot" of stats file
 */
static MemoryContext pgStatLocalContext = NULL;
static HTAB *pgStatDBHash = NULL;

static HTAB *pgStatQueueHash = NULL;		/* GPDB */
static HTAB *localStatPortalHash = NULL;	/* GPDB. per backend portal queue stats.*/

static PgBackendStatus *localBackendStatusTable = NULL;
static int	localNumBackends = 0;

/*
 * Cluster wide statistics, kept in the stats collector.
 * Contains statistics that are not collected per database
 * or per table.
 */
static PgStat_GlobalStats globalStats;

/* Last time the collector successfully wrote the stats file */
static TimestampTz last_statwrite;

/* Latest statistics request time from backends */
static TimestampTz last_statrequest;

static volatile bool need_exit = false;
static volatile bool got_SIGHUP = false;

/*
 * Total time charged to functions so far in the current backend.
 * We use this to help separate "self" and "other" time charges.
 * (We assume this initializes to zero.)
 */
static instr_time total_func_time;


/* ----------
 * Local function forward declarations
 * ----------
 */
#ifdef EXEC_BACKEND
static pid_t pgstat_forkexec(void);
#endif

NON_EXEC_STATIC void PgstatCollectorMain(int argc, char *argv[]);
static void pgstat_exit(SIGNAL_ARGS);
static void pgstat_beshutdown_hook(int code, Datum arg);
static void pgstat_sighup_handler(SIGNAL_ARGS);

static PgStat_StatDBEntry *pgstat_get_db_entry(Oid databaseid, bool create);

static PgStat_StatQueueEntry *pgstat_get_queue_entry(Oid queueid, bool create); /*GPDB*/

static void pgstat_write_statsfile(bool permanent);
static HTAB *pgstat_read_statsfile(Oid onlydb, bool permanent);
static void backend_read_statsfile(void);
static void pgstat_read_current_status(void);

static void pgstat_send_tabstat(PgStat_MsgTabstat *tsmsg);
static void pgstat_send_funcstats(void);
static HTAB *pgstat_collect_oids(Oid catalogid);

static PgStat_TableStatus *get_tabstat_entry(Oid rel_id, bool isshared);

static void pgstat_setup_memcxt(void);

static void pgstat_setheader(PgStat_MsgHdr *hdr, StatMsgType mtype);
static void pgstat_send(void *msg, int len);

static void pgstat_recv_inquiry(PgStat_MsgInquiry *msg, int len);
static void pgstat_recv_tabstat(PgStat_MsgTabstat *msg, int len);
static void pgstat_recv_tabpurge(PgStat_MsgTabpurge *msg, int len);
static void pgstat_recv_dropdb(PgStat_MsgDropdb *msg, int len);
static void pgstat_recv_resetcounter(PgStat_MsgResetcounter *msg, int len);
static void pgstat_recv_autovac(PgStat_MsgAutovacStart *msg, int len);
static void pgstat_recv_vacuum(PgStat_MsgVacuum *msg, int len);
static void pgstat_recv_analyze(PgStat_MsgAnalyze *msg, int len);
static void pgstat_recv_queuestat(PgStat_MsgQueuestat *msg, int len); /* GPDB */
static void pgstat_recv_bgwriter(PgStat_MsgBgWriter *msg, int len);
static void pgstat_recv_funcstat(PgStat_MsgFuncstat *msg, int len);
static void pgstat_recv_funcpurge(PgStat_MsgFuncpurge *msg, int len);


/* ------------------------------------------------------------
 * Public functions called from postmaster follow
 * ------------------------------------------------------------
 */

/* ----------
 * pgstat_init() -
 *
 *	Called from postmaster at startup. Create the resources required
 *	by the statistics collector process.  If unable to do so, do not
 *	fail --- better to let the postmaster start with stats collection
 *	disabled.
 * ----------
 */
void
pgstat_init(void)
{
	socklen_t	alen;
	struct addrinfo *addrs = NULL,
			   *addr,
				hints;
	int			ret;
	fd_set		rset;
	struct timeval tv;
	char		test_byte;
	int			sel_res;
	int			tries = 0;

#define TESTBYTEVAL ((char) 199)

	/*
	 * Create stats temp directory if not present; ignore errors.
	 * This avoids the need to initdb... This is temporary code, and
	 * can be removed in the future, as initdb does this for us.
	 */
	mkdir("pg_stat_tmp", 0700);
	
	/*
	 * Create the UDP socket for sending and receiving statistic messages
	 */
	hints.ai_flags = AI_PASSIVE;
	hints.ai_family = PF_UNSPEC;
	hints.ai_socktype = SOCK_DGRAM;
	hints.ai_protocol = 0;
	hints.ai_addrlen = 0;
	hints.ai_addr = NULL;
	hints.ai_canonname = NULL;
	hints.ai_next = NULL;
	ret = pg_getaddrinfo_all("localhost", NULL, &hints, &addrs);
	if (ret || !addrs)
	{
		ereport(LOG,
				(errmsg("could not resolve \"localhost\": %s",
						gai_strerror(ret))));
		goto startup_failed;
	}

	/*
	 * On some platforms, pg_getaddrinfo_all() may return multiple addresses
	 * only one of which will actually work (eg, both IPv6 and IPv4 addresses
	 * when kernel will reject IPv6).  Worse, the failure may occur at the
	 * bind() or perhaps even connect() stage.	So we must loop through the
	 * results till we find a working combination. We will generate LOG
	 * messages, but no error, for bogus combinations.
	 */
	for (addr = addrs; addr; addr = addr->ai_next)
	{
#ifdef HAVE_UNIX_SOCKETS
		/* Ignore AF_UNIX sockets, if any are returned. */
		if (addr->ai_family == AF_UNIX)
			continue;
#endif

		if (++tries > 1)
			ereport(LOG,
			(errmsg("trying another address for the statistics collector")));

		/*
		 * Create the socket.
		 */
		if ((pgStatSock = socket(addr->ai_family, SOCK_DGRAM, 0)) < 0)
		{
			ereport(LOG,
					(errcode_for_socket_access(),
			errmsg("could not create socket for statistics collector: %m")));
			continue;
		}

		/*
		 * Bind it to a kernel assigned port on localhost and get the assigned
		 * port via getsockname().
		 */
		if (bind(pgStatSock, addr->ai_addr, addr->ai_addrlen) < 0)
		{
			ereport(LOG,
					(errcode_for_socket_access(),
			  errmsg("could not bind socket for statistics collector: %m")));
			closesocket(pgStatSock);
			pgStatSock = -1;
			continue;
		}

		alen = sizeof(pgStatAddr);
		if (getsockname(pgStatSock, (struct sockaddr *) & pgStatAddr, &alen) < 0)
		{
			ereport(LOG,
					(errcode_for_socket_access(),
					 errmsg("could not get address of socket for statistics collector: %m")));
			closesocket(pgStatSock);
			pgStatSock = -1;
			continue;
		}

		/*
		 * Connect the socket to its own address.  This saves a few cycles by
		 * not having to respecify the target address on every send. This also
		 * provides a kernel-level check that only packets from this same
		 * address will be received.
		 */
		if (connect(pgStatSock, (struct sockaddr *) & pgStatAddr, alen) < 0)
		{
			ereport(LOG,
					(errcode_for_socket_access(),
			errmsg("could not connect socket for statistics collector: %m")));
			closesocket(pgStatSock);
			pgStatSock = -1;
			continue;
		}

		/*
		 * Try to send and receive a one-byte test message on the socket. This
		 * is to catch situations where the socket can be created but will not
		 * actually pass data (for instance, because kernel packet filtering
		 * rules prevent it).
		 */
		test_byte = TESTBYTEVAL;

retry1:
		if (send(pgStatSock, &test_byte, 1, 0) != 1)
		{
			if (errno == EINTR)
				goto retry1;	/* if interrupted, just retry */
			ereport(LOG,
					(errcode_for_socket_access(),
					 errmsg("could not send test message on socket for statistics collector: %m")));
			closesocket(pgStatSock);
			pgStatSock = -1;
			continue;
		}

		/*
		 * There could possibly be a little delay before the message can be
		 * received.  We arbitrarily allow up to half a second before deciding
		 * it's broken.
		 */
		for (;;)				/* need a loop to handle EINTR */
		{
			FD_ZERO(&rset);
			FD_SET		(pgStatSock, &rset);

			tv.tv_sec = 0;
			tv.tv_usec = 500000;
			sel_res = select(pgStatSock + 1, &rset, NULL, NULL, &tv);
			if (sel_res >= 0 || errno != EINTR)
				break;
		}
		if (sel_res < 0)
		{
			ereport(LOG,
					(errcode_for_socket_access(),
					 errmsg("select() failed in statistics collector: %m")));
			closesocket(pgStatSock);
			pgStatSock = -1;
			continue;
		}
		if (sel_res == 0 || !FD_ISSET(pgStatSock, &rset))
		{
			/*
			 * This is the case we actually think is likely, so take pains to
			 * give a specific message for it.
			 *
			 * errno will not be set meaningfully here, so don't use it.
			 */
			ereport(LOG,
					(errcode(ERRCODE_CONNECTION_FAILURE),
					 errmsg("test message did not get through on socket for statistics collector")));
			closesocket(pgStatSock);
			pgStatSock = -1;
			continue;
		}

		test_byte++;			/* just make sure variable is changed */

retry2:
		if (recv(pgStatSock, &test_byte, 1, 0) != 1)
		{
			if (errno == EINTR)
				goto retry2;	/* if interrupted, just retry */
			ereport(LOG,
					(errcode_for_socket_access(),
					 errmsg("could not receive test message on socket for statistics collector: %m")));
			closesocket(pgStatSock);
			pgStatSock = -1;
			continue;
		}

		if (test_byte != TESTBYTEVAL)	/* strictly paranoia ... */
		{
			ereport(LOG,
					(errcode(ERRCODE_INTERNAL_ERROR),
					 errmsg("incorrect test message transmission on socket for statistics collector")));
			closesocket(pgStatSock);
			pgStatSock = -1;
			continue;
		}

		/* If we get here, we have a working socket */
		break;
	}

	/* Did we find a working address? */
	if (!addr || pgStatSock < 0)
		goto startup_failed;

	/*
	 * Set the socket to non-blocking IO.  This ensures that if the collector
	 * falls behind, statistics messages will be discarded; backends won't
	 * block waiting to send messages to the collector.
	 */
	if (!pg_set_noblock(pgStatSock))
	{
		ereport(LOG,
				(errcode_for_socket_access(),
				 errmsg("could not set statistics collector socket to nonblocking mode: %m")));
		goto startup_failed;
	}

	pg_freeaddrinfo_all(hints.ai_family, addrs);

	return;

startup_failed:
	ereport(LOG,
	  (errmsg("disabling statistics collector for lack of working socket")));

	if (addrs)
		pg_freeaddrinfo_all(hints.ai_family, addrs);

	if (pgStatSock >= 0)
		closesocket(pgStatSock);
	pgStatSock = -1;

	/*
	 * Adjust GUC variables to suppress useless activity, and for debugging
	 * purposes (seeing track_counts off is a clue that we failed here). We
	 * use PGC_S_OVERRIDE because there is no point in trying to turn it back
	 * on from postgresql.conf without a restart.
	 */

	SetConfigOption("track_counts", "off", PGC_INTERNAL, PGC_S_OVERRIDE);
	pgstat_track_counts = false;
	pgstat_collect_queuelevel = false;
}

/*
 * pgstat_reset_all() -
 *
 * Remove the stats file.  This is currently used only if WAL
 * recovery is needed after a crash.
 */
void
pgstat_reset_all(void)
{
	unlink(pgstat_stat_filename);
	unlink(PGSTAT_STAT_PERMANENT_FILENAME);
}

#ifdef EXEC_BACKEND

/*
 * pgstat_forkexec() -
 *
 * Format up the arglist for, then fork and exec, statistics collector process
 */
static pid_t
pgstat_forkexec(void)
{
	char	   *av[10];
	int			ac = 0;

	av[ac++] = "postgres";
	av[ac++] = "--forkcol";
	av[ac++] = NULL;			/* filled in by postmaster_forkexec */

	av[ac] = NULL;
	Assert(ac < lengthof(av));

	return postmaster_forkexec(ac, av);
}
#endif   /* EXEC_BACKEND */


/*
 * pgstat_start() -
 *
 *	Called from postmaster at startup or after an existing collector
 *	died.  Attempt to fire up a fresh statistics collector.
 *
 *	Returns PID of child process, or 0 if fail.
 *
 *	Note: if fail, we will be called again from the postmaster main loop.
 */
int
pgstat_start(void)
{
	time_t		curtime;
	pid_t		pgStatPid;

	/*
	 * Check that the socket is there, else pgstat_init failed and we can do
	 * nothing useful.
	 */
	if (pgStatSock < 0)
		return 0;

	/*
	 * Do nothing if too soon since last collector start.  This is a safety
	 * valve to protect against continuous respawn attempts if the collector
	 * is dying immediately at launch.	Note that since we will be re-called
	 * from the postmaster main loop, we will get another chance later.
	 */
	curtime = time(NULL);
	if ((unsigned int) (curtime - last_pgstat_start_time) <
		(unsigned int) PGSTAT_RESTART_INTERVAL)
		return 0;
	last_pgstat_start_time = curtime;

	/*
	 * Okay, fork off the collector.
	 */
#ifdef EXEC_BACKEND
	switch ((pgStatPid = pgstat_forkexec()))
#else
	switch ((pgStatPid = fork_process()))
#endif
	{
		case -1:
			ereport(LOG,
					(errmsg("could not fork statistics collector: %m")));
			return 0;

#ifndef EXEC_BACKEND
		case 0:
			/* in postmaster child ... */
			/* Close the postmaster's sockets */
			ClosePostmasterPorts(false);

			/* Lose the postmaster's on-exit routines */
			on_exit_reset();

			/* Drop our connection to postmaster's shared memory, as well */
			PGSharedMemoryDetach();

			PgstatCollectorMain(0, NULL);
			break;
#endif

		default:
			return (int) pgStatPid;
	}

	/* shouldn't get here */
	return 0;
}

void
allow_immediate_pgstat_restart(void)
{
	last_pgstat_start_time = 0;
}

/* ------------------------------------------------------------
 * Public functions used by backends follow
 *------------------------------------------------------------
 */


/* ----------
 * pgstat_report_stat() -
 *
 *	Called from tcop/postgres.c to send the so far collected per-table
 *	and function usage statistics to the collector.  Note that this is
 *	called only when not within a transaction, so it is fair to use
 *	transaction stop time as an approximation of current time.
 * ----------
 */
void
pgstat_report_stat(bool force)
{
	/* we assume this inits to all zeroes: */
	static const PgStat_TableCounts all_zeroes;
	static TimestampTz last_report = 0;

	TimestampTz now;
	PgStat_MsgTabstat regular_msg;
	PgStat_MsgTabstat shared_msg;
	TabStatusArray *tsa;
	int			i;

	/* Don't expend a clock check if nothing to do */
	if ((pgStatTabList == NULL || pgStatTabList->tsa_used == 0)
		&& !have_function_stats)
		return;

	/*
	 * Don't send a message unless it's been at least PGSTAT_STAT_INTERVAL
	 * msec since we last sent one, or the caller wants to force stats out.
	 */
	now = GetCurrentTransactionStopTimestamp();
	if (!force &&
		!TimestampDifferenceExceeds(last_report, now, PGSTAT_STAT_INTERVAL))
		return;
	last_report = now;

	/*
	 * Scan through the TabStatusArray struct(s) to find tables that actually
	 * have counts, and build messages to send.  We have to separate shared
	 * relations from regular ones because the databaseid field in the message
	 * header has to depend on that.
	 */
	regular_msg.m_databaseid = MyDatabaseId;
	shared_msg.m_databaseid = InvalidOid;
	regular_msg.m_nentries = 0;
	shared_msg.m_nentries = 0;

	for (tsa = pgStatTabList; tsa != NULL; tsa = tsa->tsa_next)
	{
		for (i = 0; i < tsa->tsa_used; i++)
		{
			PgStat_TableStatus *entry = &tsa->tsa_entries[i];
			PgStat_MsgTabstat *this_msg;
			PgStat_TableEntry *this_ent;

			/* Shouldn't have any pending transaction-dependent counts */
			Assert(entry->trans == NULL);

			/*
			 * Ignore entries that didn't accumulate any actual counts, such
			 * as indexes that were opened by the planner but not used.
			 */
			if (memcmp(&entry->t_counts, &all_zeroes,
					   sizeof(PgStat_TableCounts)) == 0)
				continue;

			/*
			 * OK, insert data into the appropriate message, and send if full.
			 */
			this_msg = entry->t_shared ? &shared_msg : &regular_msg;
			this_ent = &this_msg->m_entry[this_msg->m_nentries];
			this_ent->t_id = entry->t_id;
			memcpy(&this_ent->t_counts, &entry->t_counts,
				   sizeof(PgStat_TableCounts));
			if (++this_msg->m_nentries >= PGSTAT_NUM_TABENTRIES)
			{
				pgstat_send_tabstat(this_msg);
				this_msg->m_nentries = 0;
			}
		}
		/* zero out TableStatus structs after use */
		MemSet(tsa->tsa_entries, 0,
			   tsa->tsa_used * sizeof(PgStat_TableStatus));
		tsa->tsa_used = 0;
	}

	/*
	 * Send partial messages.  If force is true, make sure that any pending
	 * xact commit/abort gets counted, even if no table stats to send.
	 */
	if (regular_msg.m_nentries > 0 ||
		(force && (pgStatXactCommit > 0 || pgStatXactRollback > 0)))
		pgstat_send_tabstat(&regular_msg);
	if (shared_msg.m_nentries > 0)
		pgstat_send_tabstat(&shared_msg);

	/* Now, send function statistics */
	pgstat_send_funcstats();
	}

	/*
 * Subroutine for pgstat_report_stat: finish and send a tabstat message
	 */
static void
pgstat_send_tabstat(PgStat_MsgTabstat *tsmsg)
	{
		int			n;
		int			len;

	/* It's unlikely we'd get here with no socket, but maybe not impossible */
	if (pgStatSock < 0)
		return;

	/*
	 * Report accumulated xact commit/rollback whenever we send a normal
	 * tabstat message
	 */
	if (OidIsValid(tsmsg->m_databaseid))
	{
		tsmsg->m_xact_commit = pgStatXactCommit;
		tsmsg->m_xact_rollback = pgStatXactRollback;
		pgStatXactCommit = 0;
		pgStatXactRollback = 0;
	}
	else
	{
		tsmsg->m_xact_commit = 0;
		tsmsg->m_xact_rollback = 0;
	}

		n = tsmsg->m_nentries;
		len = offsetof(PgStat_MsgTabstat, m_entry[0]) +
			n * sizeof(PgStat_TableEntry);

		pgstat_setheader(&tsmsg->m_hdr, PGSTAT_MTYPE_TABSTAT);
		pgstat_send(tsmsg, len);
	}

/*
 * Subroutine for pgstat_report_stat: populate and send a function stat message
 */
static void
pgstat_send_funcstats(void)
{
	/* we assume this inits to all zeroes: */
	static const PgStat_FunctionCounts all_zeroes;

	PgStat_MsgFuncstat msg;
	PgStat_BackendFunctionEntry *entry;
	HASH_SEQ_STATUS fstat;

	if (pgStatFunctions == NULL)
		return;

	pgstat_setheader(&msg.m_hdr, PGSTAT_MTYPE_FUNCSTAT);
	msg.m_databaseid = MyDatabaseId;
	msg.m_nentries = 0;

	hash_seq_init(&fstat, pgStatFunctions);
	while ((entry = (PgStat_BackendFunctionEntry *) hash_seq_search(&fstat)) != NULL)
	{
		PgStat_FunctionEntry *m_ent;

		/* Skip it if no counts accumulated since last time */
		if (memcmp(&entry->f_counts, &all_zeroes,
				   sizeof(PgStat_FunctionCounts)) == 0)
			continue;

		/* need to convert format of time accumulators */
		m_ent = &msg.m_entry[msg.m_nentries];
		m_ent->f_id = entry->f_id;
		m_ent->f_numcalls = entry->f_counts.f_numcalls;
		m_ent->f_time = INSTR_TIME_GET_MICROSEC(entry->f_counts.f_time);
		m_ent->f_time_self = INSTR_TIME_GET_MICROSEC(entry->f_counts.f_time_self);

		if (++msg.m_nentries >= PGSTAT_NUM_FUNCENTRIES)
		{
			pgstat_send(&msg, offsetof(PgStat_MsgFuncstat, m_entry[0]) +
						msg.m_nentries * sizeof(PgStat_FunctionEntry));
			msg.m_nentries = 0;
		}

		/* reset the entry's counts */
		MemSet(&entry->f_counts, 0, sizeof(PgStat_FunctionCounts));
	}

	if (msg.m_nentries > 0)
		pgstat_send(&msg, offsetof(PgStat_MsgFuncstat, m_entry[0]) +
					msg.m_nentries * sizeof(PgStat_FunctionEntry));

	have_function_stats = false;
}


/* ----------
 * pgstat_vacuum_stat() -
 *
 *	Will tell the collector about objects he can get rid of.
 * ----------
 */
void
pgstat_vacuum_stat(void)
{
	HTAB	   *htab;
	PgStat_MsgTabpurge msg;
	PgStat_MsgFuncpurge f_msg;
	HASH_SEQ_STATUS hstat;
	PgStat_StatDBEntry *dbentry;
	PgStat_StatTabEntry *tabentry;
	PgStat_StatFuncEntry *funcentry;
	int			len;

	if (pgStatSock < 0)
		return;

	/*
	 * If not done for this transaction, read the statistics collector stats
	 * file into some hash tables.
	 */
	backend_read_statsfile();

	/*
	 * Read pg_database and make a list of OIDs of all existing databases
	 */
	htab = pgstat_collect_oids(DatabaseRelationId);

	/*
	 * Search the database hash table for dead databases and tell the
	 * collector to drop them.
	 */
	hash_seq_init(&hstat, pgStatDBHash);
	while ((dbentry = (PgStat_StatDBEntry *) hash_seq_search(&hstat)) != NULL)
	{
		Oid			dbid = dbentry->databaseid;

		CHECK_FOR_INTERRUPTS();

		/* the DB entry for shared tables (with InvalidOid) is never dropped */
		if (OidIsValid(dbid) &&
			hash_search(htab, (void *) &dbid, HASH_FIND, NULL) == NULL)
			pgstat_drop_database(dbid);
	}

	/* Clean up */
	hash_destroy(htab);

	/*
	 * Lookup our own database entry; if not found, nothing more to do.
	 */
	dbentry = (PgStat_StatDBEntry *) hash_search(pgStatDBHash,
												 (void *) &MyDatabaseId,
												 HASH_FIND, NULL);
	if (dbentry == NULL || dbentry->tables == NULL)
		return;

	/*
	 * Similarly to above, make a list of all known relations in this DB.
	 */
	htab = pgstat_collect_oids(RelationRelationId);

	/*
	 * Initialize our messages table counter to zero
	 */
	msg.m_nentries = 0;

	/*
	 * Check for all tables listed in stats hashtable if they still exist.
	 */
	hash_seq_init(&hstat, dbentry->tables);
	while ((tabentry = (PgStat_StatTabEntry *) hash_seq_search(&hstat)) != NULL)
	{
		Oid			tabid = tabentry->tableid;

		CHECK_FOR_INTERRUPTS();

		if (hash_search(htab, (void *) &tabid, HASH_FIND, NULL) != NULL)
			continue;

		/*
		 * Not there, so add this table's Oid to the message
		 */
		msg.m_tableid[msg.m_nentries++] = tabid;

		/*
		 * If the message is full, send it out and reinitialize to empty
		 */
		if (msg.m_nentries >= PGSTAT_NUM_TABPURGE)
		{
			len = offsetof(PgStat_MsgTabpurge, m_tableid[0])
				+msg.m_nentries * sizeof(Oid);

			pgstat_setheader(&msg.m_hdr, PGSTAT_MTYPE_TABPURGE);
			msg.m_databaseid = MyDatabaseId;
			pgstat_send(&msg, len);

			msg.m_nentries = 0;
		}
	}

	/*
	 * Send the rest
	 */
	if (msg.m_nentries > 0)
	{
		len = offsetof(PgStat_MsgTabpurge, m_tableid[0])
			+msg.m_nentries * sizeof(Oid);

		pgstat_setheader(&msg.m_hdr, PGSTAT_MTYPE_TABPURGE);
		msg.m_databaseid = MyDatabaseId;
		pgstat_send(&msg, len);
	}

	/* Clean up */
	hash_destroy(htab);

	/*
	 * Now repeat the above steps for functions.  However, we needn't bother
	 * in the common case where no function stats are being collected.
	 */
	if (dbentry->functions != NULL &&
		hash_get_num_entries(dbentry->functions) > 0)
	{
		htab = pgstat_collect_oids(ProcedureRelationId);

		pgstat_setheader(&f_msg.m_hdr, PGSTAT_MTYPE_FUNCPURGE);
		f_msg.m_databaseid = MyDatabaseId;
		f_msg.m_nentries = 0;

		hash_seq_init(&hstat, dbentry->functions);
		while ((funcentry = (PgStat_StatFuncEntry *) hash_seq_search(&hstat)) != NULL)
		{
			Oid			funcid = funcentry->functionid;

			CHECK_FOR_INTERRUPTS();

			if (hash_search(htab, (void *) &funcid, HASH_FIND, NULL) != NULL)
				continue;

			/*
			 * Not there, so add this function's Oid to the message
			 */
			f_msg.m_functionid[f_msg.m_nentries++] = funcid;

			/*
			 * If the message is full, send it out and reinitialize to empty
			 */
			if (f_msg.m_nentries >= PGSTAT_NUM_FUNCPURGE)
			{
				len = offsetof(PgStat_MsgFuncpurge, m_functionid[0])
					+f_msg.m_nentries * sizeof(Oid);

				pgstat_send(&f_msg, len);

				f_msg.m_nentries = 0;
			}
		}

		/*
		 * Send the rest
		 */
		if (f_msg.m_nentries > 0)
		{
			len = offsetof(PgStat_MsgFuncpurge, m_functionid[0])
				+f_msg.m_nentries * sizeof(Oid);

			pgstat_send(&f_msg, len);
		}

		hash_destroy(htab);
	}
}


/* ----------
 * pgstat_collect_oids() -
 *
 *	Collect the OIDs of all objects listed in the specified system catalog
 *	into a temporary hash table.  Caller should hash_destroy the result
 *	when done with it.
 * ----------
 */
static HTAB *
pgstat_collect_oids(Oid catalogid)
{
	HTAB	   *htab;
	HASHCTL		hash_ctl;
	Relation	rel;
	HeapScanDesc scan;
	HeapTuple	tup;

	memset(&hash_ctl, 0, sizeof(hash_ctl));
	hash_ctl.keysize = sizeof(Oid);
	hash_ctl.entrysize = sizeof(Oid);
	hash_ctl.hash = oid_hash;
	htab = hash_create("Temporary table of OIDs",
					   PGSTAT_TAB_HASH_SIZE,
					   &hash_ctl,
					   HASH_ELEM | HASH_FUNCTION);

	rel = heap_open(catalogid, AccessShareLock);
	scan = heap_beginscan(rel, SnapshotNow, 0, NULL);
	while ((tup = heap_getnext(scan, ForwardScanDirection)) != NULL)
	{
		Oid			thisoid = HeapTupleGetOid(tup);

		CHECK_FOR_INTERRUPTS();

		(void) hash_search(htab, (void *) &thisoid, HASH_ENTER, NULL);
	}
	heap_endscan(scan);
	heap_close(rel, AccessShareLock);

	return htab;
}


/* ----------
 * pgstat_drop_database() -
 *
 *	Tell the collector that we just dropped a database.
 *	(If the message gets lost, we will still clean the dead DB eventually
 *	via future invocations of pgstat_vacuum_stat().)
 * ----------
 */
void
pgstat_drop_database(Oid databaseid)
{
	PgStat_MsgDropdb msg;

	if (pgStatSock < 0)
		return;

	pgstat_setheader(&msg.m_hdr, PGSTAT_MTYPE_DROPDB);
	msg.m_databaseid = databaseid;
	pgstat_send(&msg, sizeof(msg));
}


/* ----------
 * pgstat_drop_relation() -
 *
 *	Tell the collector that we just dropped a relation.
 *	(If the message gets lost, we will still clean the dead entry eventually
 *	via future invocations of pgstat_vacuum_stat().)
 *
 *	Currently not used for lack of any good place to call it; we rely
 *	entirely on pgstat_vacuum_stat() to clean out stats for dead rels.
 * ----------
 */
#ifdef NOT_USED
void
pgstat_drop_relation(Oid relid)
{
	PgStat_MsgTabpurge msg;
	int			len;

	if (pgStatSock < 0)
		return;

	msg.m_tableid[0] = relid;
	msg.m_nentries = 1;

	len = offsetof(PgStat_MsgTabpurge, m_tableid[0]) +sizeof(Oid);

	pgstat_setheader(&msg.m_hdr, PGSTAT_MTYPE_TABPURGE);
	msg.m_databaseid = MyDatabaseId;
	pgstat_send(&msg, len);
}
#endif   /* NOT_USED */


/* ----------
 * pgstat_reset_counters() -
 *
 *	Tell the statistics collector to reset counters for our database.
 * ----------
 */
void
pgstat_reset_counters(void)
{
	PgStat_MsgResetcounter msg;

	if (pgStatSock < 0)
		return;

	if (!superuser())
		ereport(ERROR,
				(errcode(ERRCODE_INSUFFICIENT_PRIVILEGE),
				 errmsg("must be superuser to reset statistics counters")));

	pgstat_setheader(&msg.m_hdr, PGSTAT_MTYPE_RESETCOUNTER);
	msg.m_databaseid = MyDatabaseId;
	pgstat_send(&msg, sizeof(msg));
}


/* ----------
 * pgstat_report_autovac() -
 *
 *	Called from autovacuum.c to report startup of an autovacuum process.
 *	We are called before InitPostgres is done, so can't rely on MyDatabaseId;
 *	the db OID must be passed in, instead.
 * ----------
 */
void
pgstat_report_autovac(Oid dboid)
{
	PgStat_MsgAutovacStart msg;

	if (pgStatSock < 0)
		return;

	pgstat_setheader(&msg.m_hdr, PGSTAT_MTYPE_AUTOVAC_START);
	msg.m_databaseid = dboid;
	msg.m_start_time = GetCurrentTimestamp();

	pgstat_send(&msg, sizeof(msg));
}


/* ---------
 * pgstat_report_vacuum() -
 *
 *	Tell the collector about the table we just vacuumed.
 * ---------
 */
void
pgstat_report_vacuum(Oid tableoid, bool shared, bool scanned_all,
					 bool analyze, PgStat_Counter tuples)
{
	PgStat_MsgVacuum msg;

	if (pgStatSock < 0 || !pgstat_track_counts)
		return;

	pgstat_setheader(&msg.m_hdr, PGSTAT_MTYPE_VACUUM);
	msg.m_databaseid = shared ? InvalidOid : MyDatabaseId;
	msg.m_tableoid = tableoid;
	msg.m_scanned_all = scanned_all;
	msg.m_analyze = analyze;
	msg.m_autovacuum = IsAutoVacuumProcess();	/* is this autovacuum? */
	msg.m_vacuumtime = GetCurrentTimestamp();
	msg.m_tuples = tuples;
	pgstat_send(&msg, sizeof(msg));
}

/* --------
 * pgstat_report_analyze() -
 *
 *	Tell the collector about the table we just analyzed.
 * --------
 */
void
pgstat_report_analyze(Relation rel, PgStat_Counter livetuples,
					  PgStat_Counter deadtuples)
{
	PgStat_MsgAnalyze msg;

	if (pgStatSock < 0 || !pgstat_track_counts)
		return;

	/*
	 * Unlike VACUUM, ANALYZE might be running inside a transaction that has
	 * already inserted and/or deleted rows in the target table. ANALYZE will
	 * have counted such rows as live or dead respectively. Because we will
	 * report our counts of such rows at transaction end, we should subtract
	 * off these counts from what we send to the collector now, else they'll
	 * be double-counted after commit.	(This approach also ensures that the
	 * collector ends up with the right numbers if we abort instead of
	 * committing.)
	 */
	if (rel->pgstat_info != NULL)
	{
		PgStat_TableXactStatus *trans;

		for (trans = rel->pgstat_info->trans; trans; trans = trans->upper)
		{
			livetuples -= trans->tuples_inserted - trans->tuples_deleted;
			deadtuples -= trans->tuples_deleted;
		}
		/* count stuff inserted by already-aborted subxacts, too */
		deadtuples -= rel->pgstat_info->t_counts.t_new_dead_tuples;
		/* Since ANALYZE's counts are estimates, we could have underflowed */
		livetuples = Max(livetuples, 0);
		deadtuples = Max(deadtuples, 0);
	}

	pgstat_setheader(&msg.m_hdr, PGSTAT_MTYPE_ANALYZE);
	msg.m_databaseid = rel->rd_rel->relisshared ? InvalidOid : MyDatabaseId;
	msg.m_tableoid = RelationGetRelid(rel);
	msg.m_autovacuum = IsAutoVacuumProcess();	/* is this autovacuum? */
	msg.m_analyzetime = GetCurrentTimestamp();
	msg.m_live_tuples = livetuples;
	msg.m_dead_tuples = deadtuples;
	pgstat_send(&msg, sizeof(msg));
}


/* ----------
 * pgstat_ping() -
 *
 *	Send some junk data to the collector to increase traffic.
 * ----------
 */
void
pgstat_ping(void)
{
	PgStat_MsgDummy msg;

	if (pgStatSock < 0)
		return;

	pgstat_setheader(&msg.m_hdr, PGSTAT_MTYPE_DUMMY);
	pgstat_send(&msg, sizeof(msg));
}

/* ----------
 * pgstat_send_inquiry() -
 *
 *	Notify collector that we need fresh data.
 *	ts specifies the minimum acceptable timestamp for the stats file.
 * ----------
 */
static void
pgstat_send_inquiry(TimestampTz ts)
{
	PgStat_MsgInquiry msg;

	pgstat_setheader(&msg.m_hdr, PGSTAT_MTYPE_INQUIRY);
	msg.inquiry_time = ts;
	pgstat_send(&msg, sizeof(msg));
}


/*
 * Initialize function call usage data.
 * Called by the executor before invoking a function.
 */
void
pgstat_init_function_usage(FunctionCallInfoData *fcinfo,
						   PgStat_FunctionCallUsage *fcu)
{
	PgStat_BackendFunctionEntry *htabent;
	bool		found;

	if (pgstat_track_functions <= fcinfo->flinfo->fn_stats)
	{
		/* stats not wanted */
		fcu->fs = NULL;
		return;
	}

	if (!pgStatFunctions)
	{
		/* First time through - initialize function stat table */
		HASHCTL		hash_ctl;

		memset(&hash_ctl, 0, sizeof(hash_ctl));
		hash_ctl.keysize = sizeof(Oid);
		hash_ctl.entrysize = sizeof(PgStat_BackendFunctionEntry);
		hash_ctl.hash = oid_hash;
		pgStatFunctions = hash_create("Function stat entries",
									  PGSTAT_FUNCTION_HASH_SIZE,
									  &hash_ctl,
									  HASH_ELEM | HASH_FUNCTION);
	}

	/* Get the stats entry for this function, create if necessary */
	htabent = hash_search(pgStatFunctions, &fcinfo->flinfo->fn_oid,
						  HASH_ENTER, &found);
	if (!found)
		MemSet(&htabent->f_counts, 0, sizeof(PgStat_FunctionCounts));

	fcu->fs = &htabent->f_counts;

	/* save stats for this function, later used to compensate for recursion */
	fcu->save_f_time = htabent->f_counts.f_time;

	/* save current backend-wide total time */
	fcu->save_total = total_func_time;

	/* get clock time as of function start */
	INSTR_TIME_SET_CURRENT(fcu->f_start);
}

/*
 * Calculate function call usage and update stat counters.
 * Called by the executor after invoking a function.
 *
 * In the case of a set-returning function that runs in value-per-call mode,
 * we will see multiple pgstat_init_function_usage/pgstat_end_function_usage
 * calls for what the user considers a single call of the function.  The
 * finalize flag should be TRUE on the last call.
 */
void
pgstat_end_function_usage(PgStat_FunctionCallUsage *fcu, bool finalize)
{
	PgStat_FunctionCounts *fs = fcu->fs;
	instr_time	f_total;
	instr_time	f_others;
	instr_time	f_self;

	/* stats not wanted? */
	if (fs == NULL)
		return;

	/* total elapsed time in this function call */
	INSTR_TIME_SET_CURRENT(f_total);
	INSTR_TIME_SUBTRACT(f_total, fcu->f_start);

	/* self usage: elapsed minus anything already charged to other calls */
	f_others = total_func_time;
	INSTR_TIME_SUBTRACT(f_others, fcu->save_total);
	f_self = f_total;
	INSTR_TIME_SUBTRACT(f_self, f_others);

	/* update backend-wide total time */
	INSTR_TIME_ADD(total_func_time, f_self);

	/*
	 * Compute the new total f_time as the total elapsed time added to the
	 * pre-call value of f_time.  This is necessary to avoid double-counting
	 * any time taken by recursive calls of myself.  (We do not need any
	 * similar kluge for self time, since that already excludes any recursive
	 * calls.)
	 */
	INSTR_TIME_ADD(f_total, fcu->save_f_time);

	/* update counters in function stats table */
	if (finalize)
		fs->f_numcalls++;
	fs->f_time = f_total;
	INSTR_TIME_ADD(fs->f_time_self, f_self);

	/* indicate that we have something to send */
	have_function_stats = true;
}


/* ----------
 * pgstat_initstats() -
 *
 *	Initialize a relcache entry to count access statistics.
 *	Called whenever a relation is opened.
 *
 *	We assume that a relcache entry's pgstat_info field is zeroed by
 *	relcache.c when the relcache entry is made; thereafter it is long-lived
 *	data.  We can avoid repeated searches of the TabStatus arrays when the
 *	same relation is touched repeatedly within a transaction.
 * ----------
 */
void
pgstat_initstats(Relation rel)
{
	Oid			rel_id = rel->rd_id;
	char		relkind = rel->rd_rel->relkind;

	/* We only count stats for things that have storage */
	if (!(relkind == RELKIND_RELATION ||
		  relkind == RELKIND_INDEX ||
		  relkind == RELKIND_TOASTVALUE ||
		  relkind == RELKIND_SEQUENCE))
	{
		rel->pgstat_info = NULL;
		return;
	}

	if (pgStatSock < 0 || !pgstat_track_counts)
	{
		/* We're not counting at all */
		rel->pgstat_info = NULL;
		return;
	}

	/*
	 * If we already set up this relation in the current transaction, nothing
	 * to do.
	 */
	if (rel->pgstat_info != NULL &&
		rel->pgstat_info->t_id == rel_id)
		return;

	/* Else find or make the PgStat_TableStatus entry, and update link */
	rel->pgstat_info = get_tabstat_entry(rel_id, rel->rd_rel->relisshared);
}

/*
 * get_tabstat_entry - find or create a PgStat_TableStatus entry for rel
 */
static PgStat_TableStatus *
get_tabstat_entry(Oid rel_id, bool isshared)
{
	PgStat_TableStatus *entry;
	TabStatusArray *tsa;
	TabStatusArray *prev_tsa;
	int			i;

	/*
	 * Search the already-used tabstat slots for this relation.
	 */
	prev_tsa = NULL;
	for (tsa = pgStatTabList; tsa != NULL; prev_tsa = tsa, tsa = tsa->tsa_next)
	{
		for (i = 0; i < tsa->tsa_used; i++)
		{
			entry = &tsa->tsa_entries[i];
			if (entry->t_id == rel_id)
				return entry;
		}

		if (tsa->tsa_used < TABSTAT_QUANTUM)
		{
			/*
			 * It must not be present, but we found a free slot instead. Fine,
			 * let's use this one.  We assume the entry was already zeroed,
			 * either at creation or after last use.
			 */
			entry = &tsa->tsa_entries[tsa->tsa_used++];
			entry->t_id = rel_id;
			entry->t_shared = isshared;
			return entry;
		}
	}

	/*
	 * We ran out of tabstat slots, so allocate more.  Be sure they're zeroed.
	 */
	tsa = (TabStatusArray *) MemoryContextAllocZero(TopMemoryContext,
													sizeof(TabStatusArray));
	if (prev_tsa)
		prev_tsa->tsa_next = tsa;
	else
		pgStatTabList = tsa;

	/*
	 * Use the first entry of the new TabStatusArray.
	 */
	entry = &tsa->tsa_entries[tsa->tsa_used++];
	entry->t_id = rel_id;
	entry->t_shared = isshared;
	return entry;
}

/*
 * get_tabstat_stack_level - add a new (sub)transaction stack entry if needed
 */
static PgStat_SubXactStatus *
get_tabstat_stack_level(int nest_level)
{
	PgStat_SubXactStatus *xact_state;

	xact_state = pgStatXactStack;
	if (xact_state == NULL || xact_state->nest_level != nest_level)
	{
		xact_state = (PgStat_SubXactStatus *)
			MemoryContextAlloc(TopTransactionContext,
							   sizeof(PgStat_SubXactStatus));
		xact_state->nest_level = nest_level;
		xact_state->prev = pgStatXactStack;
		xact_state->first = NULL;
		pgStatXactStack = xact_state;
	}
	return xact_state;
}

/*
 * add_tabstat_xact_level - add a new (sub)transaction state record
 */
static void
add_tabstat_xact_level(PgStat_TableStatus *pgstat_info, int nest_level)
{
	PgStat_SubXactStatus *xact_state;
	PgStat_TableXactStatus *trans;

	/*
	 * If this is the first rel to be modified at the current nest level, we
	 * first have to push a transaction stack entry.
	 */
	xact_state = get_tabstat_stack_level(nest_level);

	/* Now make a per-table stack entry */
	trans = (PgStat_TableXactStatus *)
		MemoryContextAllocZero(TopTransactionContext,
							   sizeof(PgStat_TableXactStatus));
	trans->nest_level = nest_level;
	trans->upper = pgstat_info->trans;
	trans->parent = pgstat_info;
	trans->next = xact_state->first;
	xact_state->first = trans;
	pgstat_info->trans = trans;
}

/*
 * pgstat_count_heap_insert - count a tuple insertion
 */
void
pgstat_count_heap_insert(Relation rel)
{
	PgStat_TableStatus *pgstat_info = rel->pgstat_info;

	if (pgstat_track_counts && pgstat_info != NULL)
	{
		int			nest_level = GetCurrentTransactionNestLevel();

		/* t_tuples_inserted is nontransactional, so just advance it */
		pgstat_info->t_counts.t_tuples_inserted++;

		/* We have to log the transactional effect at the proper level */
		if (pgstat_info->trans == NULL ||
			pgstat_info->trans->nest_level != nest_level)
			add_tabstat_xact_level(pgstat_info, nest_level);

		pgstat_info->trans->tuples_inserted++;
	}
}

/*
 * pgstat_count_heap_update - count a tuple update
 */
void
pgstat_count_heap_update(Relation rel, bool hot)
{
	PgStat_TableStatus *pgstat_info = rel->pgstat_info;

	if (pgstat_track_counts && pgstat_info != NULL)
	{
		int			nest_level = GetCurrentTransactionNestLevel();

		/* t_tuples_updated is nontransactional, so just advance it */
		pgstat_info->t_counts.t_tuples_updated++;
		/* ditto for the hot_update counter */
		if (hot)
			pgstat_info->t_counts.t_tuples_hot_updated++;

		/* We have to log the transactional effect at the proper level */
		if (pgstat_info->trans == NULL ||
			pgstat_info->trans->nest_level != nest_level)
			add_tabstat_xact_level(pgstat_info, nest_level);

		/* An UPDATE both inserts a new tuple and deletes the old */
		pgstat_info->trans->tuples_inserted++;
		pgstat_info->trans->tuples_deleted++;
	}
}

/*
 * pgstat_count_heap_delete - count a tuple deletion
 */
void
pgstat_count_heap_delete(Relation rel)
{
	PgStat_TableStatus *pgstat_info = rel->pgstat_info;

	if (pgstat_track_counts && pgstat_info != NULL)
	{
		int			nest_level = GetCurrentTransactionNestLevel();

		/* t_tuples_deleted is nontransactional, so just advance it */
		pgstat_info->t_counts.t_tuples_deleted++;

		/* We have to log the transactional effect at the proper level */
		if (pgstat_info->trans == NULL ||
			pgstat_info->trans->nest_level != nest_level)
			add_tabstat_xact_level(pgstat_info, nest_level);

		pgstat_info->trans->tuples_deleted++;
	}
}

/*
 * pgstat_update_heap_dead_tuples - update dead-tuples count
 *
 * The semantics of this are that we are reporting the nontransactional
 * recovery of "delta" dead tuples; so t_new_dead_tuples decreases
 * rather than increasing, and the change goes straight into the per-table
 * counter, not into transactional state.
 */
void
pgstat_update_heap_dead_tuples(Relation rel, int delta)
{
	PgStat_TableStatus *pgstat_info = rel->pgstat_info;

	if (pgstat_track_counts && pgstat_info != NULL)
		pgstat_info->t_counts.t_new_dead_tuples -= delta;
}


/* ----------
 * AtEOXact_PgStat
 *
 *	Called from access/transam/xact.c at top-level transaction commit/abort.
 * ----------
 */
void
AtEOXact_PgStat(bool isCommit)
{
	PgStat_SubXactStatus *xact_state;

	/*
	 * Count transaction commit or abort.  (We use counters, not just bools,
	 * in case the reporting message isn't sent right away.)
	 */
	if (isCommit)
	pgStatXactCommit++;
	else
		pgStatXactRollback++;

	/*
	 * Transfer transactional insert/update counts into the base tabstat
	 * entries.  We don't bother to free any of the transactional state, since
	 * it's all in TopTransactionContext and will go away anyway.
	 */
	xact_state = pgStatXactStack;
	if (xact_state != NULL)
	{
		PgStat_TableXactStatus *trans;

		Assert(xact_state->nest_level == 1);
		Assert(xact_state->prev == NULL);
		for (trans = xact_state->first; trans != NULL; trans = trans->next)
		{
			PgStat_TableStatus *tabstat;

			Assert(trans->nest_level == 1);
			Assert(trans->upper == NULL);
			tabstat = trans->parent;
			Assert(tabstat->trans == trans);
			if (isCommit)
			{
				tabstat->t_counts.t_new_live_tuples +=
					trans->tuples_inserted - trans->tuples_deleted;
				tabstat->t_counts.t_new_dead_tuples += trans->tuples_deleted;
			}
			else
			{
				/* inserted tuples are dead, deleted tuples are unaffected */
				tabstat->t_counts.t_new_dead_tuples += trans->tuples_inserted;
			}
			tabstat->trans = NULL;
		}
	}
	pgStatXactStack = NULL;

	/* Make sure any stats snapshot is thrown away */
	pgstat_clear_snapshot();
}

/* ----------
 * AtEOSubXact_PgStat
 *
 *	Called from access/transam/xact.c at subtransaction commit/abort.
 * ----------
 */
void
AtEOSubXact_PgStat(bool isCommit, int nestDepth)
{
	PgStat_SubXactStatus *xact_state;

	/*
	 * Transfer transactional insert/update counts into the next higher
	 * subtransaction state.
	 */
	xact_state = pgStatXactStack;
	if (xact_state != NULL &&
		xact_state->nest_level >= nestDepth)
	{
		PgStat_TableXactStatus *trans;
		PgStat_TableXactStatus *next_trans;

		/* delink xact_state from stack immediately to simplify reuse case */
		pgStatXactStack = xact_state->prev;

		for (trans = xact_state->first; trans != NULL; trans = next_trans)
		{
			PgStat_TableStatus *tabstat;

			next_trans = trans->next;
			Assert(trans->nest_level == nestDepth);
			tabstat = trans->parent;
			Assert(tabstat->trans == trans);
			if (isCommit)
			{
				if (trans->upper && trans->upper->nest_level == nestDepth - 1)
				{
					trans->upper->tuples_inserted += trans->tuples_inserted;
					trans->upper->tuples_deleted += trans->tuples_deleted;
					tabstat->trans = trans->upper;
					pfree(trans);
				}
				else
				{
					/*
					 * When there isn't an immediate parent state, we can just
					 * reuse the record instead of going through a
					 * palloc/pfree pushup (this works since it's all in
					 * TopTransactionContext anyway).  We have to re-link it
					 * into the parent level, though, and that might mean
					 * pushing a new entry into the pgStatXactStack.
					 */
					PgStat_SubXactStatus *upper_xact_state;

					upper_xact_state = get_tabstat_stack_level(nestDepth - 1);
					trans->next = upper_xact_state->first;
					upper_xact_state->first = trans;
					trans->nest_level = nestDepth - 1;
				}
			}
			else
			{
				/*
				 * On abort, inserted tuples are dead (and can be bounced out
				 * to the top-level tabstat), deleted tuples are unaffected
				 */
				tabstat->t_counts.t_new_dead_tuples += trans->tuples_inserted;
				tabstat->trans = trans->upper;
				pfree(trans);
			}
		}
		pfree(xact_state);
	}
}


/*
 * AtPrepare_PgStat
 *		Save the transactional stats state at 2PC transaction prepare.
 *
 * In this phase we just generate 2PC records for all the pending
 * transaction-dependent stats work.
	 */
void
AtPrepare_PgStat(void)
{
	PgStat_SubXactStatus *xact_state;

	xact_state = pgStatXactStack;
	if (xact_state != NULL)
	{
		PgStat_TableXactStatus *trans;

		Assert(xact_state->nest_level == 1);
		Assert(xact_state->prev == NULL);
		for (trans = xact_state->first; trans != NULL; trans = trans->next)
		{
			PgStat_TableStatus *tabstat;
			TwoPhasePgStatRecord record;

			Assert(trans->nest_level == 1);
			Assert(trans->upper == NULL);
			tabstat = trans->parent;
			Assert(tabstat->trans == trans);

			record.tuples_inserted = trans->tuples_inserted;
			record.tuples_deleted = trans->tuples_deleted;
			record.t_id = tabstat->t_id;
			record.t_shared = tabstat->t_shared;

			RegisterTwoPhaseRecord(TWOPHASE_RM_PGSTAT_ID, 0,
								   &record, sizeof(TwoPhasePgStatRecord));
		}
	}
}

/*
 * PostPrepare_PgStat
 *		Clean up after successful PREPARE.
 *
 * All we need do here is unlink the transaction stats state from the
 * nontransactional state.	The nontransactional action counts will be
 * reported to the stats collector immediately, while the effects on live
 * and dead tuple counts are preserved in the 2PC state file.
 *
 * Note: AtEOXact_PgStat is not called during PREPARE.
 */
void
PostPrepare_PgStat(void)
{
	PgStat_SubXactStatus *xact_state;

	/*
	 * We don't bother to free any of the transactional state, since it's all
	 * in TopTransactionContext and will go away anyway.
	 */
	xact_state = pgStatXactStack;
	if (xact_state != NULL)
	{
		PgStat_TableXactStatus *trans;

		for (trans = xact_state->first; trans != NULL; trans = trans->next)
		{
			PgStat_TableStatus *tabstat;

			tabstat = trans->parent;
			tabstat->trans = NULL;
		}
	}
	pgStatXactStack = NULL;

	/* Make sure any stats snapshot is thrown away */
	pgstat_clear_snapshot();
}

/*
 * 2PC processing routine for COMMIT PREPARED case.
 *
 * Load the saved counts into our local pgstats state.
 */
void
pgstat_twophase_postcommit(TransactionId xid, uint16 info,
						   void *recdata, uint32 len)
{
	TwoPhasePgStatRecord *rec = (TwoPhasePgStatRecord *) recdata;
	PgStat_TableStatus *pgstat_info;

	/* Find or create a tabstat entry for the rel */
	pgstat_info = get_tabstat_entry(rec->t_id, rec->t_shared);

	pgstat_info->t_counts.t_new_live_tuples +=
		rec->tuples_inserted - rec->tuples_deleted;
	pgstat_info->t_counts.t_new_dead_tuples += rec->tuples_deleted;
}

/*
 * 2PC processing routine for ROLLBACK PREPARED case.
 *
 * Load the saved counts into our local pgstats state, but treat them
 * as aborted.
 */
void
pgstat_twophase_postabort(TransactionId xid, uint16 info,
						  void *recdata, uint32 len)
{
	TwoPhasePgStatRecord *rec = (TwoPhasePgStatRecord *) recdata;
	PgStat_TableStatus *pgstat_info;

	/* Find or create a tabstat entry for the rel */
	pgstat_info = get_tabstat_entry(rec->t_id, rec->t_shared);

	/* inserted tuples are dead, deleted tuples are no-ops */
	pgstat_info->t_counts.t_new_dead_tuples += rec->tuples_inserted;
}


/* ----------
 * pgstat_fetch_stat_dbentry() -
 *
 *	Support function for the SQL-callable pgstat* functions. Returns
 *	the collected statistics for one database or NULL. NULL doesn't mean
 *	that the database doesn't exist, it is just not yet known by the
 *	collector, so the caller is better off to report ZERO instead.
 * ----------
 */
PgStat_StatDBEntry *
pgstat_fetch_stat_dbentry(Oid dbid)
{
	/*
	 * If not done for this transaction, read the statistics collector stats
	 * file into some hash tables.
	 */
	backend_read_statsfile();

	/*
	 * Lookup the requested database; return NULL if not found
	 */
	return (PgStat_StatDBEntry *) hash_search(pgStatDBHash,
											  (void *) &dbid,
											  HASH_FIND, NULL);
}


/* ----------
 * pgstat_fetch_stat_tabentry() -
 *
 *	Support function for the SQL-callable pgstat* functions. Returns
 *	the collected statistics for one table or NULL. NULL doesn't mean
 *	that the table doesn't exist, it is just not yet known by the
 *	collector, so the caller is better off to report ZERO instead.
 * ----------
 */
PgStat_StatTabEntry *
pgstat_fetch_stat_tabentry(Oid relid)
{
	Oid			dbid;
	PgStat_StatDBEntry *dbentry;
	PgStat_StatTabEntry *tabentry;

	/*
	 * If not done for this transaction, read the statistics collector stats
	 * file into some hash tables.
	 */
	backend_read_statsfile();

	/*
	 * Lookup our database, then look in its table hash table.
	 */
	dbid = MyDatabaseId;
	dbentry = (PgStat_StatDBEntry *) hash_search(pgStatDBHash,
												 (void *) &dbid,
												 HASH_FIND, NULL);
	if (dbentry != NULL && dbentry->tables != NULL)
	{
		tabentry = (PgStat_StatTabEntry *) hash_search(dbentry->tables,
													   (void *) &relid,
													   HASH_FIND, NULL);
		if (tabentry)
			return tabentry;
	}

	/*
	 * If we didn't find it, maybe it's a shared table.
	 */
	dbid = InvalidOid;
	dbentry = (PgStat_StatDBEntry *) hash_search(pgStatDBHash,
												 (void *) &dbid,
												 HASH_FIND, NULL);
	if (dbentry != NULL && dbentry->tables != NULL)
	{
		tabentry = (PgStat_StatTabEntry *) hash_search(dbentry->tables,
													   (void *) &relid,
													   HASH_FIND, NULL);
		if (tabentry)
			return tabentry;
	}

	return NULL;
}


/* ----------
 * pgstat_fetch_stat_funcentry() -
 *
 *	Support function for the SQL-callable pgstat* functions. Returns
 *	the collected statistics for one function or NULL.
 * ----------
 */
PgStat_StatFuncEntry *
pgstat_fetch_stat_funcentry(Oid func_id)
{
	PgStat_StatDBEntry *dbentry;
	PgStat_StatFuncEntry *funcentry = NULL;

	/* load the stats file if needed */
	backend_read_statsfile();

	/* Lookup our database, then find the requested function.  */
	dbentry = pgstat_fetch_stat_dbentry(MyDatabaseId);
	if (dbentry != NULL && dbentry->functions != NULL)
	{
		funcentry = (PgStat_StatFuncEntry *) hash_search(dbentry->functions,
														 (void *) &func_id,
														 HASH_FIND, NULL);
	}

	return funcentry;
}


/* ----------
 * pgstat_fetch_stat_beentry() -
 *
 *	Support function for the SQL-callable pgstat* functions. Returns
 *	our local copy of the current-activity entry for one backend.
 *
 *	NB: caller is responsible for a check if the user is permitted to see
 *	this info (especially the querystring).
 * ----------
 */
PgBackendStatus *
pgstat_fetch_stat_beentry(int beid)
{
	pgstat_read_current_status();

	if (beid < 1 || beid > localNumBackends)
		return NULL;

	return &localBackendStatusTable[beid - 1];
}


/* ----------
 * pgstat_fetch_stat_numbackends() -
 *
 *	Support function for the SQL-callable pgstat* functions. Returns
 *	the maximum current backend id.
 * ----------
 */
int
pgstat_fetch_stat_numbackends(void)
{
	pgstat_read_current_status();

	return localNumBackends;
}

/*
 * ---------
 * pgstat_fetch_global() -
 *
 *	Support function for the SQL-callable pgstat* functions. Returns
 *	a pointer to the global statistics struct.
 * ---------
 */
PgStat_GlobalStats *
pgstat_fetch_global(void)
{
	backend_read_statsfile();

	return &globalStats;
}


/* ------------------------------------------------------------
 * Functions for management of the shared-memory PgBackendStatus array
 * ------------------------------------------------------------
 */

static PgBackendStatus *BackendStatusArray = NULL;
static PgBackendStatus *MyBEEntry = NULL;
static char *BackendAppnameBuffer = NULL;
static char *BackendActivityBuffer = NULL;


/*
 * Report shared-memory space needed by CreateSharedBackendStatus.
 */
Size
BackendStatusShmemSize(void)
{
	Size		size;

	size = mul_size(sizeof(PgBackendStatus), MaxBackends);
	size = add_size(size,
					mul_size(NAMEDATALEN, MaxBackends));
	size = add_size(size,
					mul_size(pgstat_track_activity_query_size, MaxBackends));
	return size;
}

/*
 * Initialize the shared status array and activity/appname string buffers
 * during postmaster startup.
 */
void
CreateSharedBackendStatus(void)
{
	Size		size;
	bool		found;
	int			i;
	char	   *buffer;

	/* Create or attach to the shared array */
	size = mul_size(sizeof(PgBackendStatus), MaxBackends);
	BackendStatusArray = (PgBackendStatus *)
		ShmemInitStruct("Backend Status Array", size, &found);

	if (!found)
	{
		/*
		 * We're the first - initialize.
		 */
		MemSet(BackendStatusArray, 0, size);
	}

	/* Create or attach to the shared appname buffer */
	size = mul_size(NAMEDATALEN, MaxBackends);
	BackendAppnameBuffer = (char *)
		ShmemInitStruct("Backend Application Name Buffer", size, &found);

	if (!found)
	{
		MemSet(BackendAppnameBuffer, 0, size);

		/* Initialize st_appname pointers. */
		buffer = BackendAppnameBuffer;
		for (i = 0; i < MaxBackends; i++)
		{
			BackendStatusArray[i].st_appname = buffer;
			buffer += NAMEDATALEN;
		}
	}

	/* Create or attach to the shared activity buffer */
	size = mul_size(pgstat_track_activity_query_size, MaxBackends);
	BackendActivityBuffer = (char *)
		ShmemInitStruct("Backend Activity Buffer", size, &found);

	if (!found)
	{
		MemSet(BackendActivityBuffer, 0, size);

		/* Initialize st_activity pointers. */
		buffer = BackendActivityBuffer;
		for (i = 0; i < MaxBackends; i++)
		{
			BackendStatusArray[i].st_activity = buffer;
			buffer += pgstat_track_activity_query_size;
		}
	}
}


/* ----------
 * pgstat_initialize() -
 *
 *	Initialize pgstats state, and set up our on-proc-exit hook.
 *	Called from InitPostgres.  MyBackendId must be set,
 *	but we must not have started any transaction yet (since the
 *	exit hook must run after the last transaction exit).
 *	NOTE: MyDatabaseId isn't set yet; so the shutdown hook has to be careful.
 * ----------
 */
void
pgstat_initialize(void)
{
	/* Initialize MyBEEntry */
	Assert(MyBackendId >= 1 && MyBackendId <= MaxBackends);
	MyBEEntry = &BackendStatusArray[MyBackendId - 1];

	/* Set up a process-exit hook to clean up */
	on_shmem_exit(pgstat_beshutdown_hook, 0);
}

/* ----------
 * pgstat_bestart() -
 *
 *	Initialize this backend's entry in the PgBackendStatus array.
 *	Called from InitPostgres.
 *	MyDatabaseId, session userid, and application_name must be set
 *	(hence, this cannot be combined with pgstat_initialize).
 * ----------
 */
void
pgstat_bestart(void)
{
	TimestampTz proc_start_timestamp;
	Oid			userid;
	SockAddr	clientaddr;
	volatile PgBackendStatus *beentry;

	/*
	 * To minimize the time spent modifying the PgBackendStatus entry, fetch
	 * all the needed data first.
	 *
	 * If we have a MyProcPort, use its session start time (for consistency,
	 * and to save a kernel call).
	 */
	if (MyProcPort)
		proc_start_timestamp = MyProcPort->SessionStartTime;
	else
		proc_start_timestamp = GetCurrentTimestamp();
	userid = GetSessionUserId();

	/*
	 * We may not have a MyProcPort (eg, if this is the autovacuum process).
	 * If so, use all-zeroes client address, which is dealt with specially in
	 * pg_stat_get_backend_client_addr and pg_stat_get_backend_client_port.
	 */
	if (MyProcPort)
		memcpy(&clientaddr, &MyProcPort->raddr, sizeof(clientaddr));
	else
		MemSet(&clientaddr, 0, sizeof(clientaddr));

	/*
	 * Initialize my status entry, following the protocol of bumping
	 * st_changecount before and after; and make sure it's even afterwards. We
	 * use a volatile pointer here to ensure the compiler doesn't try to get
	 * cute.
	 */
	beentry = MyBEEntry;
	do
	{
		beentry->st_changecount++;
	} while ((beentry->st_changecount & 1) == 0);

	beentry->st_procpid = MyProcPid;
	beentry->st_proc_start_timestamp = proc_start_timestamp;
	beentry->st_activity_start_timestamp = 0;
	beentry->st_xact_start_timestamp = 0;
	beentry->st_databaseid = MyDatabaseId;
	beentry->st_userid = userid;
	beentry->st_session_id = gp_session_id;  /* GPDB only */
	beentry->st_clientaddr = clientaddr;
	beentry->st_waiting = PGBE_WAITING_NONE;
	beentry->st_appname[0] = '\0';
	beentry->st_activity[0] = '\0';
	/* Also make sure the last byte in each string area is always 0 */
	beentry->st_appname[NAMEDATALEN - 1] = '\0';
	beentry->st_activity[pgstat_track_activity_query_size - 1] = '\0';

	beentry->st_changecount++;
	Assert((beentry->st_changecount & 1) == 0);

	/*
	 * GPDB: Initialize per-portal statistics hash for resource queues.
	 */
	pgstat_init_localportalhash();
	

	/*
	 * GPDB: Set up a process-exit hook to clean up.
	 */
	on_shmem_exit(pgstat_beshutdown_hook, 0);
	
	
	/* Update app name to current GUC setting */
	if (application_name)
		pgstat_report_appname(application_name);
}

/*
 * Shut down a single backend's statistics reporting at process exit.
 *
 * Flush any remaining statistics counts out to the collector.
 * Without this, operations triggered during backend exit (such as
 * temp table deletions) won't be counted.
 *
 * Lastly, clear out our entry in the PgBackendStatus array.
 */
static void
pgstat_beshutdown_hook(int code, Datum arg)
{
	volatile PgBackendStatus *beentry = MyBEEntry;

	/*
	 * If we got as far as discovering our own database ID, we can report what
	 * we did to the collector.  Otherwise, we'd be sending an invalid
	 * database ID, so forget it.  (This means that accesses to pg_database
	 * during failed backend starts might never get counted.)
	 */
	if (OidIsValid(MyDatabaseId))
	    pgstat_report_stat(true);

	/*
	 * Clear my status entry, following the protocol of bumping st_changecount
	 * before and after.  We use a volatile pointer here to ensure the
	 * compiler doesn't try to get cute.
	 */
	beentry->st_changecount++;

	beentry->st_procpid = 0;	/* mark invalid */
	beentry->st_session_id = 0;

	beentry->st_changecount++;
	Assert((beentry->st_changecount & 1) == 0);
}


/* ----------
 * pgstat_report_activity() -
 *
 *	Called from tcop/postgres.c to report what the backend is actually doing
 *	(usually "<IDLE>" or the start of the query to be executed).
 * ----------
 */
void
pgstat_report_activity(const char *cmd_str)
{
	volatile PgBackendStatus *beentry = MyBEEntry;
	TimestampTz start_timestamp;
	int			len;

	// TRACE_POSTGRESQL_STATEMENT_STATUS(cmd_str);

	if (!pgstat_track_activities || !beentry)
		return;

	/*
	 * To minimize the time spent modifying the entry, fetch all the needed
	 * data first.
	 */
	start_timestamp = GetCurrentStatementStartTimestamp();

	len = strlen(cmd_str);
	len = pg_mbcliplen(cmd_str, len, pgstat_track_activity_query_size - 1);

	/*
	 * Update my status entry, following the protocol of bumping
	 * st_changecount before and after.  We use a volatile pointer here to
	 * ensure the compiler doesn't try to get cute.
	 */
	beentry->st_changecount++;

	beentry->st_activity_start_timestamp = start_timestamp;
	memcpy((char *) beentry->st_activity, cmd_str, len);
	beentry->st_activity[len] = '\0';

	beentry->st_changecount++;
	Assert((beentry->st_changecount & 1) == 0);
}

/* ----------
 * pgstat_report_appname() -
 *
 *	Called to update our application name.
 * ----------
 */
void
pgstat_report_appname(const char *appname)
{
	volatile PgBackendStatus *beentry = MyBEEntry;
	int			len;

	if (!beentry)
		return;

	/* This should be unnecessary if GUC did its job, but be safe */
	len = pg_mbcliplen(appname, strlen(appname), NAMEDATALEN - 1);

	/*
	 * Update my status entry, following the protocol of bumping
	 * st_changecount before and after.  We use a volatile pointer here to
	 * ensure the compiler doesn't try to get cute.
	 */
	beentry->st_changecount++;

	memcpy((char *) beentry->st_appname, appname, len);
	beentry->st_appname[len] = '\0';

	beentry->st_changecount++;
	Assert((beentry->st_changecount & 1) == 0);
}

/*
 * Report current transaction start timestamp as the specified value.
 * Zero means there is no active transaction.
 */
void
pgstat_report_xact_timestamp(TimestampTz tstamp)
{
	volatile PgBackendStatus *beentry = MyBEEntry;

	if (!pgstat_track_activities || !beentry)
		return;

	/*
	 * Update my status entry, following the protocol of bumping
	 * st_changecount before and after.  We use a volatile pointer here to
	 * ensure the compiler doesn't try to get cute.
	 */
	beentry->st_changecount++;
	beentry->st_xact_start_timestamp = tstamp;
	beentry->st_changecount++;
	Assert((beentry->st_changecount & 1) == 0);
}

/* ----------
 * pgstat_report_waiting() -
 *
 *	Called from lock manager to report beginning or end of a lock wait.
 *
 * NB: this *must* be able to survive being called before MyBEEntry has been
 * initialized.
 * ----------
 */
void
pgstat_report_waiting(char waiting)
{
	volatile PgBackendStatus *beentry = MyBEEntry;

	if (!pgstat_track_activities || !beentry)
		return;

	/*
	 * Since this is a single-byte field in a struct that only this process
	 * may modify, there seems no need to bother with the st_changecount
	 * protocol.  The update must appear atomic in any case.
	 */
	beentry->st_waiting = waiting;
}

/* ----------
 * pgstat_read_current_status() -
 *
 *	Copy the current contents of the PgBackendStatus array to local memory,
 *	if not already done in this transaction.
 * ----------
 */
static void
pgstat_read_current_status(void)
{
	volatile PgBackendStatus *beentry;
	PgBackendStatus *localtable;
	PgBackendStatus *localentry;
	char	   *localappname;
	char	   *localactivity;
	int			i;

	Assert(!pgStatRunningInCollector);
	if (localBackendStatusTable)
		return;					/* already done */

	pgstat_setup_memcxt();

	localtable = (PgBackendStatus *)
		MemoryContextAlloc(pgStatLocalContext,
						   sizeof(PgBackendStatus) * MaxBackends);
	localappname = (char *)
		MemoryContextAlloc(pgStatLocalContext,
						   NAMEDATALEN * MaxBackends);
	localactivity = (char *)
		MemoryContextAlloc(pgStatLocalContext,
						   pgstat_track_activity_query_size * MaxBackends);
	localNumBackends = 0;

	beentry = BackendStatusArray;
	localentry = localtable;
	for (i = 1; i <= MaxBackends; i++)
	{
		/*
		 * Follow the protocol of retrying if st_changecount changes while we
		 * copy the entry, or if it's odd.  (The check for odd is needed to
		 * cover the case where we are able to completely copy the entry while
		 * the source backend is between increment steps.)	We use a volatile
		 * pointer here to ensure the compiler doesn't try to get cute.
		 */
		for (;;)
		{
			int			save_changecount = beentry->st_changecount;

			localentry->st_procpid = beentry->st_procpid;
			if (localentry->st_procpid > 0)
			{
				memcpy(localentry, (char *) beentry, sizeof(PgBackendStatus));

				/*
				 * strcpy is safe even if the string is modified concurrently,
				 * because there's always a \0 at the end of the buffer.
				 */
				strcpy(localappname, (char *) beentry->st_appname);
				localentry->st_appname = localappname;
				strcpy(localactivity, (char *) beentry->st_activity);
				localentry->st_activity = localactivity;
			}

			if (save_changecount == beentry->st_changecount &&
				(save_changecount & 1) == 0)
				break;

			/* Make sure we can break out of loop if stuck... */
			CHECK_FOR_INTERRUPTS();
		}

		beentry++;
		/* Only valid entries get included into the local array */
		if (localentry->st_procpid > 0)
		{
			localentry++;
			localappname += NAMEDATALEN;
			localactivity += pgstat_track_activity_query_size;
			localNumBackends++;
		}
	}

	/* Set the pointer only after completion of a valid table */
	localBackendStatusTable = localtable;
}


/* ----------
 * pgstat_get_backend_current_activity() -
 *
 *	Return a string representing the current activity of the backend with
 *	the specified PID.	This looks directly at the BackendStatusArray,
 *	and so will provide current information regardless of the age of our
 *	transaction's snapshot of the status array.
 *
 *	It is the caller's responsibility to invoke this only for backends whose
 *	state is expected to remain stable while the result is in use.	The
 *	only current use is in deadlock reporting, where we can expect that
 *	the target backend is blocked on a lock.  (There are corner cases
 *	where the target's wait could get aborted while we are looking at it,
 *	but the very worst consequence is to return a pointer to a string
 *	that's been changed, so we won't worry too much.)
 *
 *	Note: return strings for special cases match pg_stat_get_backend_activity.
 * ----------
 */
const char *
pgstat_get_backend_current_activity(int pid, bool checkUser)
{
	PgBackendStatus *beentry;
	int			i;

	beentry = BackendStatusArray;
	for (i = 1; i <= MaxBackends; i++)
	{
		/*
		 * Although we expect the target backend's entry to be stable, that
		 * doesn't imply that anyone else's is.  To avoid identifying the
		 * wrong backend, while we check for a match to the desired PID we
		 * must follow the protocol of retrying if st_changecount changes
		 * while we examine the entry, or if it's odd.  (This might be
		 * unnecessary, since fetching or storing an int is almost certainly
		 * atomic, but let's play it safe.)  We use a volatile pointer here to
		 * ensure the compiler doesn't try to get cute.
		 */
		volatile PgBackendStatus *vbeentry = beentry;
		bool		found;

		for (;;)
		{
			int			save_changecount = vbeentry->st_changecount;

			found = (vbeentry->st_procpid == pid);

			if (save_changecount == vbeentry->st_changecount &&
				(save_changecount & 1) == 0)
				break;

			/* Make sure we can break out of loop if stuck... */
			CHECK_FOR_INTERRUPTS();
		}

		if (found)
		{
			/* Now it is safe to use the non-volatile pointer */
			if (checkUser && !superuser() && beentry->st_userid != GetUserId())
				return "<insufficient privilege>";
			else if (*(beentry->st_activity) == '\0')
				return "<command string not enabled>";
			else
				return beentry->st_activity;
		}

		beentry++;
	}

	/* If we get here, caller is in error ... */
	return "<backend information not available>";
}


/* ------------------------------------------------------------
 * Local support functions follow
 * ------------------------------------------------------------
 */


/* ----------
 * pgstat_setheader() -
 *
 *		Set common header fields in a statistics message
 * ----------
 */
static void
pgstat_setheader(PgStat_MsgHdr *hdr, StatMsgType mtype)
{
	hdr->m_type = mtype;
}


/* ----------
 * pgstat_send() -
 *
 *		Send out one statistics message to the collector
 * ----------
 */
static void
pgstat_send(void *msg, int len)
{
	int			rc;

	if (pgStatSock == PGINVALID_SOCKET)
		return;

	((PgStat_MsgHdr *) msg)->m_size = len;

	/* We'll retry after EINTR, but ignore all other failures */
	do
	{
		rc = send(pgStatSock, msg, len, 0);
	} while (rc < 0 && errno == EINTR);

#ifdef USE_ASSERT_CHECKING
	/* In debug builds, log send failures ... */
	if (rc < 0)
		elog(LOG, "could not send to statistics collector: %m");
#endif
}

/* ----------
 * pgstat_send_bgwriter() -
 *
 *		Send bgwriter statistics to the collector
 * ----------
 */
void
pgstat_send_bgwriter(void)
{
	/* We assume this initializes to zeroes */
	static const PgStat_MsgBgWriter all_zeroes;

	/*
	 * This function can be called even if nothing at all has happened. In
	 * this case, avoid sending a completely empty message to the stats
	 * collector.
	 */
	if (memcmp(&BgWriterStats, &all_zeroes, sizeof(PgStat_MsgBgWriter)) == 0)
		return;

	/*
	 * Prepare and send the message
	 */
	pgstat_setheader(&BgWriterStats.m_hdr, PGSTAT_MTYPE_BGWRITER);
	pgstat_send(&BgWriterStats, sizeof(BgWriterStats));

	/*
	 * Clear out the statistics buffer, so it can be re-used.
	 */
	MemSet(&BgWriterStats, 0, sizeof(BgWriterStats));
}


/* ----------
 * PgstatCollectorMain() -
 *
 *	Start up the statistics collector process.	This is the body of the
 *	postmaster child process.
 *
 *	The argc/argv parameters are valid only in EXEC_BACKEND case.
 * ----------
 */
NON_EXEC_STATIC void
PgstatCollectorMain(int argc, char *argv[])
{
	int			len;
	PgStat_Msg	msg;

#ifndef WIN32
#ifdef HAVE_POLL
	struct pollfd input_fd;
#else
	struct timeval sel_timeout;
	fd_set		rfds;
#endif
#endif

	IsUnderPostmaster = true;	/* we are a postmaster subprocess now */

	MyProcPid = getpid();		/* reset MyProcPid */

	MyStartTime = time(NULL);	/* record Start Time for logging */

	/*
	 * If possible, make this process a group leader, so that the postmaster
	 * can signal any child processes too.	(pgstat probably never has any
	 * child processes, but for consistency we make all postmaster child
	 * processes do this.)
	 */
#ifdef HAVE_SETSID
	if (setsid() < 0)
		elog(FATAL, "setsid() failed: %m");
#endif

	/*
	 * Ignore all signals usually bound to some action in the postmaster,
	 * except SIGQUIT.
	 */
	pqsignal(SIGHUP, pgstat_sighup_handler);
	pqsignal(SIGINT, SIG_IGN);
	pqsignal(SIGTERM, SIG_IGN);
	pqsignal(SIGQUIT, pgstat_exit);
	pqsignal(SIGALRM, SIG_IGN);
	pqsignal(SIGPIPE, SIG_IGN);
	pqsignal(SIGUSR1, SIG_IGN);
	pqsignal(SIGUSR2, SIG_IGN);
	pqsignal(SIGCHLD, SIG_DFL);
	pqsignal(SIGTTIN, SIG_DFL);
	pqsignal(SIGTTOU, SIG_DFL);
	pqsignal(SIGCONT, SIG_DFL);
	pqsignal(SIGWINCH, SIG_DFL);
	PG_SETMASK(&UnBlockSig);

	/*
	 * Identify myself via ps
	 */
	init_ps_display("stats collector process", "", "", "");

	/*
	 * Arrange to write the initial status file right away
	 */
    last_statrequest = GetCurrentTimestamp();
	last_statwrite = last_statrequest - 1;

	/*
	 * Read in an existing statistics stats file or initialize the stats to
	 * zero.
	 */
	pgStatRunningInCollector = true;
	pgStatDBHash = pgstat_read_statsfile(InvalidOid, true);

	/*
	 * Setup the descriptor set for select(2).	Since only one bit in the set
	 * ever changes, we need not repeat FD_ZERO each time.
	 */
#if !defined(HAVE_POLL) && !defined(WIN32)
	FD_ZERO(&rfds);
#endif

	/*
	 * Loop to process messages until we get SIGQUIT or detect ungraceful
	 * death of our parent postmaster.
	 *
	 * For performance reasons, we don't want to do a PostmasterIsAlive() test
	 * after every message; instead, do it only when select()/poll() is
	 * interrupted by timeout.	In essence, we'll stay alive as long as
	 * backends keep sending us stuff often, even if the postmaster is gone.
	 */
	for (;;)
	{
		int			got_data;

		/*
		 * Quit if we get SIGQUIT from the postmaster.
		 */
		if (need_exit)
			break;

		/*
		 * Reload configuration if we got SIGHUP from the postmaster.
		 */
		if (got_SIGHUP)
		{
			ProcessConfigFile(PGC_SIGHUP);
			got_SIGHUP = false;
		}

		/*
		 * Write the stats file if a new request has arrived that is not
		 * satisfied by existing file.
		 */
		if (last_statwrite < last_statrequest)
			pgstat_write_statsfile(false);

		/*
		 * Wait for a message to arrive; but not for more than
		 * PGSTAT_SELECT_TIMEOUT seconds. (This determines how quickly we will
		 * shut down after an ungraceful postmaster termination; so it needn't
		 * be very fast.  However, on some systems SIGQUIT won't interrupt the
		 * poll/select call, so this also limits speed of response to SIGQUIT,
		 * which is more important.)
		 *
<<<<<<< HEAD
		 * We use poll(2) if available, otherwise select(2). Win32 has its own
		 * implementation.
=======
		 * We use poll(2) if available, otherwise select(2).
		 * Win32 has its own implementation.
>>>>>>> ee57938c
		 */
#ifndef WIN32
#ifdef HAVE_POLL
		input_fd.fd = pgStatSock;
		input_fd.events = POLLIN | POLLERR;
		input_fd.revents = 0;

		if (poll(&input_fd, 1, PGSTAT_SELECT_TIMEOUT * 1000) < 0)
		{
			if (errno == EINTR)
				continue;
			ereport(ERROR,
					(errcode_for_socket_access(),
					 errmsg("poll() failed in statistics collector: %m")));
		}

		got_data = (input_fd.revents != 0);
#else							/* !HAVE_POLL */

		FD_SET(pgStatSock, &rfds);

		/*
		 * timeout struct is modified by select() on some operating systems,
		 * so re-fill it each time.
		 */
		sel_timeout.tv_sec = PGSTAT_SELECT_TIMEOUT;
		sel_timeout.tv_usec = 0;

		if (select(pgStatSock + 1, &rfds, NULL, NULL, &sel_timeout) < 0)
		{
			if (errno == EINTR)
				continue;
			ereport(ERROR,
					(errcode_for_socket_access(),
					 errmsg("select() failed in statistics collector: %m")));
		}

		got_data = FD_ISSET(pgStatSock, &rfds);
#endif   /* HAVE_POLL */
#else /* WIN32 */
		got_data = pgwin32_waitforsinglesocket(pgStatSock, FD_READ,
											   PGSTAT_SELECT_TIMEOUT*1000);
#endif

		/*
		 * If there is a message on the socket, read it and check for
		 * validity.
		 */
		if (got_data)
		{
			len = recv(pgStatSock, (char *) &msg,
					   sizeof(PgStat_Msg), 0);
			if (len < 0)
			{
				if (errno == EINTR)
					continue;
				ereport(ERROR,
						(errcode_for_socket_access(),
						 errmsg("could not read statistics message: %m")));
			}

			/*
			 * We ignore messages that are smaller than our common header
			 */
			if (len < sizeof(PgStat_MsgHdr))
				continue;

			/*
			 * The received length must match the length in the header
			 */
			if (msg.msg_hdr.m_size != len)
				continue;

			/*
			 * O.K. - we accept this message.  Process it.
			 */
			switch (msg.msg_hdr.m_type)
			{
				case PGSTAT_MTYPE_DUMMY:
					break;

				case PGSTAT_MTYPE_INQUIRY:
					pgstat_recv_inquiry((PgStat_MsgInquiry *) &msg, len);
					break;

				case PGSTAT_MTYPE_TABSTAT:
					pgstat_recv_tabstat((PgStat_MsgTabstat *) &msg, len);
					break;

				case PGSTAT_MTYPE_TABPURGE:
					pgstat_recv_tabpurge((PgStat_MsgTabpurge *) &msg, len);
					break;

				case PGSTAT_MTYPE_DROPDB:
					pgstat_recv_dropdb((PgStat_MsgDropdb *) &msg, len);
					break;

				case PGSTAT_MTYPE_RESETCOUNTER:
					pgstat_recv_resetcounter((PgStat_MsgResetcounter *) &msg,
											 len);
					break;

				case PGSTAT_MTYPE_AUTOVAC_START:
					pgstat_recv_autovac((PgStat_MsgAutovacStart *) &msg, len);
					break;

				case PGSTAT_MTYPE_VACUUM:
					pgstat_recv_vacuum((PgStat_MsgVacuum *) &msg, len);
					break;

				case PGSTAT_MTYPE_ANALYZE:
					pgstat_recv_analyze((PgStat_MsgAnalyze *) &msg, len);
					break;

				case PGSTAT_MTYPE_BGWRITER:
					pgstat_recv_bgwriter((PgStat_MsgBgWriter *) &msg, len);
                    break;

				case PGSTAT_MTYPE_QUEUESTAT:  /* GPDB */
					pgstat_recv_queuestat((PgStat_MsgQueuestat *) &msg, len);
                    break;

				case PGSTAT_MTYPE_FUNCSTAT:
					pgstat_recv_funcstat((PgStat_MsgFuncstat *) &msg, len);
					break;

				case PGSTAT_MTYPE_FUNCPURGE:
					pgstat_recv_funcpurge((PgStat_MsgFuncpurge *) &msg, len);
					break;

				default:
					break;
			}
		}
		else
		{
			/*
			 * We can only get here if the select/poll timeout elapsed. Check
			 * for postmaster death.
			 */
			if (!PostmasterIsAlive(true))
				break;
		}
	}							/* end of message-processing loop */

	/*
	 * Save the final stats to reuse at next startup.
	 */
	pgstat_write_statsfile(true);

	exit(0);
}


/* SIGQUIT signal handler for collector process */
static void
pgstat_exit(SIGNAL_ARGS)
{
	need_exit = true;
}

/* SIGHUP handler for collector process */
static void
pgstat_sighup_handler(SIGNAL_ARGS)
{
	got_SIGHUP = true;
}


/*
 * Lookup the hash table entry for the specified database. If no hash
 * table entry exists, initialize it, if the create parameter is true.
 * Else, return NULL.
 */
static PgStat_StatDBEntry *
pgstat_get_db_entry(Oid databaseid, bool create)
{
	PgStat_StatDBEntry *result;
	bool		found;
	HASHACTION	action = (create ? HASH_ENTER : HASH_FIND);

	/* Lookup or create the hash table entry for this database */
	result = (PgStat_StatDBEntry *) hash_search(pgStatDBHash,
												&databaseid,
												action, &found);

	if (!create && !found)
		return NULL;

	/* If not found, initialize the new one. */
	if (!found)
	{
		HASHCTL		hash_ctl;

		result->tables = NULL;
		result->functions = NULL;
		result->n_xact_commit = 0;
		result->n_xact_rollback = 0;
		result->n_blocks_fetched = 0;
		result->n_blocks_hit = 0;
		result->n_tuples_returned = 0;
		result->n_tuples_fetched = 0;
		result->n_tuples_inserted = 0;
		result->n_tuples_updated = 0;
		result->n_tuples_deleted = 0;
		result->last_autovac_time = 0;

		memset(&hash_ctl, 0, sizeof(hash_ctl));
		hash_ctl.keysize = sizeof(Oid);
		hash_ctl.entrysize = sizeof(PgStat_StatTabEntry);
		hash_ctl.hash = oid_hash;
		result->tables = hash_create("Per-database table",
									 PGSTAT_TAB_HASH_SIZE,
									 &hash_ctl,
									 HASH_ELEM | HASH_FUNCTION);

		hash_ctl.keysize = sizeof(Oid);
		hash_ctl.entrysize = sizeof(PgStat_StatFuncEntry);
		hash_ctl.hash = oid_hash;
		result->functions = hash_create("Per-database function",
										PGSTAT_FUNCTION_HASH_SIZE,
										&hash_ctl,
										HASH_ELEM | HASH_FUNCTION);
	}

	return result;
}


/* ----------
 * pgstat_write_statsfile() -
 *
 *	Tell the news.
 *	If writing to the permanent file (happens when the collector is
 *	shutting down only), remove the temporary file so that backends
 *	starting up under a new postmaster can't read the old data before
 *	the new collector is ready.
 * ----------
 */
static void
pgstat_write_statsfile(bool permanent)
{
	HASH_SEQ_STATUS hstat;
	HASH_SEQ_STATUS tstat;
	HASH_SEQ_STATUS fstat;
	PgStat_StatDBEntry *dbentry;
	PgStat_StatTabEntry *tabentry;
	PgStat_StatFuncEntry *funcentry;
	FILE	   *fpout;
	int32		format_id;
	const char *tmpfile = permanent ? PGSTAT_STAT_PERMANENT_TMPFILE : pgstat_stat_tmpname;
	const char *statfile = permanent ? PGSTAT_STAT_PERMANENT_FILENAME : pgstat_stat_filename;

	/*
	 * Open the statistics temp file to write out the current values.
	 */
	fpout = AllocateFile(tmpfile, PG_BINARY_W);
	if (fpout == NULL)
	{
		ereport(LOG,
				(errcode_for_file_access(),
				 errmsg("could not open temporary statistics file \"%s\": %m",
						tmpfile)));
		return;
	}

	/*
	 * Set the timestamp of the stats file.
	 */
	globalStats.stats_timestamp = GetCurrentTimestamp();

	/*
	 * Write the file header --- currently just a format ID.
	 */
	format_id = PGSTAT_FILE_FORMAT_ID;
	fwrite(&format_id, sizeof(format_id), 1, fpout);

	/*
	 * Write global stats struct
	 */
	fwrite(&globalStats, sizeof(globalStats), 1, fpout);

	/*
	 * Walk through the database table.
	 */
	hash_seq_init(&hstat, pgStatDBHash);
	while ((dbentry = (PgStat_StatDBEntry *) hash_seq_search(&hstat)) != NULL)
	{
		/*
		 * Write out the DB entry including the number of live backends. We
		 * don't write the tables or functions pointers, since they're of no
		 * use to any other process.
		 */
		fputc('D', fpout);
		fwrite(dbentry, offsetof(PgStat_StatDBEntry, tables), 1, fpout);

		/*
		 * Walk through the database's access stats per table.
		 */
		hash_seq_init(&tstat, dbentry->tables);
		while ((tabentry = (PgStat_StatTabEntry *) hash_seq_search(&tstat)) != NULL)
		{
			fputc('T', fpout);
			fwrite(tabentry, sizeof(PgStat_StatTabEntry), 1, fpout);
		}

		/*
		 * Walk through the database's function stats table.
		 */
		hash_seq_init(&fstat, dbentry->functions);
		while ((funcentry = (PgStat_StatFuncEntry *) hash_seq_search(&fstat)) != NULL)
		{
			fputc('F', fpout);
			fwrite(funcentry, sizeof(PgStat_StatFuncEntry), 1, fpout);
	}

	/*
		 * Mark the end of this DB
	 */
		fputc('d', fpout);
	}

	/*
	 * No more output to be done. Close the temp file and replace the old
	 * pgstat.stat with it.  The ferror() check replaces testing for error
	 * after each individual fputc or fwrite above.
	 */
	fputc('E', fpout);

	if (ferror(fpout))
	{
		ereport(LOG,
				(errcode_for_file_access(),
			   errmsg("could not write temporary statistics file \"%s\": %m",
					  tmpfile)));
		FreeFile(fpout);
		unlink(tmpfile);
	}
	else if (FreeFile(fpout) < 0)
	{
		ereport(LOG,
				(errcode_for_file_access(),
			   errmsg("could not close temporary statistics file \"%s\": %m",
					  tmpfile)));
		unlink(tmpfile);
	}
	else if (rename(tmpfile, statfile) < 0)
	{
		ereport(LOG,
				(errcode_for_file_access(),
				 errmsg("could not rename temporary statistics file \"%s\" to \"%s\": %m",
						tmpfile, statfile)));
		unlink(tmpfile);
	}
	else
	{
		/*
		 * Successful write, so update last_statwrite.
		 */
		last_statwrite = globalStats.stats_timestamp;

		/*
		 * It's not entirely clear whether there could be clock skew between
		 * backends and the collector; but just in case someone manages to
		 * send us a stats request time that's far in the future, reset it.
		 * This ensures that no inquiry message can cause more than one stats
		 * file write to occur.
		 */
		last_statrequest = last_statwrite;
	}

	if (permanent)
		unlink(pgstat_stat_filename);
}


/* ----------
 * pgstat_read_statsfile() -
 *
 *	Reads in an existing statistics collector file and initializes the
 *	databases' hash table (whose entries point to the tables' hash tables).
 * ----------
 */
static HTAB *
pgstat_read_statsfile(Oid onlydb, bool permanent)
{
	PgStat_StatDBEntry *dbentry;
	PgStat_StatDBEntry dbbuf;
	PgStat_StatTabEntry *tabentry;
	PgStat_StatTabEntry tabbuf;
	PgStat_StatFuncEntry funcbuf;
	PgStat_StatFuncEntry *funcentry;
	PgStat_StatQueueEntry queuebuf;	/* GPDB */
	PgStat_StatQueueEntry *queueentry; /* GPDB */
	HASHCTL		hash_ctl;
	HTAB	   *dbhash;
	HTAB	   *tabhash = NULL;
	HTAB	   *funchash = NULL;
	HTAB      *queuehash = NULL;  /* GPDB */	
	FILE	   *fpin;
	int32		format_id;
	bool		found;
	const char *statfile = permanent ? PGSTAT_STAT_PERMANENT_FILENAME : pgstat_stat_filename;

	/*
	 * The tables will live in pgStatLocalContext.
	 */
	pgstat_setup_memcxt();

	/*
	 * Create the DB hashtable
	 */
	memset(&hash_ctl, 0, sizeof(hash_ctl));
	hash_ctl.keysize = sizeof(Oid);
	hash_ctl.entrysize = sizeof(PgStat_StatDBEntry);
	hash_ctl.hash = oid_hash;
	hash_ctl.hcxt = pgStatLocalContext;
	dbhash = hash_create("Databases hash", PGSTAT_DB_HASH_SIZE, &hash_ctl,
						 HASH_ELEM | HASH_FUNCTION | HASH_CONTEXT);

	/*
	 * Clear out global statistics so they start from zero in case we can't
	 * load an existing statsfile.
	 */
	memset(&globalStats, 0, sizeof(globalStats));


	/**
	 ** Create the Queue hashtable
	 **/
	memset(&hash_ctl, 0, sizeof(hash_ctl));
	hash_ctl.keysize = sizeof(Oid);
	hash_ctl.entrysize = sizeof(PgStat_StatQueueEntry);
	hash_ctl.hash = oid_hash;
	hash_ctl.hcxt = pgStatLocalContext;
	queuehash = hash_create("Queues hash", PGSTAT_QUEUE_HASH_SIZE, &hash_ctl,
						  HASH_ELEM | HASH_FUNCTION | HASH_CONTEXT);
	pgStatQueueHash = queuehash;

	/*
	 * Clear out global statistics so they start from zero in case we can't
	 * load an existing statsfile.
	 */
	memset(&globalStats, 0, sizeof(globalStats));

	/*
	 * Try to open the status file. If it doesn't exist, the backends simply
	 * return zero for anything and the collector simply starts from scratch
	 * with empty counters.
	 */
	if ((fpin = AllocateFile(statfile, PG_BINARY_R)) == NULL)
		return dbhash;

		/*
	 * Try to open the status file. If it doesn't exist, the backends simply
	 * return zero for anything and the collector simply starts from scratch
	 * with empty counters.
	 */
	if ((fpin = AllocateFile(statfile, PG_BINARY_R)) == NULL)
		return dbhash;

	/*
	 * Verify it's of the expected format.
	 */
	if (fread(&format_id, 1, sizeof(format_id), fpin) != sizeof(format_id)
		|| format_id != PGSTAT_FILE_FORMAT_ID)
	{
		ereport(pgStatRunningInCollector ? LOG : WARNING,
				(errmsg("corrupted pgstat.stat file")));
		goto done;
	}

	/*
	 * Read global stats struct
	 */
	if (fread(&globalStats, 1, sizeof(globalStats), fpin) != sizeof(globalStats))
	{
		ereport(pgStatRunningInCollector ? LOG : WARNING,
				(errmsg("corrupted pgstat.stat file")));
		goto done;
	}

	/*
	 * We found an existing collector stats file. Read it and put all the
	 * hashtable entries into place.
	 */
	for (;;)
	{
		switch (fgetc(fpin))
		{
				/*
				 * 'D'	A PgStat_StatDBEntry struct describing a database
				 * follows. Subsequently, zero to many 'T' and 'F' entries
				 * will follow until a 'd' is encountered.
				 */
			case 'D':
				if (fread(&dbbuf, 1, offsetof(PgStat_StatDBEntry, tables),
						  fpin) != offsetof(PgStat_StatDBEntry, tables))
				{
					ereport(pgStatRunningInCollector ? LOG : WARNING,
							(errmsg("corrupted pgstat.stat file")));
					goto done;
				}

				/*
				 * Add to the DB hash
				 */
				dbentry = (PgStat_StatDBEntry *) hash_search(dbhash,
												  (void *) &dbbuf.databaseid,
															 HASH_ENTER,
															 &found);
				if (found)
				{
					ereport(pgStatRunningInCollector ? LOG : WARNING,
							(errmsg("corrupted pgstat.stat file")));
					goto done;
				}

				memcpy(dbentry, &dbbuf, sizeof(PgStat_StatDBEntry));
				dbentry->tables = NULL;
				dbentry->functions = NULL;

				/*
				 * Don't collect tables if not the requested DB (or the
				 * shared-table info)
				 */
				if (onlydb != InvalidOid)
				{
					if (dbbuf.databaseid != onlydb &&
						dbbuf.databaseid != InvalidOid)
						break;
				}

				memset(&hash_ctl, 0, sizeof(hash_ctl));
				hash_ctl.keysize = sizeof(Oid);
				hash_ctl.entrysize = sizeof(PgStat_StatTabEntry);
				hash_ctl.hash = oid_hash;
				hash_ctl.hcxt = pgStatLocalContext;
				dbentry->tables = hash_create("Per-database table",
											  PGSTAT_TAB_HASH_SIZE,
											  &hash_ctl,
								   HASH_ELEM | HASH_FUNCTION | HASH_CONTEXT);

				memset(&hash_ctl, 0, sizeof(hash_ctl));
				hash_ctl.keysize = sizeof(Oid);
				hash_ctl.entrysize = sizeof(PgStat_StatFuncEntry);
				hash_ctl.hash = oid_hash;
				hash_ctl.hcxt = pgStatLocalContext;
				dbentry->functions = hash_create("Per-database function",
												 PGSTAT_FUNCTION_HASH_SIZE,
												 &hash_ctl,
								   HASH_ELEM | HASH_FUNCTION | HASH_CONTEXT);

				/*
				 * Arrange that following records add entries to this
				 * database's hash tables.
				 */
				tabhash = dbentry->tables;
				funchash = dbentry->functions;
				break;

				/*
				 * 'd'	End of this database.
				 */
			case 'd':
				tabhash = NULL;
				funchash = NULL;
				break;

				/*
				 * 'T'	A PgStat_StatTabEntry follows.
				 */
			case 'T':
				if (fread(&tabbuf, 1, sizeof(PgStat_StatTabEntry),
						  fpin) != sizeof(PgStat_StatTabEntry))
				{
					ereport(pgStatRunningInCollector ? LOG : WARNING,
							(errmsg("corrupted pgstat.stat file")));
					goto done;
				}

				/*
				 * Skip if table belongs to a not requested database.
				 */
				if (tabhash == NULL)
					break;

				tabentry = (PgStat_StatTabEntry *) hash_search(tabhash,
													(void *) &tabbuf.tableid,
														 HASH_ENTER, &found);

				if (found)
				{
					ereport(pgStatRunningInCollector ? LOG : WARNING,
							(errmsg("corrupted pgstat.stat file")));
					goto done;
				}

				memcpy(tabentry, &tabbuf, sizeof(tabbuf));
				break;

				/*
				 * 'F'	A PgStat_StatFuncEntry follows.
				 */
            case 'F':
				if (fread(&funcbuf, 1, sizeof(PgStat_StatFuncEntry),
						  fpin) != sizeof(PgStat_StatFuncEntry))
				{
					ereport(pgStatRunningInCollector ? LOG : WARNING,
							(errmsg("corrupted pgstat.stat file")));
					goto done;
				}

				/*
				 * Skip if function belongs to a not requested database.
				 */
				if (funchash == NULL)
					break;

				funcentry = (PgStat_StatFuncEntry *) hash_search(funchash,
												(void *) &funcbuf.functionid,
														 HASH_ENTER, &found);

				if (found)
				{
					ereport(pgStatRunningInCollector ? LOG : WARNING,
							(errmsg("corrupted pgstat.stat file")));
					goto done;
				}

				memcpy(funcentry, &funcbuf, sizeof(funcbuf));
				break;
				/*
				 * 'Q'	A PgStat_StatQueueEntry follows.  (GPDB)
				 */
			case 'Q':
				if (fread(&queuebuf, 1, sizeof(PgStat_StatQueueEntry),
						  fpin) != sizeof(PgStat_StatQueueEntry))
				{
					ereport(pgStatRunningInCollector ? LOG : WARNING,
							(errmsg("corrupted pgstat.stat file")));
					goto done;
				}

				if (queuehash == NULL)
					break;

				/*
				 * Add it to the queue hash.
				 */
				queueentry = (PgStat_StatQueueEntry *) hash_search(queuehash,
													(void *) &queuebuf.queueid,
														 HASH_ENTER, &found);
				
				if (found)
				{
					ereport(pgStatRunningInCollector ? LOG : WARNING,
							(errmsg("corrupted pgstat.stat file")));
					goto done;
				}

				memcpy(queueentry, &queuebuf, sizeof(PgStat_StatQueueEntry));
				break;

				/*
				 * 'E'	The EOF marker of a complete stats file.
				 */
			case 'E':
				goto done;

			default:
				ereport(pgStatRunningInCollector ? LOG : WARNING,
						(errmsg("corrupted pgstat.stat file")));
				goto done;
		}
	}

done:
	FreeFile(fpin);

	if (permanent)
		unlink(PGSTAT_STAT_PERMANENT_FILENAME);

	return dbhash;
}

/* ----------
 * pgstat_read_statsfile_timestamp() -
 *
 *	Attempt to fetch the timestamp of an existing stats file.
 *	Returns TRUE if successful (timestamp is stored at *ts).
 * ----------
 */
static bool
pgstat_read_statsfile_timestamp(bool permanent, TimestampTz *ts)
{
	PgStat_GlobalStats myGlobalStats;
	FILE	   *fpin;
	int32		format_id;
	const char *statfile = permanent ? PGSTAT_STAT_PERMANENT_FILENAME : pgstat_stat_filename;

	/*
	 * Try to open the status file.
	 */
	if ((fpin = AllocateFile(statfile, PG_BINARY_R)) == NULL)
		return false;

	/*
	 * Verify it's of the expected format.
	 */
	if (fread(&format_id, 1, sizeof(format_id), fpin) != sizeof(format_id)
		|| format_id != PGSTAT_FILE_FORMAT_ID)
	{
		FreeFile(fpin);
		return false;
	}

	/*
	 * Read global stats struct
	 */
	if (fread(&myGlobalStats, 1, sizeof(myGlobalStats), fpin) != sizeof(myGlobalStats))
	{
		FreeFile(fpin);
		return false;
	}

	*ts = myGlobalStats.stats_timestamp;

	FreeFile(fpin);
	return true;
}

/*
 * If not already done, read the statistics collector stats file into
 * some hash tables.  The results will be kept until pgstat_clear_snapshot()
 * is called (typically, at end of transaction).
 */
static void
backend_read_statsfile(void)
{
	TimestampTz min_ts;
	int			count;

		/* already read it? */
		if (pgStatDBHash)
			return;
		Assert(!pgStatRunningInCollector);

	/*
	 * We set the minimum acceptable timestamp to PGSTAT_STAT_INTERVAL msec
	 * before now.	This indirectly ensures that the collector needn't write
	 * the file more often than PGSTAT_STAT_INTERVAL.  In an autovacuum
	 * worker, however, we want a lower delay to avoid using stale data, so we
	 * use PGSTAT_RETRY_DELAY (since the number of worker is low, this
	 * shouldn't be a problem).
	 *
	 * Note that we don't recompute min_ts after sleeping; so we might end up
	 * accepting a file a bit older than PGSTAT_STAT_INTERVAL.	In practice
	 * that shouldn't happen, though, as long as the sleep time is less than
	 * PGSTAT_STAT_INTERVAL; and we don't want to lie to the collector about
	 * what our cutoff time really is.
	 */
	//if (IsAutoVacuumWorkerProcess())
	if (IsAutoVacuumProcess())
		min_ts = TimestampTzPlusMilliseconds(GetCurrentTimestamp(),
											 -PGSTAT_RETRY_DELAY);
	 else
	 	min_ts = TimestampTzPlusMilliseconds(GetCurrentTimestamp(),
	 										 -PGSTAT_STAT_INTERVAL);

	/*
	 * Loop until fresh enough stats file is available or we ran out of time.
	 * The stats inquiry message is sent repeatedly in case collector drops
	 * it.
	 */
	for (count = 0; count < PGSTAT_POLL_LOOP_COUNT; count++)
	{
		TimestampTz file_ts = 0;

		CHECK_FOR_INTERRUPTS();

		if (pgstat_read_statsfile_timestamp(false, &file_ts) &&
			file_ts >= min_ts)
			break;

		/* Not there or too old, so kick the collector and wait a bit */
		pgstat_send_inquiry(min_ts);
		pg_usleep(PGSTAT_RETRY_DELAY * 1000L);
	}

	if (count >= PGSTAT_POLL_LOOP_COUNT)
		elog(WARNING, "pgstat wait timeout");

	/* Autovacuum launcher wants stats about all databases */
	//if (IsAutoVacuumLauncherProcess())
		pgStatDBHash = pgstat_read_statsfile(InvalidOid, false);
	//else
	//	pgStatDBHash = pgstat_read_statsfile(MyDatabaseId, false);
}


/* ----------
 * pgstat_setup_memcxt() -
 *
 *	Create pgStatLocalContext, if not already done.
 * ----------
 */
static void
pgstat_setup_memcxt(void)
		{
	if (!pgStatLocalContext)
		pgStatLocalContext = AllocSetContextCreate(TopMemoryContext,
												   "Statistics snapshot",
												   ALLOCSET_SMALL_MINSIZE,
												   ALLOCSET_SMALL_INITSIZE,
												   ALLOCSET_SMALL_MAXSIZE);
		}


/* ----------
 * pgstat_clear_snapshot() -
 *
 *	Discard any data collected in the current transaction.	Any subsequent
 *	request will cause new snapshots to be read.
 *
 *	This is also invoked during transaction commit or abort to discard
 *	the no-longer-wanted snapshot.
 * ----------
 */
void
pgstat_clear_snapshot(void)
{
	/* Release memory, if any was allocated */
	if (pgStatLocalContext)
		MemoryContextDelete(pgStatLocalContext);

	/* Reset variables */
	pgStatLocalContext = NULL;
	pgStatDBHash = NULL;
	localBackendStatusTable = NULL;
	localNumBackends = 0;
	}


/* ----------
 * pgstat_recv_inquiry() -
 *
 *	Process stat inquiry requests.
 * ----------
 */
static void
pgstat_recv_inquiry(PgStat_MsgInquiry *msg, int len)
{
	if (msg->inquiry_time > last_statrequest)
		last_statrequest = msg->inquiry_time;
}


/* ----------
 * pgstat_recv_tabstat() -
 *
 *	Count what the backend has done.
 * ----------
 */
static void
pgstat_recv_tabstat(PgStat_MsgTabstat *msg, int len)
{
	PgStat_TableEntry *tabmsg = &(msg->m_entry[0]);
	PgStat_StatDBEntry *dbentry;
	PgStat_StatTabEntry *tabentry;
	int			i;
	bool		found;

	dbentry = pgstat_get_db_entry(msg->m_databaseid, true);

	/*
	 * Update database-wide stats.
	 */
	dbentry->n_xact_commit += (PgStat_Counter) (msg->m_xact_commit);
	dbentry->n_xact_rollback += (PgStat_Counter) (msg->m_xact_rollback);

	/*
	 * Process all table entries in the message.
	 */
	for (i = 0; i < msg->m_nentries; i++)
	{
		tabentry = (PgStat_StatTabEntry *) hash_search(dbentry->tables,
												  (void *) &(tabmsg[i].t_id),
													   HASH_ENTER, &found);

		if (!found)
		{
			/*
			 * If it's a new table entry, initialize counters to the values we
			 * just got.
			 */
			tabentry->numscans = tabmsg[i].t_counts.t_numscans;
			tabentry->tuples_returned = tabmsg[i].t_counts.t_tuples_returned;
			tabentry->tuples_fetched = tabmsg[i].t_counts.t_tuples_fetched;
			tabentry->tuples_inserted = tabmsg[i].t_counts.t_tuples_inserted;
			tabentry->tuples_updated = tabmsg[i].t_counts.t_tuples_updated;
			tabentry->tuples_deleted = tabmsg[i].t_counts.t_tuples_deleted;
			tabentry->tuples_hot_updated = tabmsg[i].t_counts.t_tuples_hot_updated;
			tabentry->n_live_tuples = tabmsg[i].t_counts.t_new_live_tuples;
			tabentry->n_dead_tuples = tabmsg[i].t_counts.t_new_dead_tuples;
			tabentry->blocks_fetched = tabmsg[i].t_counts.t_blocks_fetched;
			tabentry->blocks_hit = tabmsg[i].t_counts.t_blocks_hit;

			tabentry->last_anl_tuples = 0;
			tabentry->vacuum_timestamp = 0;
			tabentry->autovac_vacuum_timestamp = 0;
			tabentry->analyze_timestamp = 0;
			tabentry->autovac_analyze_timestamp = 0;
		}
		else
		{
			/*
			 * Otherwise add the values to the existing entry.
			 */
			tabentry->numscans += tabmsg[i].t_counts.t_numscans;
			tabentry->tuples_returned += tabmsg[i].t_counts.t_tuples_returned;
			tabentry->tuples_fetched += tabmsg[i].t_counts.t_tuples_fetched;
			tabentry->tuples_inserted += tabmsg[i].t_counts.t_tuples_inserted;
			tabentry->tuples_updated += tabmsg[i].t_counts.t_tuples_updated;
			tabentry->tuples_deleted += tabmsg[i].t_counts.t_tuples_deleted;
			tabentry->tuples_hot_updated += tabmsg[i].t_counts.t_tuples_hot_updated;
			tabentry->n_live_tuples += tabmsg[i].t_counts.t_new_live_tuples;
			tabentry->n_dead_tuples += tabmsg[i].t_counts.t_new_dead_tuples;
			tabentry->blocks_fetched += tabmsg[i].t_counts.t_blocks_fetched;
			tabentry->blocks_hit += tabmsg[i].t_counts.t_blocks_hit;
		}

		/* Clamp n_live_tuples in case of negative new_live_tuples */
		tabentry->n_live_tuples = Max(tabentry->n_live_tuples, 0);
		/* Likewise for n_dead_tuples */
		tabentry->n_dead_tuples = Max(tabentry->n_dead_tuples, 0);

		/*
		 * Add per-table stats to the per-database entry, too.
		 */
		dbentry->n_tuples_returned += tabmsg[i].t_counts.t_tuples_returned;
		dbentry->n_tuples_fetched += tabmsg[i].t_counts.t_tuples_fetched;
		dbentry->n_tuples_inserted += tabmsg[i].t_counts.t_tuples_inserted;
		dbentry->n_tuples_updated += tabmsg[i].t_counts.t_tuples_updated;
		dbentry->n_tuples_deleted += tabmsg[i].t_counts.t_tuples_deleted;
		dbentry->n_blocks_fetched += tabmsg[i].t_counts.t_blocks_fetched;
		dbentry->n_blocks_hit += tabmsg[i].t_counts.t_blocks_hit;
	}
}


/* ----------
 * pgstat_recv_tabpurge() -
 *
 *	Arrange for dead table removal.
 * ----------
 */
static void
pgstat_recv_tabpurge(PgStat_MsgTabpurge *msg, int len)
{
	PgStat_StatDBEntry *dbentry;
	int			i;

	dbentry = pgstat_get_db_entry(msg->m_databaseid, false);

	/*
	 * No need to purge if we don't even know the database.
	 */
	if (!dbentry || !dbentry->tables)
		return;

	/*
	 * Process all table entries in the message.
	 */
	for (i = 0; i < msg->m_nentries; i++)
	{
		/* Remove from hashtable if present; we don't care if it's not. */
		(void) hash_search(dbentry->tables,
						   (void *) &(msg->m_tableid[i]),
						   HASH_REMOVE, NULL);
	}
}


/* ----------
 * pgstat_recv_dropdb() -
 *
 *	Arrange for dead database removal
 * ----------
 */
static void
pgstat_recv_dropdb(PgStat_MsgDropdb *msg, int len)
{
	PgStat_StatDBEntry *dbentry;

	/*
	 * Lookup the database in the hashtable.
	 */
	dbentry = pgstat_get_db_entry(msg->m_databaseid, false);

	/*
	 * If found, remove it.
	 */
	if (dbentry)
	{
		if (dbentry->tables != NULL)
			hash_destroy(dbentry->tables);
		if (dbentry->functions != NULL)
			hash_destroy(dbentry->functions);

		if (hash_search(pgStatDBHash,
						(void *) &(dbentry->databaseid),
						HASH_REMOVE, NULL) == NULL)
			ereport(ERROR,
					(errmsg("database hash table corrupted "
							"during cleanup --- abort")));
	}
}


/* ----------
 * pgstat_recv_resetcounter() -
 *
 *	Reset the statistics for the specified database.
 * ----------
 */
static void
pgstat_recv_resetcounter(PgStat_MsgResetcounter *msg, int len)
{
	HASHCTL		hash_ctl;
	PgStat_StatDBEntry *dbentry;

	/*
	 * Lookup the database in the hashtable.  Nothing to do if not there.
	 */
	dbentry = pgstat_get_db_entry(msg->m_databaseid, false);

	if (!dbentry)
		return;

	/*
	 * We simply throw away all the database's table entries by recreating a
	 * new hash table for them.
	 */
	if (dbentry->tables != NULL)
		hash_destroy(dbentry->tables);
	if (dbentry->functions != NULL)
		hash_destroy(dbentry->functions);

	dbentry->tables = NULL;
	dbentry->functions = NULL;
	dbentry->n_xact_commit = 0;
	dbentry->n_xact_rollback = 0;
	dbentry->n_blocks_fetched = 0;
	dbentry->n_blocks_hit = 0;

	memset(&hash_ctl, 0, sizeof(hash_ctl));
	hash_ctl.keysize = sizeof(Oid);
	hash_ctl.entrysize = sizeof(PgStat_StatTabEntry);
	hash_ctl.hash = oid_hash;
	dbentry->tables = hash_create("Per-database table",
								  PGSTAT_TAB_HASH_SIZE,
								  &hash_ctl,
								  HASH_ELEM | HASH_FUNCTION);

	hash_ctl.keysize = sizeof(Oid);
	hash_ctl.entrysize = sizeof(PgStat_StatFuncEntry);
	hash_ctl.hash = oid_hash;
	dbentry->functions = hash_create("Per-database function",
									 PGSTAT_FUNCTION_HASH_SIZE,
									 &hash_ctl,
									 HASH_ELEM | HASH_FUNCTION);
}

/* ----------
 * pgstat_recv_autovac() -
 *
 *	Process an autovacuum signalling message.
 * ----------
 */
static void
pgstat_recv_autovac(PgStat_MsgAutovacStart *msg, int len)
{
	PgStat_StatDBEntry *dbentry;

	/*
	 * Lookup the database in the hashtable.  Don't create the entry if it
	 * doesn't exist, because autovacuum may be processing a template
	 * database.  If this isn't the case, the database is most likely to have
	 * an entry already.  (If it doesn't, not much harm is done anyway --
	 * it'll get created as soon as somebody actually uses the database.)
	 */
	dbentry = pgstat_get_db_entry(msg->m_databaseid, false);
	if (dbentry == NULL)
		return;

	/*
	 * Store the last autovacuum time in the database entry.
	 */
	dbentry->last_autovac_time = msg->m_start_time;
}

/* ----------
 * pgstat_recv_vacuum() -
 *
 *	Process a VACUUM message.
 * ----------
 */
static void
pgstat_recv_vacuum(PgStat_MsgVacuum *msg, int len)
{
	PgStat_StatDBEntry *dbentry;
	PgStat_StatTabEntry *tabentry;

	/*
	 * Don't create either the database or table entry if it doesn't already
	 * exist.  This avoids bloating the stats with entries for stuff that is
	 * only touched by vacuum and not by live operations.
	 */
	dbentry = pgstat_get_db_entry(msg->m_databaseid, false);
	if (dbentry == NULL)
		return;

	tabentry = hash_search(dbentry->tables, &(msg->m_tableoid),
						   HASH_FIND, NULL);
	if (tabentry == NULL)
		return;

	if (msg->m_autovacuum)
		tabentry->autovac_vacuum_timestamp = msg->m_vacuumtime;
	else
		tabentry->vacuum_timestamp = msg->m_vacuumtime;
	if (msg->m_scanned_all)
	tabentry->n_live_tuples = msg->m_tuples;
	/* Resetting dead_tuples to 0 is an approximation ... */
	tabentry->n_dead_tuples = 0;
	if (msg->m_analyze)
	{
		if (msg->m_scanned_all)
		tabentry->last_anl_tuples = msg->m_tuples;
		else
		{
			/* last_anl_tuples must never exceed n_live_tuples+n_dead_tuples */
			tabentry->last_anl_tuples = Min(tabentry->last_anl_tuples,
											tabentry->n_live_tuples);
		}

		if (msg->m_autovacuum)
			tabentry->autovac_analyze_timestamp = msg->m_vacuumtime;
		else
			tabentry->analyze_timestamp = msg->m_vacuumtime;
	}
	else
	{
		/* last_anl_tuples must never exceed n_live_tuples+n_dead_tuples */
		tabentry->last_anl_tuples = Min(tabentry->last_anl_tuples,
										tabentry->n_live_tuples);
	}
}

/* ----------
 * pgstat_recv_analyze() -
 *
 *	Process an ANALYZE message.
 * ----------
 */
static void
pgstat_recv_analyze(PgStat_MsgAnalyze *msg, int len)
{
	PgStat_StatDBEntry *dbentry;
	PgStat_StatTabEntry *tabentry;

	/*
	 * Don't create either the database or table entry if it doesn't already
	 * exist.  This avoids bloating the stats with entries for stuff that is
	 * only touched by analyze and not by live operations.
	 */
	dbentry = pgstat_get_db_entry(msg->m_databaseid, false);
	if (dbentry == NULL)
		return;

	tabentry = hash_search(dbentry->tables, &(msg->m_tableoid),
						   HASH_FIND, NULL);
	if (tabentry == NULL)
		return;

	if (msg->m_autovacuum)
		tabentry->autovac_analyze_timestamp = msg->m_analyzetime;
	else
		tabentry->analyze_timestamp = msg->m_analyzetime;
	tabentry->n_live_tuples = msg->m_live_tuples;
	tabentry->n_dead_tuples = msg->m_dead_tuples;
	tabentry->last_anl_tuples = msg->m_live_tuples + msg->m_dead_tuples;
}


/* ----------
 * pgstat_recv_bgwriter() -
 *
 *	Process a BGWRITER message.
 * ----------
 */
static void
pgstat_recv_bgwriter(PgStat_MsgBgWriter *msg, int len)
{
	globalStats.timed_checkpoints += msg->m_timed_checkpoints;
	globalStats.requested_checkpoints += msg->m_requested_checkpoints;
	globalStats.buf_written_checkpoints += msg->m_buf_written_checkpoints;
	globalStats.buf_written_clean += msg->m_buf_written_clean;
	globalStats.maxwritten_clean += msg->m_maxwritten_clean;
	globalStats.buf_written_backend += msg->m_buf_written_backend;
	globalStats.buf_alloc += msg->m_buf_alloc;
}


/*
 * GPDB: Lookup the hash table entry for the specified resource queue. If no hash
 * table entry exists, initialize it, if the create parameter is true.
 * Else, return NULL.
 */
static PgStat_StatQueueEntry *
pgstat_get_queue_entry(Oid queueid, bool create)
{
	PgStat_StatQueueEntry *result;
	bool		found;
	HASHACTION	action = (create ? HASH_ENTER : HASH_FIND);

	/* Lookup or create the hash table entry for this queue */
	result = (PgStat_StatQueueEntry *) hash_search(pgStatQueueHash,
												   &queueid,
												   action, &found);

	if (!create && !found)
		return NULL;

	/* If not found, initialize the new one. */
	if (!found)
	{
		result->queueid = queueid;
		result->n_queries_exec = 0;
		result->n_queries_wait = 0;
		result->elapsed_exec = 0;
		result->elapsed_wait = 0;
	}

	return result;
}

/* ----------
 * pgstat_recv_queuestat() -
 *
 *	Process resource queue activity for a backend.
 * ----------
 */
static void
pgstat_recv_queuestat(PgStat_MsgQueuestat *msg, int len)
{
	PgStat_StatQueueEntry	*queueentry;

	/* Get or create an entry for this resource queue. */
	queueentry = pgstat_get_queue_entry(msg->m_queueid, true);

	/* Update the metrics. */
	queueentry->n_queries_exec += msg->m_queries_exec;
	queueentry->n_queries_wait += msg->m_queries_wait;
	queueentry->elapsed_exec += msg->m_elapsed_exec;
	queueentry->elapsed_wait += msg->m_elapsed_wait;

}


/* ----------
 * pgstat_init_localportalhash() -
 *
 *  Cache for portal statistics for a backend.
 * ----------
 */
void
pgstat_init_localportalhash(void)
{

	HASHCTL		info;
	int			hash_flags;


	info.keysize = sizeof(uint32);
	info.entrysize = sizeof(PgStat_StatPortalEntry);
	info.hash = tag_hash;
	hash_flags = (HASH_ELEM | HASH_FUNCTION);

	localStatPortalHash = hash_create("Local Stat Portal Hash",
									 1,
									 &info,
									 hash_flags);

	return;
}


/* ----------
 * pgstat_getportalentry() -
 *
 *  Return the (PgStat_StatPortalEntry *) for a given portal (and backend).
 * ----------
 */
PgStat_StatPortalEntry *
pgstat_getportalentry(uint32 portalid, Oid queueid)
{
	PgStat_StatPortalEntry	*portalentry;
	
	bool					found;

	portalentry = hash_search(localStatPortalHash,
							  (void *) &portalid,
							  HASH_ENTER, &found);

	Assert(portalentry != NULL);

	/* Initialize if this we have not seen this portal before! */
	if (!found)
	{
		portalentry->portalid = portalid;
		portalentry->queueentry.queueid = queueid;
		portalentry->queueentry.n_queries_exec = 0;
		portalentry->queueentry.n_queries_wait = 0;
		portalentry->queueentry.elapsed_exec = 0;
		portalentry->queueentry.elapsed_wait = 0;
	}
	
	return portalentry;
}


/* ----------
 * pgstat_report_queuestat() -
 *
 *	Called from tcop/postgres.c to send the so far collected
 *	per resource queue statistics to the collector.
 * ----------
 */
void
pgstat_report_queuestat()
{
	HASH_SEQ_STATUS			hstat;
	PgStat_StatPortalEntry	*pentry;
	PgStat_MsgQueuestat		msg;

	if (pgStatSock < 0 || !pgstat_collect_queuelevel)
	{
		return;			/* Not collecting queue stats or collector disabled. */
	}

	
	/* Do a sequential scan through the local portal/queue hash*/
	hash_seq_init(&hstat, localStatPortalHash);
	while ((pentry = (PgStat_StatPortalEntry *) hash_seq_search(&hstat)) != NULL)
	{
		/* Skip if message payload will be trivial. */
		if (pentry->queueentry.n_queries_exec == 0 &&
			pentry->queueentry.n_queries_wait == 0 &&
			pentry->queueentry.elapsed_exec == 0 &&
			pentry->queueentry.elapsed_wait == 0)
			continue;

		/* Initialize a message to send to the collector. */
		pgstat_setheader(&msg.m_hdr, PGSTAT_MTYPE_QUEUESTAT);
		msg.m_queueid = pentry->queueentry.queueid;
		msg.m_queries_exec = pentry->queueentry.n_queries_exec;
		msg.m_queries_wait = pentry->queueentry.n_queries_wait;
		msg.m_elapsed_exec = pentry->queueentry.elapsed_exec;
		msg.m_elapsed_wait = pentry->queueentry.elapsed_wait;

		/* Reset the counters for this entry. */
		pentry->queueentry.n_queries_exec = 0;
		pentry->queueentry.n_queries_wait = 0;
		pentry->queueentry.elapsed_exec = 0;
		pentry->queueentry.elapsed_wait = 0;

		pgstat_send(&msg, sizeof(msg));

	}


}


/* ----------
 * pgstat_fetch_stat_queueentry() -
 *
 *	Support function for the SQL-callable pgstat* functions. Returns
 *	the collected statistics for one resource queue or NULL. NULL doesn't mean
 *	that the queue doesn't exist, it is just not yet known by the
 *	collector, so the caller is better off to report ZERO instead.
 * ----------
 */
PgStat_StatQueueEntry *
pgstat_fetch_stat_queueentry(Oid queueid)
{
	/*
	 * If not done for this transaction, read the statistics collector stats
	 * file into some hash tables.
	 */
	backend_read_statsfile();

	/*
	 * Lookup the requested database; return NULL if not found
	 */
	return (PgStat_StatQueueEntry *) hash_search(pgStatQueueHash,
											  (void *) &queueid,
											  HASH_FIND, NULL);
}


/* ----------
 * pgstat_recv_funcstat() -
 *
 *	Count what the backend has done.
 * ----------
 */
static void
pgstat_recv_funcstat(PgStat_MsgFuncstat *msg, int len)
{
	PgStat_FunctionEntry *funcmsg = &(msg->m_entry[0]);
	PgStat_StatDBEntry *dbentry;
	PgStat_StatFuncEntry *funcentry;
	int			i;
	bool		found;

	dbentry = pgstat_get_db_entry(msg->m_databaseid, true);

	/*
	 * Process all function entries in the message.
	 */
	for (i = 0; i < msg->m_nentries; i++, funcmsg++)
	{
		funcentry = (PgStat_StatFuncEntry *) hash_search(dbentry->functions,
												   (void *) &(funcmsg->f_id),
														 HASH_ENTER, &found);

		if (!found)
		{
			/*
			 * If it's a new function entry, initialize counters to the values
			 * we just got.
			 */
			funcentry->f_numcalls = funcmsg->f_numcalls;
			funcentry->f_time = funcmsg->f_time;
			funcentry->f_time_self = funcmsg->f_time_self;
		}
		else
		{
			/*
			 * Otherwise add the values to the existing entry.
			 */
			funcentry->f_numcalls += funcmsg->f_numcalls;
			funcentry->f_time += funcmsg->f_time;
			funcentry->f_time_self += funcmsg->f_time_self;
		}
	}
}

/* ----------
 * pgstat_recv_funcpurge() -
 *
 *	Arrange for dead function removal.
 * ----------
 */
static void
pgstat_recv_funcpurge(PgStat_MsgFuncpurge *msg, int len)
{
	PgStat_StatDBEntry *dbentry;
	int			i;

	dbentry = pgstat_get_db_entry(msg->m_databaseid, false);

	/*
	 * No need to purge if we don't even know the database.
	 */
	if (!dbentry || !dbentry->functions)
		return;

	/*
	 * Process all function entries in the message.
	 */
	for (i = 0; i < msg->m_nentries; i++)
	{
		/* Remove from hashtable if present; we don't care if it's not. */
		(void) hash_search(dbentry->functions,
						   (void *) &(msg->m_functionid[i]),
						   HASH_REMOVE, NULL);
	}
}<|MERGE_RESOLUTION|>--- conflicted
+++ resolved
@@ -2820,13 +2820,8 @@
 		 * poll/select call, so this also limits speed of response to SIGQUIT,
 		 * which is more important.)
 		 *
-<<<<<<< HEAD
 		 * We use poll(2) if available, otherwise select(2). Win32 has its own
 		 * implementation.
-=======
-		 * We use poll(2) if available, otherwise select(2).
-		 * Win32 has its own implementation.
->>>>>>> ee57938c
 		 */
 #ifndef WIN32
 #ifdef HAVE_POLL
