--- conflicted
+++ resolved
@@ -13,12 +13,6 @@
 
 OBJS = fts.o ftsprobe.o
 ifeq ($(enable_segwalrep), yes)
-<<<<<<< HEAD
-OBJS += ftsprobehandler.o
-=======
 OBJS += ftsmessagehandler.o
-else
-OBJS += ftsfilerep.o ftsprobefilerep.o
->>>>>>> 9fbfec7a
 endif
 include $(top_srcdir)/src/backend/common.mk