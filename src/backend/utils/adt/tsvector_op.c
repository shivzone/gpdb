--- conflicted
+++ resolved
@@ -2038,10 +2038,6 @@
 ts_stat_sql(MemoryContext persistentContext, text *txt, text *ws)
 {
 	char	   *query = text_to_cstring(txt);
-<<<<<<< HEAD
-	int64			i;
-=======
->>>>>>> b5bce6c1
 	TSVectorStat *stat;
 	bool		isnull;
 	Portal		portal;
