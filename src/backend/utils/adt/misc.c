--- conflicted
+++ resolved
@@ -29,12 +29,8 @@
 #include "common/keywords.h"
 #include "funcapi.h"
 #include "miscadmin.h"
-<<<<<<< HEAD
-#include "parser/keywords.h"
+#include "parser/scansup.h"
 #include "postmaster/fts.h"
-=======
-#include "parser/scansup.h"
->>>>>>> b5bce6c1
 #include "postmaster/syslogger.h"
 #include "rewrite/rewriteHandler.h"
 #include "storage/fd.h"
@@ -381,14 +377,6 @@
 Datum
 pg_reload_conf(PG_FUNCTION_ARGS)
 {
-<<<<<<< HEAD
-	if (!am_ftshandler && !superuser())
-		ereport(ERROR,
-				(errcode(ERRCODE_INSUFFICIENT_PRIVILEGE),
-				 (errmsg("must be superuser to signal the postmaster"))));
-
-=======
->>>>>>> b5bce6c1
 	if (kill(PostmasterPid, SIGHUP))
 	{
 		ereport(WARNING,
