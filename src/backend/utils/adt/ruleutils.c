/*-------------------------------------------------------------------------
 *
 * ruleutils.c
 *	  Functions to convert stored expressions/querytrees back to
 *	  source text
 *
 * Portions Copyright (c) 1996-2009, PostgreSQL Global Development Group
 * Portions Copyright (c) 1994, Regents of the University of California
 *
 *
 * IDENTIFICATION
<<<<<<< HEAD
 *	  $PostgreSQL: pgsql/src/backend/utils/adt/ruleutils.c,v 1.297 2009/04/05 19:59:40 tgl Exp $
=======
 *	  $PostgreSQL: pgsql/src/backend/utils/adt/ruleutils.c,v 1.278 2008/07/18 03:32:52 tgl Exp $
>>>>>>> 49f001d8
 *
 *-------------------------------------------------------------------------
 */
#include "postgres.h"

#include <unistd.h>
#include <fcntl.h>

#include "access/genam.h"
#include "access/sysattr.h"
#include "catalog/dependency.h"
#include "catalog/indexing.h"
#include "catalog/pg_authid.h"
#include "catalog/pg_attribute_encoding.h"
#include "catalog/pg_constraint.h"
#include "catalog/pg_depend.h"
#include "catalog/pg_partition.h"
#include "catalog/pg_partition_rule.h"
#include "catalog/pg_opclass.h"
#include "catalog/pg_operator.h"
#include "catalog/pg_trigger.h"
#include "cdb/cdbpartition.h"
#include "commands/defrem.h"
#include "commands/tablecmds.h"
#include "commands/tablespace.h"
#include "executor/spi.h"
#include "funcapi.h"
#include "nodes/makefuncs.h"
#include "nodes/nodeFuncs.h"
#include "optimizer/clauses.h"
#include "optimizer/tlist.h"
#include "parser/gramparse.h"
#include "parser/keywords.h"
#include "parser/parse_func.h"
#include "parser/parse_oper.h"
#include "parser/parse_cte.h"
#include "parser/parsetree.h"
#include "rewrite/rewriteHandler.h"
#include "rewrite/rewriteManip.h"
#include "rewrite/rewriteSupport.h"
#include "utils/fmgroids.h"
#include "utils/lsyscache.h"
#include "utils/tqual.h"
#include "utils/typcache.h"
#include "utils/xml.h"


/* ----------
 * Pretty formatting constants
 * ----------
 */

/* Indent counts */
#define PRETTYINDENT_STD		8
#define PRETTYINDENT_JOIN	   13
#define PRETTYINDENT_JOIN_ON	(PRETTYINDENT_JOIN-PRETTYINDENT_STD)
#define PRETTYINDENT_VAR		4

/* Pretty flags */
#define PRETTYFLAG_PAREN		1
#define PRETTYFLAG_INDENT		2

/* macro to test if pretty action needed */
#define PRETTY_PAREN(context)	((context)->prettyFlags & PRETTYFLAG_PAREN)
#define PRETTY_INDENT(context)	((context)->prettyFlags & PRETTYFLAG_INDENT)


/* ----------
 * Local data types
 * ----------
 */

/* Context info needed for invoking a recursive querytree display routine */
typedef struct
{
	StringInfo	buf;			/* output buffer to append to */
	List	   *namespaces;		/* List of deparse_namespace nodes */
	List	   *windowClause;	/* Current query level's WINDOW clause */
	List	   *windowTList;	/* targetlist for resolving WINDOW clause */
	List	   *groupClause;	/* Current query level's GROUP BY clause */
	int			prettyFlags;	/* enabling of pretty-print functions */
	int			indentLevel;	/* current indent level for prettyprint */
	bool		varprefix;		/* TRUE to print prefixes on Vars */
} deparse_context;

/*
 * Each level of query context around a subtree needs a level of Var namespace.
 * A Var having varlevelsup=N refers to the N'th item (counting from 0) in
 * the current context's namespaces list.
 *
 * The rangetable is the list of actual RTEs from the query tree, and the
 * cte list is the list of actual CTEs.
 *
 * For deparsing plan trees, we provide for outer and inner subplan nodes.
 * The tlists of these nodes are used to resolve OUTER and INNER varnos.
 * Also, in the plan-tree case we don't have access to the parse-time CTE
 * list, so we need a list of subplans instead.
 */
typedef struct
{
	List	   *rtable;			/* List of RangeTblEntry nodes */
	List	   *ctes;			/* List of CommonTableExpr nodes */
	List	   *subplans;		/* List of subplans, in plan-tree case */
	Plan	   *outer_plan;		/* OUTER subplan, or NULL if none */
	Plan	   *inner_plan;		/* INNER subplan, or NULL if none */
} deparse_namespace;


/* ----------
 * Global data
 * ----------
 */
static SPIPlanPtr plan_getrulebyoid = NULL;
static const char *query_getrulebyoid = "SELECT * FROM pg_catalog.pg_rewrite WHERE oid = $1";
static SPIPlanPtr plan_getviewrule = NULL;
static const char *query_getviewrule = "SELECT * FROM pg_catalog.pg_rewrite WHERE ev_class = $1 AND rulename = $2";


/* ----------
 * Local functions
 *
 * Most of these functions used to use fixed-size buffers to build their
 * results.  Now, they take an (already initialized) StringInfo object
 * as a parameter, and append their text output to its contents.
 * ----------
 */
static char *deparse_expression_pretty(Node *expr, List *dpcontext,
						  bool forceprefix, bool showimplicit,
						  int prettyFlags, int startIndent);
static char *pg_get_viewdef_worker(Oid viewoid, int prettyFlags);
static void decompile_column_index_array(Datum column_index_array, Oid relId,
							 StringInfo buf);
static char *pg_get_ruledef_worker(Oid ruleoid, int prettyFlags);
static char *pg_get_indexdef_worker(Oid indexrelid, int colno,
					   bool attrsOnly, bool showTblSpc,
					   int prettyFlags);
static char *pg_get_constraintdef_worker(Oid constraintId, bool fullCommand,
							int prettyFlags);
static char *pg_get_expr_worker(text *expr, Oid relid, char *relname,
				   int prettyFlags);
static int print_function_arguments(StringInfo buf, HeapTuple proctup,
<<<<<<< HEAD
						 bool print_table_args, bool print_defaults);
=======
						 bool print_table_args);
>>>>>>> 49f001d8
static void make_ruledef(StringInfo buf, HeapTuple ruletup, TupleDesc rulettc,
			 int prettyFlags);
static void make_viewdef(StringInfo buf, HeapTuple ruletup, TupleDesc rulettc,
			 int prettyFlags);
static void get_query_def(Query *query, StringInfo buf, List *parentnamespace,
			  TupleDesc resultDesc, int prettyFlags, int startIndent);
static void get_values_def(List *values_lists, deparse_context *context);
static void get_with_clause(Query *query, deparse_context *context);
static void get_select_query_def(Query *query, deparse_context *context,
					 TupleDesc resultDesc);
static void get_insert_query_def(Query *query, deparse_context *context);
static void get_update_query_def(Query *query, deparse_context *context);
static void get_delete_query_def(Query *query, deparse_context *context);
static void get_utility_query_def(Query *query, deparse_context *context);
static void get_basic_select_query(Query *query, deparse_context *context,
					   TupleDesc resultDesc);
static void get_target_list(List *targetList, deparse_context *context,
				TupleDesc resultDesc);
static void get_setop_query(Node *setOp, Query *query,
				deparse_context *context,
				TupleDesc resultDesc);
static void get_rule_grouplist(List *grplist, List *tlist,
							   bool in_grpsets, deparse_context *context);
static void get_rule_groupingclause(GroupingClause *grp, List *tlist,
									deparse_context *context);
static Node *get_rule_sortgroupclause(SortClause *srt, List *tlist,
						 bool force_colno,
						 deparse_context *context);
static void get_rule_windowspec(WindowClause *wc, List *targetList,
					deparse_context *context);
static void push_plan(deparse_namespace *dpns, Plan *subplan);
static char *get_variable(Var *var, int levelsup, bool showstar,
			 deparse_context *context);
static RangeTblEntry *find_rte_by_refname(const char *refname,
					deparse_context *context);
static const char *get_simple_binary_op_name(OpExpr *expr);
static bool isSimpleNode(Node *node, Node *parentNode, int prettyFlags);
static void appendStringInfoSpaces(StringInfo buf, int count);
static void appendContextKeyword(deparse_context *context, const char *str,
					 int indentBefore, int indentAfter, int indentPlus);
static void get_rule_expr(Node *node, deparse_context *context,
			  bool showimplicit);
static void get_oper_expr(OpExpr *expr, deparse_context *context);
static void get_func_expr(FuncExpr *expr, deparse_context *context,
			  bool showimplicit);
static void get_groupingfunc_expr(GroupingFunc *grpfunc,
								  deparse_context *context);
static void get_agg_expr(Aggref *aggref, deparse_context *context);
static void get_sortlist_expr(List *l, List *targetList, bool force_colno,
                              deparse_context *context, char *keyword_clause);
static void get_windowfunc_expr(WindowFunc *wfunc, deparse_context *context);
static void get_coercion_expr(Node *arg, deparse_context *context,
				  Oid resulttype, int32 resulttypmod,
				  Node *parentNode);
static void get_const_expr(Const *constval, deparse_context *context,
			   int showtype);
static void get_sublink_expr(SubLink *sublink, deparse_context *context);
static void get_from_clause(Query *query, const char *prefix,
				deparse_context *context);
static void get_from_clause_item(Node *jtnode, Query *query,
					 deparse_context *context);
static void get_from_clause_alias(Alias *alias, RangeTblEntry *rte,
					  deparse_context *context);
static void get_from_clause_coldeflist(List *names, List *types, List *typmods,
						   deparse_context *context);
static void get_opclass_name(Oid opclass, Oid actual_datatype,
				 StringInfo buf);
static Node *processIndirection(Node *node, deparse_context *context,
				   bool printit);
static void printSubscripts(ArrayRef *aref, deparse_context *context);
<<<<<<< HEAD
static char *get_relation_name(Oid relid);
static char *generate_relation_name(Oid relid, List *namespaces);
static char *generate_function_name(Oid funcid, int nargs, Oid *argtypes,
					   bool *is_variadic);
=======
static char *generate_relation_name(Oid relid);
static char *generate_function_name(Oid funcid, int nargs, Oid *argtypes,
									bool *is_variadic);
>>>>>>> 49f001d8
static char *generate_operator_name(Oid operid, Oid arg1, Oid arg2);
static text *string_to_text(char *str);
static char *flatten_reloptions(Oid relid);
static void get_partition_recursive(PartitionNode *pn,
									deparse_context *head,
									deparse_context *body,
									int16 *leveldone,
									int bLeafTablename);
#define only_marker(rte)  ((rte)->inh ? "" : "ONLY ")


/* ----------
 * get_ruledef			- Do it all and return a text
 *				  that could be used as a statement
 *				  to recreate the rule
 * ----------
 */
Datum
pg_get_ruledef(PG_FUNCTION_ARGS)
{
	Oid			ruleoid = PG_GETARG_OID(0);

	PG_RETURN_TEXT_P(string_to_text(pg_get_ruledef_worker(ruleoid, 0)));
}


Datum
pg_get_ruledef_ext(PG_FUNCTION_ARGS)
{
	Oid			ruleoid = PG_GETARG_OID(0);
	bool		pretty = PG_GETARG_BOOL(1);
	int			prettyFlags;

	prettyFlags = pretty ? PRETTYFLAG_PAREN | PRETTYFLAG_INDENT : 0;
	PG_RETURN_TEXT_P(string_to_text(pg_get_ruledef_worker(ruleoid, prettyFlags)));
}


static char *
pg_get_ruledef_worker(Oid ruleoid, int prettyFlags)
{
	Datum		args[1];
	char		nulls[1];
	int			spirc;
	HeapTuple	ruletup;
	TupleDesc	rulettc;
	StringInfoData buf;

	/*
	 * Do this first so that string is alloc'd in outer context not SPI's.
	 */
	initStringInfo(&buf);

	/*
	 * Connect to SPI manager
	 */
	if (SPI_connect() != SPI_OK_CONNECT)
		elog(ERROR, "SPI_connect failed");

	/*
	 * On the first call prepare the plan to lookup pg_rewrite. We read
	 * pg_rewrite over the SPI manager instead of using the syscache to be
	 * checked for read access on pg_rewrite.
	 */
	if (plan_getrulebyoid == NULL)
	{
		Oid			argtypes[1];
		SPIPlanPtr	plan;

		argtypes[0] = OIDOID;
		plan = SPI_prepare(query_getrulebyoid, 1, argtypes);
		if (plan == NULL)
			elog(ERROR, "SPI_prepare failed for \"%s\"", query_getrulebyoid);
		plan_getrulebyoid = SPI_saveplan(plan);
	}

	/*
	 * Get the pg_rewrite tuple for this rule
	 */
	args[0] = ObjectIdGetDatum(ruleoid);
	nulls[0] = ' ';
	spirc = SPI_execute_plan(plan_getrulebyoid, args, nulls, true, 1);
	if (spirc != SPI_OK_SELECT)
		elog(ERROR, "failed to get pg_rewrite tuple for rule %u", ruleoid);
	if (SPI_processed != 1)
		appendStringInfo(&buf, "-");
	else
	{
		/*
		 * Get the rule's definition and put it into executor's memory
		 */
		ruletup = SPI_tuptable->vals[0];
		rulettc = SPI_tuptable->tupdesc;
		make_ruledef(&buf, ruletup, rulettc, prettyFlags);
	}

	/*
	 * Disconnect from SPI manager
	 */
	if (SPI_finish() != SPI_OK_FINISH)
		elog(ERROR, "SPI_finish failed");

	return buf.data;
}


/* ----------
 * get_viewdef			- Mainly the same thing, but we
 *				  only return the SELECT part of a view
 * ----------
 */
Datum
pg_get_viewdef(PG_FUNCTION_ARGS)
{
	/* By OID */
	Oid			viewoid = PG_GETARG_OID(0);

	PG_RETURN_TEXT_P(string_to_text(pg_get_viewdef_worker(viewoid, 0)));
}


Datum
pg_get_viewdef_ext(PG_FUNCTION_ARGS)
{
	/* By OID */
	Oid			viewoid = PG_GETARG_OID(0);
	bool		pretty = PG_GETARG_BOOL(1);
	int			prettyFlags;

	prettyFlags = pretty ? PRETTYFLAG_PAREN | PRETTYFLAG_INDENT : 0;
	PG_RETURN_TEXT_P(string_to_text(pg_get_viewdef_worker(viewoid, prettyFlags)));
}

Datum
pg_get_viewdef_name(PG_FUNCTION_ARGS)
{
	/* By qualified name */
	text	   *viewname = PG_GETARG_TEXT_P(0);
	RangeVar   *viewrel;
	Oid			viewoid;

	viewrel = makeRangeVarFromNameList(textToQualifiedNameList(viewname));
	viewoid = RangeVarGetRelid(viewrel, false);

	PG_RETURN_TEXT_P(string_to_text(pg_get_viewdef_worker(viewoid, 0)));
}


Datum
pg_get_viewdef_name_ext(PG_FUNCTION_ARGS)
{
	/* By qualified name */
	text	   *viewname = PG_GETARG_TEXT_P(0);
	bool		pretty = PG_GETARG_BOOL(1);
	int			prettyFlags;
	RangeVar   *viewrel;
	Oid			viewoid;

	prettyFlags = pretty ? PRETTYFLAG_PAREN | PRETTYFLAG_INDENT : 0;
	viewrel = makeRangeVarFromNameList(textToQualifiedNameList(viewname));
	viewoid = RangeVarGetRelid(viewrel, false);

	PG_RETURN_TEXT_P(string_to_text(pg_get_viewdef_worker(viewoid, prettyFlags)));
}

/*
 * Common code for by-OID and by-name variants of pg_get_viewdef
 */
static char *
pg_get_viewdef_worker(Oid viewoid, int prettyFlags)
{
	Datum		args[2];
	char		nulls[2];
	int			spirc;
	HeapTuple	ruletup;
	TupleDesc	rulettc;
	StringInfoData buf;

	/*
	 * Do this first so that string is alloc'd in outer context not SPI's.
	 */
	initStringInfo(&buf);

	/*
	 * Connect to SPI manager
	 */
	if (SPI_connect() != SPI_OK_CONNECT)
		elog(ERROR, "SPI_connect failed");

	/*
	 * On the first call prepare the plan to lookup pg_rewrite. We read
	 * pg_rewrite over the SPI manager instead of using the syscache to be
	 * checked for read access on pg_rewrite.
	 */
	if (plan_getviewrule == NULL)
	{
		Oid			argtypes[2];
		SPIPlanPtr	plan;

		argtypes[0] = OIDOID;
		argtypes[1] = NAMEOID;
		plan = SPI_prepare(query_getviewrule, 2, argtypes);
		if (plan == NULL)
			elog(ERROR, "SPI_prepare failed for \"%s\"", query_getviewrule);
		plan_getviewrule = SPI_saveplan(plan);
	}

	/*
	 * Get the pg_rewrite tuple for the view's SELECT rule
	 */
	args[0] = ObjectIdGetDatum(viewoid);
	args[1] = PointerGetDatum(ViewSelectRuleName);
	nulls[0] = ' ';
	nulls[1] = ' ';
	spirc = SPI_execute_plan(plan_getviewrule, args, nulls, true, 2);
	if (spirc != SPI_OK_SELECT)
		elog(ERROR, "failed to get pg_rewrite tuple for view %u", viewoid);
	if (SPI_processed != 1)
		appendStringInfo(&buf, "Not a view");
	else
	{
		/*
		 * Get the rule's definition and put it into executor's memory
		 */
		ruletup = SPI_tuptable->vals[0];
		rulettc = SPI_tuptable->tupdesc;
		make_viewdef(&buf, ruletup, rulettc, prettyFlags);
	}

	/*
	 * Disconnect from SPI manager
	 */
	if (SPI_finish() != SPI_OK_FINISH)
		elog(ERROR, "SPI_finish failed");

	return buf.data;
}

/* ----------
 * get_triggerdef			- Get the definition of a trigger
 * ----------
 */
Datum
pg_get_triggerdef(PG_FUNCTION_ARGS)
{
	Oid			trigid = PG_GETARG_OID(0);
	HeapTuple	ht_trig;
	Form_pg_trigger trigrec;
	StringInfoData buf;
	Relation	tgrel;
	ScanKeyData skey[1];
	SysScanDesc tgscan;
	int			findx = 0;
	char	   *tgname;

	/*
	 * Fetch the pg_trigger tuple by the Oid of the trigger
	 */
	tgrel = heap_open(TriggerRelationId, AccessShareLock);

	ScanKeyInit(&skey[0],
				ObjectIdAttributeNumber,
				BTEqualStrategyNumber, F_OIDEQ,
				ObjectIdGetDatum(trigid));

	tgscan = systable_beginscan(tgrel, TriggerOidIndexId, true,
								SnapshotNow, 1, skey);

	ht_trig = systable_getnext(tgscan);

	if (!HeapTupleIsValid(ht_trig))
		elog(ERROR, "could not find tuple for trigger %u", trigid);

	trigrec = (Form_pg_trigger) GETSTRUCT(ht_trig);

	/*
	 * Start the trigger definition. Note that the trigger's name should never
	 * be schema-qualified, but the trigger rel's name may be.
	 */
	initStringInfo(&buf);

	tgname = NameStr(trigrec->tgname);
	appendStringInfo(&buf, "CREATE %sTRIGGER %s ",
					 trigrec->tgisconstraint ? "CONSTRAINT " : "",
					 quote_identifier(tgname));

	if (TRIGGER_FOR_BEFORE(trigrec->tgtype))
		appendStringInfo(&buf, "BEFORE");
	else
		appendStringInfo(&buf, "AFTER");
	if (TRIGGER_FOR_INSERT(trigrec->tgtype))
	{
		appendStringInfo(&buf, " INSERT");
		findx++;
	}
	if (TRIGGER_FOR_DELETE(trigrec->tgtype))
	{
		if (findx > 0)
			appendStringInfo(&buf, " OR DELETE");
		else
			appendStringInfo(&buf, " DELETE");
		findx++;
	}
	if (TRIGGER_FOR_UPDATE(trigrec->tgtype))
	{
		if (findx > 0)
			appendStringInfo(&buf, " OR UPDATE");
		else
			appendStringInfo(&buf, " UPDATE");
	}
	if (TRIGGER_FOR_TRUNCATE(trigrec->tgtype))
	{
		if (findx > 0)
			appendStringInfo(&buf, " OR TRUNCATE");
		else
			appendStringInfo(&buf, " TRUNCATE");
	}
	appendStringInfo(&buf, " ON %s ",
					 generate_relation_name(trigrec->tgrelid, NIL));

	if (trigrec->tgisconstraint)
	{
		if (trigrec->tgconstrrelid != InvalidOid)
			appendStringInfo(&buf, "FROM %s ",
							 generate_relation_name(trigrec->tgconstrrelid,
													NIL));
		if (!trigrec->tgdeferrable)
			appendStringInfo(&buf, "NOT ");
		appendStringInfo(&buf, "DEFERRABLE INITIALLY ");
		if (trigrec->tginitdeferred)
			appendStringInfo(&buf, "DEFERRED ");
		else
			appendStringInfo(&buf, "IMMEDIATE ");

	}

	if (TRIGGER_FOR_ROW(trigrec->tgtype))
		appendStringInfo(&buf, "FOR EACH ROW ");
	else
		appendStringInfo(&buf, "FOR EACH STATEMENT ");

	appendStringInfo(&buf, "EXECUTE PROCEDURE %s(",
					 generate_function_name(trigrec->tgfoid, 0, NULL, NULL));

	if (trigrec->tgnargs > 0)
	{
		bytea	   *val;
		bool		isnull;
		char	   *p;
		int			i;

		val = DatumGetByteaP(fastgetattr(ht_trig,
										 Anum_pg_trigger_tgargs,
										 tgrel->rd_att, &isnull));
		if (isnull)
			elog(ERROR, "tgargs is null for trigger %u", trigid);
		p = (char *) VARDATA(val);
		for (i = 0; i < trigrec->tgnargs; i++)
		{
			if (i > 0)
				appendStringInfo(&buf, ", ");

			/*
			 * We form the string literal according to the prevailing setting
			 * of standard_conforming_strings; we never use E''. User is
			 * responsible for making sure result is used correctly.
			 */
			appendStringInfoChar(&buf, '\'');
			while (*p)
			{
				char		ch = *p++;

				if (SQL_STR_DOUBLE(ch, !standard_conforming_strings))
					appendStringInfoChar(&buf, ch);
				appendStringInfoChar(&buf, ch);
			}
			appendStringInfoChar(&buf, '\'');
			/* advance p to next string embedded in tgargs */
			p++;
		}
	}

	/* We deliberately do not put semi-colon at end */
	appendStringInfo(&buf, ")");

	/* Clean up */
	systable_endscan(tgscan);

	heap_close(tgrel, AccessShareLock);

	PG_RETURN_TEXT_P(string_to_text(buf.data));
}

/* ----------
 * get_indexdef			- Get the definition of an index
 *
 * In the extended version, there is a colno argument as well as pretty bool.
 *	if colno == 0, we want a complete index definition.
 *	if colno > 0, we only want the Nth index key's variable or expression.
 *
 * Note that the SQL-function versions of this omit any info about the
 * index tablespace; this is intentional because pg_dump wants it that way.
 * However pg_get_indexdef_string() includes index tablespace if not default.
 * ----------
 */
Datum
pg_get_indexdef(PG_FUNCTION_ARGS)
{
	Oid			indexrelid = PG_GETARG_OID(0);

	PG_RETURN_TEXT_P(string_to_text(pg_get_indexdef_worker(indexrelid, 0,
														   false, false, 0)));
}

Datum
pg_get_indexdef_ext(PG_FUNCTION_ARGS)
{
	Oid			indexrelid = PG_GETARG_OID(0);
	int32		colno = PG_GETARG_INT32(1);
	bool		pretty = PG_GETARG_BOOL(2);
	int			prettyFlags;

	prettyFlags = pretty ? PRETTYFLAG_PAREN | PRETTYFLAG_INDENT : 0;
	PG_RETURN_TEXT_P(string_to_text(pg_get_indexdef_worker(indexrelid, colno,
														   colno != 0,
														   false,
														   prettyFlags)));
}

/* Internal version that returns a palloc'd C string */
char *
pg_get_indexdef_string(Oid indexrelid)
{
	return pg_get_indexdef_worker(indexrelid, 0, false, true, 0);
}

/* Internal version that just reports the column definitions */
char *
pg_get_indexdef_columns(Oid indexrelid, bool pretty)
{
	int			prettyFlags;

	prettyFlags = pretty ? PRETTYFLAG_PAREN | PRETTYFLAG_INDENT : 0;
	return pg_get_indexdef_worker(indexrelid, 0, true, false, prettyFlags);
}

static char *
pg_get_indexdef_worker(Oid indexrelid, int colno,
					   bool attrsOnly, bool showTblSpc,
					   int prettyFlags)
{
	HeapTuple	ht_idx;
	HeapTuple	ht_idxrel;
	HeapTuple	ht_am;
	Form_pg_index idxrec;
	Form_pg_class idxrelrec;
	Form_pg_am	amrec;
	List	   *indexprs;
	ListCell   *indexpr_item;
	List	   *context;
	Oid			indrelid;
	int			keyno;
	Oid			keycoltype;
	Datum		indclassDatum;
	Datum		indoptionDatum;
	bool		isnull;
	oidvector  *indclass;
	int2vector *indoption;
	StringInfoData buf;
	char	   *str;
	char	   *sep;

	/*
	 * Fetch the pg_index tuple by the Oid of the index
	 */
	ht_idx = SearchSysCache(INDEXRELID,
							ObjectIdGetDatum(indexrelid),
							0, 0, 0);
	if (!HeapTupleIsValid(ht_idx))
	{
		/* Was: elog(ERROR, "cache lookup failed for index %u", indexrelid); */
		/* See: MPP-10387. */
		return pstrdup("Not an index");
	}
	idxrec = (Form_pg_index) GETSTRUCT(ht_idx);

	indrelid = idxrec->indrelid;
	Assert(indexrelid == idxrec->indexrelid);

	/* Must get indclass and indoption the hard way */
	indclassDatum = SysCacheGetAttr(INDEXRELID, ht_idx,
									Anum_pg_index_indclass, &isnull);
	Assert(!isnull);
	indclass = (oidvector *) DatumGetPointer(indclassDatum);
	indoptionDatum = SysCacheGetAttr(INDEXRELID, ht_idx,
									 Anum_pg_index_indoption, &isnull);
	Assert(!isnull);
	indoption = (int2vector *) DatumGetPointer(indoptionDatum);

	/*
	 * Fetch the pg_class tuple of the index relation
	 */
	ht_idxrel = SearchSysCache(RELOID,
							   ObjectIdGetDatum(indexrelid),
							   0, 0, 0);
	if (!HeapTupleIsValid(ht_idxrel))
		elog(ERROR, "cache lookup failed for relation %u", indexrelid);
	idxrelrec = (Form_pg_class) GETSTRUCT(ht_idxrel);

	/*
	 * Fetch the pg_am tuple of the index' access method
	 */
	ht_am = SearchSysCache(AMOID,
						   ObjectIdGetDatum(idxrelrec->relam),
						   0, 0, 0);
	if (!HeapTupleIsValid(ht_am))
		elog(ERROR, "cache lookup failed for access method %u",
			 idxrelrec->relam);
	amrec = (Form_pg_am) GETSTRUCT(ht_am);

	/*
	 * Get the index expressions, if any.  (NOTE: we do not use the relcache
	 * versions of the expressions and predicate, because we want to display
	 * non-const-folded expressions.)
	 */
	if (!heap_attisnull(ht_idx, Anum_pg_index_indexprs))
	{
		Datum		exprsDatum;
		bool		isnull;
		char	   *exprsString;

		exprsDatum = SysCacheGetAttr(INDEXRELID, ht_idx,
									 Anum_pg_index_indexprs, &isnull);
		Assert(!isnull);
		exprsString = TextDatumGetCString(exprsDatum);
		indexprs = (List *) stringToNode(exprsString);
		pfree(exprsString);
	}
	else
		indexprs = NIL;

	indexpr_item = list_head(indexprs);

	context = deparse_context_for(get_relation_name(indrelid), indrelid);

	/*
	 * Start the index definition.	Note that the index's name should never be
	 * schema-qualified, but the indexed rel's name may be.
	 */
	initStringInfo(&buf);

	if (!attrsOnly)
		appendStringInfo(&buf, "CREATE %sINDEX %s ON %s USING %s (",
						 idxrec->indisunique ? "UNIQUE " : "",
						 quote_identifier(NameStr(idxrelrec->relname)),
						 generate_relation_name(indrelid, NIL),
						 quote_identifier(NameStr(amrec->amname)));

	/*
	 * Report the indexed attributes
	 */
	sep = "";
	for (keyno = 0; keyno < idxrec->indnatts; keyno++)
	{
		AttrNumber	attnum = idxrec->indkey.values[keyno];
		int16		opt = indoption->values[keyno];

		if (!colno)
			appendStringInfoString(&buf, sep);
		sep = ", ";

		if (attnum != 0)
		{
			/* Simple index column */
			char	   *attname;

			attname = get_relid_attribute_name(indrelid, attnum);
			if (!colno || colno == keyno + 1)
				appendStringInfoString(&buf, quote_identifier(attname));
			keycoltype = get_atttype(indrelid, attnum);
		}
		else
		{
			/* expressional index */
			Node	   *indexkey;

			if (indexpr_item == NULL)
				elog(ERROR, "too few entries in indexprs list");
			indexkey = (Node *) lfirst(indexpr_item);
			indexpr_item = lnext(indexpr_item);
			/* Deparse */
			str = deparse_expression_pretty(indexkey, context, false, false,
											prettyFlags, 0);
			if (!colno || colno == keyno + 1)
			{
				/* Need parens if it's not a bare function call */
				if (indexkey && IsA(indexkey, FuncExpr) &&
				 ((FuncExpr *) indexkey)->funcformat == COERCE_EXPLICIT_CALL)
					appendStringInfoString(&buf, str);
				else
					appendStringInfo(&buf, "(%s)", str);
			}
			keycoltype = exprType(indexkey);
		}

		if (!attrsOnly && (!colno || colno == keyno + 1))
		{
			/* Add the operator class name, if not default */
			get_opclass_name(indclass->values[keyno], keycoltype, &buf);

			/* Add options if relevant */
			if (amrec->amcanorder)
			{
				/* if it supports sort ordering, report DESC and NULLS opts */
				if (opt & INDOPTION_DESC)
				{
					appendStringInfo(&buf, " DESC");
					/* NULLS FIRST is the default in this case */
					if (!(opt & INDOPTION_NULLS_FIRST))
						appendStringInfo(&buf, " NULLS LAST");
				}
				else
				{
					if (opt & INDOPTION_NULLS_FIRST)
						appendStringInfo(&buf, " NULLS FIRST");
				}
			}
		}
	}

	if (!attrsOnly)
	{
		appendStringInfoChar(&buf, ')');

		/*
		 * If it has options, append "WITH (options)"
		 */
		str = flatten_reloptions(indexrelid);
		if (str)
		{
			appendStringInfo(&buf, " WITH (%s)", str);
			pfree(str);
		}

		/*
		 * If it's in a nondefault tablespace, say so, but only if requested
		 */
		if (showTblSpc)
		{
			Oid			tblspc;

			tblspc = get_rel_tablespace(indexrelid);
			if (OidIsValid(tblspc))
				appendStringInfo(&buf, " TABLESPACE %s",
							  quote_identifier(get_tablespace_name(tblspc)));
		}

		/*
		 * If it's a partial index, decompile and append the predicate
		 */
		if (!heap_attisnull(ht_idx, Anum_pg_index_indpred))
		{
			Node	   *node;
			Datum		predDatum;
			bool		isnull;
			char	   *predString;

			/* Convert text string to node tree */
			predDatum = SysCacheGetAttr(INDEXRELID, ht_idx,
										Anum_pg_index_indpred, &isnull);
			Assert(!isnull);
			predString = TextDatumGetCString(predDatum);
			node = (Node *) stringToNode(predString);
			pfree(predString);

			/* Deparse */
			str = deparse_expression_pretty(node, context, false, false,
											prettyFlags, 0);
			appendStringInfo(&buf, " WHERE %s", str);
		}
	}

	/* Clean up */
	ReleaseSysCache(ht_idx);
	ReleaseSysCache(ht_idxrel);
	ReleaseSysCache(ht_am);

	return buf.data;
}


/*
 * pg_get_constraintdef
 *
 * Returns the definition for the constraint, ie, everything that needs to
 * appear after "ALTER TABLE ... ADD CONSTRAINT <constraintname>".
 */
Datum
pg_get_constraintdef(PG_FUNCTION_ARGS)
{
	Oid			constraintId = PG_GETARG_OID(0);

	PG_RETURN_TEXT_P(string_to_text(pg_get_constraintdef_worker(constraintId,
																false, 0)));
}

Datum
pg_get_constraintdef_ext(PG_FUNCTION_ARGS)
{
	Oid			constraintId = PG_GETARG_OID(0);
	bool		pretty = PG_GETARG_BOOL(1);
	int			prettyFlags;

	prettyFlags = pretty ? PRETTYFLAG_PAREN | PRETTYFLAG_INDENT : 0;
	PG_RETURN_TEXT_P(string_to_text(pg_get_constraintdef_worker(constraintId,
													   false, prettyFlags)));
}

/* Internal version that returns a palloc'd C string */
char *
pg_get_constraintdef_string(Oid constraintId)
{
	return pg_get_constraintdef_worker(constraintId, true, 0);
}

/* Internal version that returns a palloc'd C string */
char *
pg_get_constraintexpr_string(Oid constraintId)
{
	return pg_get_constraintdef_worker(constraintId, false, 0);
}

static char *
pg_get_constraintdef_worker(Oid constraintId, bool fullCommand,
							int prettyFlags)
{
	HeapTuple	tup;
	Form_pg_constraint conForm;
	StringInfoData buf;

	tup = SearchSysCache(CONSTROID,
						 ObjectIdGetDatum(constraintId),
						 0, 0, 0);
	if (!HeapTupleIsValid(tup)) /* should not happen */
		elog(ERROR, "cache lookup failed for constraint %u", constraintId);
	conForm = (Form_pg_constraint) GETSTRUCT(tup);

	initStringInfo(&buf);

	if (fullCommand && OidIsValid(conForm->conrelid))
	{
		appendStringInfo(&buf, "ALTER TABLE ONLY %s ADD CONSTRAINT %s ",
						 generate_relation_name(conForm->conrelid, NIL),
						 quote_identifier(NameStr(conForm->conname)));
	}

	switch (conForm->contype)
	{
		case CONSTRAINT_FOREIGN:
			{
				Datum		val;
				bool		isnull;
				const char *string;

				/* Start off the constraint definition */
				appendStringInfo(&buf, "FOREIGN KEY (");

				/* Fetch and build referencing-column list */
				val = SysCacheGetAttr(CONSTROID, tup,
									  Anum_pg_constraint_conkey, &isnull);
				if (isnull)
					elog(ERROR, "null conkey for constraint %u",
						 constraintId);

				decompile_column_index_array(val, conForm->conrelid, &buf);

				/* add foreign relation name */
				appendStringInfo(&buf, ") REFERENCES %s(",
								 generate_relation_name(conForm->confrelid,
														NIL));

				/* Fetch and build referenced-column list */
				val = SysCacheGetAttr(CONSTROID, tup,
									  Anum_pg_constraint_confkey, &isnull);
				if (isnull)
					elog(ERROR, "null confkey for constraint %u",
						 constraintId);

				decompile_column_index_array(val, conForm->confrelid, &buf);

				appendStringInfo(&buf, ")");

				/* Add match type */
				switch (conForm->confmatchtype)
				{
					case FKCONSTR_MATCH_FULL:
						string = " MATCH FULL";
						break;
					case FKCONSTR_MATCH_PARTIAL:
						string = " MATCH PARTIAL";
						break;
					case FKCONSTR_MATCH_UNSPECIFIED:
						string = "";
						break;
					default:
						elog(ERROR, "unrecognized confmatchtype: %d",
							 conForm->confmatchtype);
						string = "";	/* keep compiler quiet */
						break;
				}
				appendStringInfoString(&buf, string);

				/* Add ON UPDATE and ON DELETE clauses, if needed */
				switch (conForm->confupdtype)
				{
					case FKCONSTR_ACTION_NOACTION:
						string = NULL;	/* suppress default */
						break;
					case FKCONSTR_ACTION_RESTRICT:
						string = "RESTRICT";
						break;
					case FKCONSTR_ACTION_CASCADE:
						string = "CASCADE";
						break;
					case FKCONSTR_ACTION_SETNULL:
						string = "SET NULL";
						break;
					case FKCONSTR_ACTION_SETDEFAULT:
						string = "SET DEFAULT";
						break;
					default:
						elog(ERROR, "unrecognized confupdtype: %d",
							 conForm->confupdtype);
						string = NULL;	/* keep compiler quiet */
						break;
				}
				if (string)
					appendStringInfo(&buf, " ON UPDATE %s", string);

				switch (conForm->confdeltype)
				{
					case FKCONSTR_ACTION_NOACTION:
						string = NULL;	/* suppress default */
						break;
					case FKCONSTR_ACTION_RESTRICT:
						string = "RESTRICT";
						break;
					case FKCONSTR_ACTION_CASCADE:
						string = "CASCADE";
						break;
					case FKCONSTR_ACTION_SETNULL:
						string = "SET NULL";
						break;
					case FKCONSTR_ACTION_SETDEFAULT:
						string = "SET DEFAULT";
						break;
					default:
						elog(ERROR, "unrecognized confdeltype: %d",
							 conForm->confdeltype);
						string = NULL;	/* keep compiler quiet */
						break;
				}
				if (string)
					appendStringInfo(&buf, " ON DELETE %s", string);

				if (conForm->condeferrable)
					appendStringInfo(&buf, " DEFERRABLE");
				if (conForm->condeferred)
					appendStringInfo(&buf, " INITIALLY DEFERRED");

				break;
			}
		case CONSTRAINT_PRIMARY:
		case CONSTRAINT_UNIQUE:
			{
				Datum		val;
				bool		isnull;
				Oid			indexId;

				/* Start off the constraint definition */
				if (conForm->contype == CONSTRAINT_PRIMARY)
					appendStringInfo(&buf, "PRIMARY KEY (");
				else
					appendStringInfo(&buf, "UNIQUE (");

				/* Fetch and build target column list */
				val = SysCacheGetAttr(CONSTROID, tup,
									  Anum_pg_constraint_conkey, &isnull);
				if (isnull)
					elog(ERROR, "null conkey for constraint %u",
						 constraintId);

				decompile_column_index_array(val, conForm->conrelid, &buf);

				appendStringInfo(&buf, ")");

				indexId = get_constraint_index(constraintId);

				/* XXX why do we only print these bits if fullCommand? */
				if (fullCommand && OidIsValid(indexId))
				{
					char	   *options = flatten_reloptions(indexId);
					Oid			tblspc;

					if (options)
					{
						appendStringInfo(&buf, " WITH (%s)", options);
						pfree(options);
					}

					tblspc = get_rel_tablespace(indexId);
					if (OidIsValid(tblspc))
						appendStringInfo(&buf, " USING INDEX TABLESPACE %s",
							  quote_identifier(get_tablespace_name(tblspc)));
				}

				break;
			}
		case CONSTRAINT_CHECK:
			{
				Datum		val;
				bool		isnull;
				char	   *conbin;
				char	   *consrc;
				Node	   *expr;
				List	   *context;

				/* Fetch constraint expression in parsetree form */
				val = SysCacheGetAttr(CONSTROID, tup,
									  Anum_pg_constraint_conbin, &isnull);
				if (isnull)
					elog(ERROR, "null conbin for constraint %u",
						 constraintId);

				conbin = TextDatumGetCString(val);
				expr = stringToNode(conbin);

				/* Set up deparsing context for Var nodes in constraint */
				if (conForm->conrelid != InvalidOid)
				{
					/* relation constraint */
					context = deparse_context_for(get_relation_name(conForm->conrelid),
												  conForm->conrelid);
				}
				else
				{
					/* domain constraint --- can't have Vars */
					context = NIL;
				}

				consrc = deparse_expression_pretty(expr, context, false, false,
												   prettyFlags, 0);

				/*
				 * Now emit the constraint definition.	There are cases where
				 * the constraint expression will be fully parenthesized and
				 * we don't need the outer parens ... but there are other
				 * cases where we do need 'em.  Be conservative for now.
				 *
				 * Note that simply checking for leading '(' and trailing ')'
				 * would NOT be good enough, consider "(x > 0) AND (y > 0)".
				 */
				appendStringInfo(&buf, "CHECK (%s)", consrc);

				break;
			}
		default:
			elog(ERROR, "invalid constraint type \"%c\"", conForm->contype);
			break;
	}

	/* Cleanup */
	ReleaseSysCache(tup);

	return buf.data;
}


/*
 * Convert an int16[] Datum into a comma-separated list of column names
 * for the indicated relation; append the list to buf.
 */
static void
decompile_column_index_array(Datum column_index_array, Oid relId,
							 StringInfo buf)
{
	Datum	   *keys;
	int			nKeys;
	int			j;

	/* Extract data from array of int16 */
	deconstruct_array(DatumGetArrayTypeP(column_index_array),
					  INT2OID, 2, true, 's',
					  &keys, NULL, &nKeys);

	for (j = 0; j < nKeys; j++)
	{
		char	   *colName;

		colName = get_relid_attribute_name(relId, DatumGetInt16(keys[j]));

		if (j == 0)
			appendStringInfoString(buf, quote_identifier(colName));
		else
			appendStringInfo(buf, ", %s", quote_identifier(colName));
	}
}


/* ----------
 * get_expr			- Decompile an expression tree
 *
 * Input: an expression tree in nodeToString form, and a relation OID
 *
 * Output: reverse-listed expression
 *
 * Currently, the expression can only refer to a single relation, namely
 * the one specified by the second parameter.  This is sufficient for
 * partial indexes, column default expressions, etc.
 * ----------
 */
Datum
pg_get_expr(PG_FUNCTION_ARGS)
{
	text	   *expr = PG_GETARG_TEXT_P(0);
	Oid			relid = PG_GETARG_OID(1);
	char	   *relname;

	/* Get the name for the relation */
	relname = get_rel_name(relid);
	if (relname == NULL)
		PG_RETURN_NULL();		/* should we raise an error? */

	PG_RETURN_TEXT_P(string_to_text(pg_get_expr_worker(expr, relid, relname, 0)));
}

Datum
pg_get_expr_ext(PG_FUNCTION_ARGS)
{
	text	   *expr = PG_GETARG_TEXT_P(0);
	Oid			relid = PG_GETARG_OID(1);
	bool		pretty = PG_GETARG_BOOL(2);
	int			prettyFlags;
	char	   *relname;

	prettyFlags = pretty ? PRETTYFLAG_PAREN | PRETTYFLAG_INDENT : 0;

	/* Get the name for the relation */
	relname = get_rel_name(relid);
	if (relname == NULL)
		PG_RETURN_NULL();		/* should we raise an error? */

	PG_RETURN_TEXT_P(string_to_text(pg_get_expr_worker(expr, relid, relname, prettyFlags)));
}

static char *
pg_get_expr_worker(text *expr, Oid relid, char *relname, int prettyFlags)
{
	Node	   *node;
	List	   *context;
	char	   *exprstr;
	char	   *str;

	/* Convert input TEXT object to C string */
	exprstr = text_to_cstring(expr);

	/* Convert expression to node tree */
	node = (Node *) stringToNode(exprstr);

	pfree(exprstr);

	/* Prepare deparse context if needed */
	if (OidIsValid(relid))
		context = deparse_context_for(relname, relid);
	else
		context = NIL;

	/* Deparse */
	str = deparse_expression_pretty(node, context, false, false,
									prettyFlags, 0);

	return str;
}


/* ----------
 * get_userbyid			- Get a user name by roleid and
 *				  fallback to 'unknown (OID=n)'
 * ----------
 */
Datum
pg_get_userbyid(PG_FUNCTION_ARGS)
{
	Oid			roleid = PG_GETARG_OID(0);
	Name		result;
	HeapTuple	roletup;
	Form_pg_authid role_rec;

	/*
	 * Allocate space for the result
	 */
	result = (Name) palloc(NAMEDATALEN);
	memset(NameStr(*result), 0, NAMEDATALEN);

	/*
	 * Get the pg_authid entry and print the result
	 */
	roletup = SearchSysCache(AUTHOID,
							 ObjectIdGetDatum(roleid),
							 0, 0, 0);
	if (HeapTupleIsValid(roletup))
	{
		role_rec = (Form_pg_authid) GETSTRUCT(roletup);
		StrNCpy(NameStr(*result), NameStr(role_rec->rolname), NAMEDATALEN);
		ReleaseSysCache(roletup);
	}
	else
		sprintf(NameStr(*result), "unknown (OID=%u)", roleid);

	PG_RETURN_NAME(result);
}


/*
 * pg_get_serial_sequence
 *		Get the name of the sequence used by a serial column,
 *		formatted suitably for passing to setval, nextval or currval.
 *		First parameter is not treated as double-quoted, second parameter
 *		is --- see documentation for reason.
 */
Datum
pg_get_serial_sequence(PG_FUNCTION_ARGS)
{
	text	   *tablename = PG_GETARG_TEXT_P(0);
	text	   *columnname = PG_GETARG_TEXT_PP(1);
	RangeVar   *tablerv;
	Oid			tableOid;
	char	   *column;
	AttrNumber	attnum;
	Oid			sequenceId = InvalidOid;
	Relation	depRel;
	ScanKeyData key[3];
	SysScanDesc scan;
	HeapTuple	tup;

	/* Get the OID of the table */
	tablerv = makeRangeVarFromNameList(textToQualifiedNameList(tablename));
	tableOid = RangeVarGetRelid(tablerv, false);

	/* Get the number of the column */
	column = text_to_cstring(columnname);

	attnum = get_attnum(tableOid, column);
	if (attnum == InvalidAttrNumber)
		ereport(ERROR,
				(errcode(ERRCODE_UNDEFINED_COLUMN),
				 errmsg("column \"%s\" of relation \"%s\" does not exist",
						column, tablerv->relname)));

	/* Search the dependency table for the dependent sequence */
	depRel = heap_open(DependRelationId, AccessShareLock);

	ScanKeyInit(&key[0],
				Anum_pg_depend_refclassid,
				BTEqualStrategyNumber, F_OIDEQ,
				ObjectIdGetDatum(RelationRelationId));
	ScanKeyInit(&key[1],
				Anum_pg_depend_refobjid,
				BTEqualStrategyNumber, F_OIDEQ,
				ObjectIdGetDatum(tableOid));
	ScanKeyInit(&key[2],
				Anum_pg_depend_refobjsubid,
				BTEqualStrategyNumber, F_INT4EQ,
				Int32GetDatum(attnum));

	scan = systable_beginscan(depRel, DependReferenceIndexId, true,
							  SnapshotNow, 3, key);

	while (HeapTupleIsValid(tup = systable_getnext(scan)))
	{
		Form_pg_depend deprec = (Form_pg_depend) GETSTRUCT(tup);

		/*
		 * We assume any auto dependency of a sequence on a column must be
		 * what we are looking for.  (We need the relkind test because indexes
		 * can also have auto dependencies on columns.)
		 */
		if (deprec->classid == RelationRelationId &&
			deprec->objsubid == 0 &&
			deprec->deptype == DEPENDENCY_AUTO &&
			get_rel_relkind(deprec->objid) == RELKIND_SEQUENCE)
		{
			sequenceId = deprec->objid;
			break;
		}
	}

	systable_endscan(scan);
	heap_close(depRel, AccessShareLock);

	if (OidIsValid(sequenceId))
	{
		HeapTuple	classtup;
		Form_pg_class classtuple;
		char	   *nspname;
		char	   *result;

		/* Get the sequence's pg_class entry */
		classtup = SearchSysCache(RELOID,
								  ObjectIdGetDatum(sequenceId),
								  0, 0, 0);
		if (!HeapTupleIsValid(classtup))
			elog(ERROR, "cache lookup failed for relation %u", sequenceId);
		classtuple = (Form_pg_class) GETSTRUCT(classtup);

		/* Get the namespace */
		nspname = get_namespace_name(classtuple->relnamespace);
		if (!nspname)
			elog(ERROR, "cache lookup failed for namespace %u",
				 classtuple->relnamespace);

		/* And construct the result string */
		result = quote_qualified_identifier(nspname,
											NameStr(classtuple->relname));

		ReleaseSysCache(classtup);

		PG_RETURN_TEXT_P(string_to_text(result));
	}

	PG_RETURN_NULL();
}

/*
 * pg_get_function_arguments
 *		Get a nicely-formatted list of arguments for a function.
 *		This is everything that would go between the parentheses in
 *		CREATE FUNCTION.
 */
Datum
pg_get_function_arguments(PG_FUNCTION_ARGS)
{
	Oid			funcid = PG_GETARG_OID(0);
	StringInfoData buf;
	HeapTuple	proctup;

	initStringInfo(&buf);

	proctup = SearchSysCache(PROCOID,
							 ObjectIdGetDatum(funcid),
							 0, 0, 0);
	if (!HeapTupleIsValid(proctup))
		elog(ERROR, "cache lookup failed for function %u", funcid);

	(void) print_function_arguments(&buf, proctup, false, true);

	ReleaseSysCache(proctup);

	PG_RETURN_TEXT_P(string_to_text(buf.data));
}

/*
 * pg_get_function_identity_arguments
 *		Get a formatted list of arguments for a function.
 *		This is everything that would go between the parentheses in
 *		ALTER FUNCTION, etc.  In particular, don't print defaults.
 */
Datum
pg_get_function_identity_arguments(PG_FUNCTION_ARGS)
{
	Oid			funcid = PG_GETARG_OID(0);
	StringInfoData buf;
	HeapTuple	proctup;

	initStringInfo(&buf);

	proctup = SearchSysCache(PROCOID,
							 ObjectIdGetDatum(funcid),
							 0, 0, 0);
	if (!HeapTupleIsValid(proctup))
		elog(ERROR, "cache lookup failed for function %u", funcid);

	(void) print_function_arguments(&buf, proctup, false, false);

	ReleaseSysCache(proctup);

	PG_RETURN_TEXT_P(string_to_text(buf.data));
}

/*
 * pg_get_function_result
 *		Get a nicely-formatted version of the result type of a function.
 *		This is what would appear after RETURNS in CREATE FUNCTION.
 */
Datum
pg_get_function_result(PG_FUNCTION_ARGS)
{
	Oid			funcid = PG_GETARG_OID(0);
	StringInfoData buf;
	StringInfoData argbuf;
	HeapTuple	proctup;
	Form_pg_proc procform;
	int			ntabargs = 0;

	initStringInfo(&buf);
	initStringInfo(&argbuf);

	proctup = SearchSysCache(PROCOID,
							 ObjectIdGetDatum(funcid),
							 0, 0, 0);

	if (!HeapTupleIsValid(proctup))
		elog(ERROR, "cache lookup failed for function %u", funcid);
	procform = (Form_pg_proc) GETSTRUCT(proctup);

	ntabargs = print_function_arguments(&argbuf, proctup, true, true);

	/* We have 3 cases: table function, setof function and others */
	if (ntabargs > 0)
	{
		appendStringInfoString(&buf, "TABLE(");
		appendStringInfoString(&buf, argbuf.data);
		appendStringInfoString(&buf, ")");
	}
	else if (procform->proretset)
	{
		appendStringInfoString(&buf, "SETOF ");
		appendStringInfoString(&buf, format_type_be(procform->prorettype));
	}
	else
		appendStringInfoString(&buf, format_type_be(procform->prorettype));

	ReleaseSysCache(proctup);

	PG_RETURN_TEXT_P(string_to_text(buf.data));
}

/*
 * Common code for pg_get_function_arguments and pg_get_function_result:
 * append the desired subset of arguments to buf.  We print only TABLE
 * arguments when print_table_args is true, and all the others when it's false.
 * We print argument defaults only if print_defaults is true.
 * Function return value is the number of arguments printed.
 */
static int
print_function_arguments(StringInfo buf, HeapTuple proctup,
						 bool print_table_args, bool print_defaults)
{
	Form_pg_proc proc = (Form_pg_proc) GETSTRUCT(proctup);
	int			numargs;
	Oid		   *argtypes;
	char	  **argnames;
	char	   *argmodes;
	int			argsprinted;
	int			inputargno;
	int			nlackdefaults;
	ListCell   *nextargdefault = NULL;
	int			i;

	numargs = get_func_arg_info(proctup,
								&argtypes, &argnames, &argmodes);

	nlackdefaults = numargs;
	if (print_defaults && proc->pronargdefaults > 0)
	{
		Datum		proargdefaults;
		bool		isnull;

		proargdefaults = SysCacheGetAttr(PROCOID, proctup,
										 Anum_pg_proc_proargdefaults,
										 &isnull);
		if (!isnull)
		{
			char	   *str;
			List	   *argdefaults;

			str = TextDatumGetCString(proargdefaults);
			argdefaults = (List *) stringToNode(str);
			Assert(IsA(argdefaults, List));
			pfree(str);
			nextargdefault = list_head(argdefaults);
			/* nlackdefaults counts only *input* arguments lacking defaults */
			nlackdefaults = proc->pronargs - list_length(argdefaults);
		}
	}

	argsprinted = 0;
	inputargno = 0;
	for (i = 0; i < numargs; i++)
	{
		Oid			argtype = argtypes[i];
		char	   *argname = argnames ? argnames[i] : NULL;
		char		argmode = argmodes ? argmodes[i] : PROARGMODE_IN;
		const char *modename;
		bool		isinput;

		switch (argmode)
		{
			case PROARGMODE_IN:
				modename = "";
				isinput = true;
				break;
			case PROARGMODE_INOUT:
				modename = "INOUT ";
				isinput = true;
				break;
			case PROARGMODE_OUT:
				modename = "OUT ";
				isinput = false;
				break;
			case PROARGMODE_VARIADIC:
				modename = "VARIADIC ";
				isinput = true;
				break;
			case PROARGMODE_TABLE:
				modename = "";
				isinput = false;
				break;
			default:
				elog(ERROR, "invalid parameter mode '%c'", argmode);
				modename = NULL;	/* keep compiler quiet */
				isinput = false;
				break;
		}
		if (isinput)
			inputargno++;		/* this is a 1-based counter */

		if (print_table_args != (argmode == PROARGMODE_TABLE))
			continue;

		if (argsprinted)
			appendStringInfoString(buf, ", ");
		appendStringInfoString(buf, modename);
		if (argname && argname[0])
			appendStringInfo(buf, "%s ", quote_identifier(argname));
		appendStringInfoString(buf, format_type_be(argtype));
		if (print_defaults && isinput && inputargno > nlackdefaults)
		{
			Node	   *expr;

			Assert(nextargdefault != NULL);
			expr = (Node *) lfirst(nextargdefault);
			nextargdefault = lnext(nextargdefault);

			appendStringInfo(buf, " DEFAULT %s",
							 deparse_expression(expr, NIL, false, false));
		}
		argsprinted++;
	}

	return argsprinted;
}


/*
 * pg_get_function_arguments
 *		Get a nicely-formatted list of arguments for a function.
 *		This is everything that would go between the parentheses in
 *		CREATE FUNCTION.
 */
Datum
pg_get_function_arguments(PG_FUNCTION_ARGS)
{
	Oid			funcid = PG_GETARG_OID(0);
	StringInfoData buf;
	HeapTuple	proctup;

	initStringInfo(&buf);

	proctup = SearchSysCache(PROCOID,
							 ObjectIdGetDatum(funcid),
							 0, 0, 0);
	if (!HeapTupleIsValid(proctup))
		elog(ERROR, "cache lookup failed for function %u", funcid);

	(void) print_function_arguments(&buf, proctup, false);

	ReleaseSysCache(proctup);

	PG_RETURN_TEXT_P(string_to_text(buf.data));
}

/*
 * pg_get_function_result
 *		Get a nicely-formatted version of the result type of a function.
 *		This is what would appear after RETURNS in CREATE FUNCTION.
 */
Datum
pg_get_function_result(PG_FUNCTION_ARGS)
{
	Oid			funcid = PG_GETARG_OID(0);
	StringInfoData buf;
	HeapTuple	proctup;
	Form_pg_proc procform;
	int			ntabargs = 0;

	initStringInfo(&buf);

	proctup = SearchSysCache(PROCOID,
							 ObjectIdGetDatum(funcid),
							 0, 0, 0);
	if (!HeapTupleIsValid(proctup))
		elog(ERROR, "cache lookup failed for function %u", funcid);
	procform = (Form_pg_proc) GETSTRUCT(proctup);

	if (procform->proretset)
	{
		/* It might be a table function; try to print the arguments */
		appendStringInfoString(&buf, "TABLE(");
		ntabargs = print_function_arguments(&buf, proctup, true);
		if (ntabargs > 0)
			appendStringInfoString(&buf, ")");
		else
			resetStringInfo(&buf);
	}

	if (ntabargs == 0)
	{
		/* Not a table function, so do the normal thing */
		if (procform->proretset)
			appendStringInfoString(&buf, "SETOF ");
		appendStringInfoString(&buf, format_type_be(procform->prorettype));
	}

	ReleaseSysCache(proctup);

	PG_RETURN_TEXT_P(string_to_text(buf.data));
}

/*
 * Common code for pg_get_function_arguments and pg_get_function_result:
 * append the desired subset of arguments to buf.  We print only TABLE
 * arguments when print_table_args is true, and all the others when it's false.
 * Function return value is the number of arguments printed.
 */
static int
print_function_arguments(StringInfo buf, HeapTuple proctup,
						 bool print_table_args)
{
	int			numargs;
	Oid		   *argtypes;
	char	  **argnames;
	char	   *argmodes;
	int			argsprinted;
	int			i;

	numargs = get_func_arg_info(proctup,
								&argtypes, &argnames, &argmodes);

	argsprinted = 0;
	for (i = 0; i < numargs; i++)
	{
		Oid		argtype = argtypes[i];
		char   *argname = argnames ? argnames[i] : NULL;
		char	argmode = argmodes ? argmodes[i] : PROARGMODE_IN;
		const char *modename;

		if (print_table_args != (argmode == PROARGMODE_TABLE))
			continue;

		switch (argmode)
		{
			case PROARGMODE_IN:
				modename = "";
				break;
			case PROARGMODE_INOUT:
				modename = "INOUT ";
				break;
			case PROARGMODE_OUT:
				modename = "OUT ";
				break;
			case PROARGMODE_VARIADIC:
				modename = "VARIADIC ";
				break;
			case PROARGMODE_TABLE:
				modename = "";
				break;
			default:
				elog(ERROR, "invalid parameter mode '%c'", argmode);
				modename = NULL; /* keep compiler quiet */
				break;
		}
		if (argsprinted)
			appendStringInfoString(buf, ", ");
		appendStringInfoString(buf, modename);
		if (argname && argname[0])
			appendStringInfo(buf, "%s ", argname);
		appendStringInfoString(buf, format_type_be(argtype));
		argsprinted++;
	}

	return argsprinted;
}


/*
 * deparse_expression			- General utility for deparsing expressions
 *
 * calls deparse_expression_pretty with all prettyPrinting disabled
 */
char *
deparse_expression(Node *expr, List *dpcontext,
				   bool forceprefix, bool showimplicit)
{
	return deparse_expression_pretty(expr, dpcontext, forceprefix,
									 showimplicit, 0, 0);
}

/* ----------
 * deparse_expr_sweet			- CDB: expression deparser for EXPLAIN
 *
 * calls deparse_expression_pretty with minimal parentheses but no indenting.
 */
char *
deparse_expr_sweet(Node *expr, List *dpcontext,
				   bool forceprefix, bool showimplicit)
{
	return deparse_expression_pretty(expr, dpcontext, forceprefix,
									 showimplicit, PRETTYFLAG_PAREN, 0);
}

/* ----------
 * deparse_expression_pretty	- General utility for deparsing expressions
 *
 * expr is the node tree to be deparsed.  It must be a transformed expression
 * tree (ie, not the raw output of gram.y).
 *
 * dpcontext is a list of deparse_namespace nodes representing the context
 * for interpreting Vars in the node tree.
 *
 * forceprefix is TRUE to force all Vars to be prefixed with their table names.
 *
 * showimplicit is TRUE to force all implicit casts to be shown explicitly.
 *
 * tries to pretty up the output according to prettyFlags and startIndent.
 *
 * The result is a palloc'd string.
 * ----------
 */
static char *
deparse_expression_pretty(Node *expr, List *dpcontext,
						  bool forceprefix, bool showimplicit,
						  int prettyFlags, int startIndent)
{
	StringInfoData buf;
	deparse_context context;

	initStringInfo(&buf);
	context.buf = &buf;
	context.namespaces = dpcontext;
	context.groupClause = NIL;
	context.windowClause = NIL;
	context.windowTList = NIL;
	context.varprefix = forceprefix;
	context.prettyFlags = prettyFlags;
	context.indentLevel = startIndent;

	get_rule_expr(expr, &context, showimplicit);

	return buf.data;
}

/* ----------
 * deparse_context_for			- Build deparse context for a single relation
 *
 * Given the reference name (alias) and OID of a relation, build deparsing
 * context for an expression referencing only that relation (as varno 1,
 * varlevelsup 0).	This is sufficient for many uses of deparse_expression.
 * ----------
 */
List *
deparse_context_for(const char *aliasname, Oid relid)
{
	deparse_namespace *dpns;
	RangeTblEntry *rte;

	dpns = (deparse_namespace *) palloc(sizeof(deparse_namespace));

	/* Build a minimal RTE for the rel */
	rte = makeNode(RangeTblEntry);
	rte->rtekind = RTE_RELATION;
	rte->relid = relid;
	rte->eref = makeAlias(aliasname, NIL);
	rte->inh = false;
	rte->inFromCl = true;

	/* Build one-element rtable */
	dpns->rtable = list_make1(rte);
	dpns->ctes = NIL;
	dpns->subplans = NIL;
	dpns->outer_plan = dpns->inner_plan = NULL;

	/* Return a one-deep namespace stack */
	return list_make1(dpns);
}

/*
 * deparse_context_for_plan		- Build deparse context for a plan node
 *
 * When deparsing an expression in a Plan tree, we might have to resolve
 * OUTER or INNER references.  To do this, the caller must provide the
 * parent Plan node.  In the normal case of a join plan node, OUTER and
 * INNER references can be resolved by drilling down into the left and
 * right child plans.  A special case is that a nestloop inner indexscan
 * might have OUTER Vars, but the outer side of the join is not a child
 * plan node.  To handle such cases the outer plan node must be passed
 * separately.  (Pass NULL for outer_plan otherwise.)
 *
 * Note: plan and outer_plan really ought to be declared as "Plan *", but
 * we use "Node *" to avoid having to include plannodes.h in builtins.h.
 *
 * The plan's rangetable list must also be passed.  We actually prefer to use
 * the rangetable to resolve simple Vars, but the plan inputs are necessary
 * for Vars that reference expressions computed in subplan target lists.
 *
 * We also need the list of subplans associated with the Plan tree; this
 * is for resolving references to CTE subplans.
 */
List *
deparse_context_for_plan(Node *plan, Node *outer_plan,
						 List *rtable, List *subplans)
{
	deparse_namespace *dpns;

	dpns = (deparse_namespace *) palloc(sizeof(deparse_namespace));

	dpns->rtable = rtable;
	dpns->ctes = NIL;
	dpns->subplans = subplans;
	dpns->inner_plan = NULL;
	/*
	 * Set up outer_plan and inner_plan from the Plan node (this includes
	 * various special cases for particular Plan types).
	 */
	push_plan(dpns, (Plan *) plan);

	/*
	 * If outer_plan is given, that overrides whatever we got from the plan.
	 */
	if (outer_plan)
		dpns->outer_plan = (Plan *) outer_plan;

	/*
	 * Previously, this function was called from explain_partition_selector with
	 * the Parent node for both Node arguments. A change to the function
	 * signature requires us to first set the innerplan and detect that it is
	 * indeed a PartitionSelector in order to then set both outer_plan and
	 * inner_plan to the parent. A simple check of the parent->lefttree is not
	 * sufficient since a Sequence operator will have the child nodes in its
	 * subplans list. Thus, we allow push_plans to assign inner and outer plan
	 * as usual and then add a check here
	 */
	if (dpns->inner_plan && IsA(dpns->inner_plan, PartitionSelector))
	{
		dpns->inner_plan = (Plan *) plan;
		dpns->outer_plan = (Plan *) plan;
	}

	/* Return a one-deep namespace stack */
	return list_make1(dpns);
}

/* ----------
 * make_ruledef			- reconstruct the CREATE RULE command
 *				  for a given pg_rewrite tuple
 * ----------
 */
static void
make_ruledef(StringInfo buf, HeapTuple ruletup, TupleDesc rulettc,
			 int prettyFlags)
{
	char	   *rulename;
	char		ev_type;
	Oid			ev_class;
	int2		ev_attr;
	bool		is_instead;
	char	   *ev_qual;
	char	   *ev_action;
	List	   *actions = NIL;
	int			fno;
	Datum		dat;
	bool		isnull;

	/*
	 * Get the attribute values from the rules tuple
	 */
	fno = SPI_fnumber(rulettc, "rulename");
	dat = SPI_getbinval(ruletup, rulettc, fno, &isnull);
	Assert(!isnull);
	rulename = NameStr(*(DatumGetName(dat)));

	fno = SPI_fnumber(rulettc, "ev_type");
	dat = SPI_getbinval(ruletup, rulettc, fno, &isnull);
	Assert(!isnull);
	ev_type = DatumGetChar(dat);

	fno = SPI_fnumber(rulettc, "ev_class");
	dat = SPI_getbinval(ruletup, rulettc, fno, &isnull);
	Assert(!isnull);
	ev_class = DatumGetObjectId(dat);

	fno = SPI_fnumber(rulettc, "ev_attr");
	dat = SPI_getbinval(ruletup, rulettc, fno, &isnull);
	Assert(!isnull);
	ev_attr = DatumGetInt16(dat);

	fno = SPI_fnumber(rulettc, "is_instead");
	dat = SPI_getbinval(ruletup, rulettc, fno, &isnull);
	Assert(!isnull);
	is_instead = DatumGetBool(dat);

	/* these could be nulls */
	fno = SPI_fnumber(rulettc, "ev_qual");
	ev_qual = SPI_getvalue(ruletup, rulettc, fno);

	fno = SPI_fnumber(rulettc, "ev_action");
	ev_action = SPI_getvalue(ruletup, rulettc, fno);
	if (ev_action != NULL)
		actions = (List *) stringToNode(ev_action);

	/*
	 * Build the rules definition text
	 */
	appendStringInfo(buf, "CREATE RULE %s AS",
					 quote_identifier(rulename));

	if (prettyFlags & PRETTYFLAG_INDENT)
		appendStringInfoString(buf, "\n    ON ");
	else
		appendStringInfoString(buf, " ON ");

	/* The event the rule is fired for */
	switch (ev_type)
	{
		case '1':
			appendStringInfo(buf, "SELECT");
			break;

		case '2':
			appendStringInfo(buf, "UPDATE");
			break;

		case '3':
			appendStringInfo(buf, "INSERT");
			break;

		case '4':
			appendStringInfo(buf, "DELETE");
			break;

		default:
			ereport(ERROR,
					(errcode(ERRCODE_FEATURE_NOT_SUPPORTED),
					 errmsg("rule \"%s\" has unsupported event type %d",
							rulename, ev_type)));
			break;
	}

	/* The relation the rule is fired on */
	appendStringInfo(buf, " TO %s", generate_relation_name(ev_class, NIL));
	if (ev_attr > 0)
		appendStringInfo(buf, ".%s",
						 quote_identifier(get_relid_attribute_name(ev_class,
																   ev_attr)));

	/* If the rule has an event qualification, add it */
	if (ev_qual == NULL)
		ev_qual = "";
	if (strlen(ev_qual) > 0 && strcmp(ev_qual, "<>") != 0)
	{
		Node	   *qual;
		Query	   *query;
		deparse_context context;
		deparse_namespace dpns;

		if (prettyFlags & PRETTYFLAG_INDENT)
			appendStringInfoString(buf, "\n  ");
		appendStringInfo(buf, " WHERE ");

		qual = stringToNode(ev_qual);

		/*
		 * We need to make a context for recognizing any Vars in the qual
		 * (which can only be references to OLD and NEW).  Use the rtable of
		 * the first query in the action list for this purpose.
		 */
		query = (Query *) linitial(actions);

		/*
		 * If the action is INSERT...SELECT, OLD/NEW have been pushed down
		 * into the SELECT, and that's what we need to look at. (Ugly kluge
		 * ... try to fix this when we redesign querytrees.)
		 */
		query = getInsertSelectQuery(query, NULL);

		/* Must acquire locks right away; see notes in get_query_def() */
		AcquireRewriteLocks(query);

		context.buf = buf;
		context.namespaces = list_make1(&dpns);
		context.groupClause = NIL;
		context.windowClause = NIL;
		context.windowTList = NIL;
		context.varprefix = (list_length(query->rtable) != 1);
		context.prettyFlags = prettyFlags;
		context.indentLevel = PRETTYINDENT_STD;
		dpns.rtable = query->rtable;
		dpns.ctes = query->cteList;
		dpns.subplans = NIL;
		dpns.outer_plan = dpns.inner_plan = NULL;

		get_rule_expr(qual, &context, false);
	}

	appendStringInfo(buf, " DO ");

	/* The INSTEAD keyword (if so) */
	if (is_instead)
		appendStringInfo(buf, "INSTEAD ");

	/* Finally the rules actions */
	if (list_length(actions) > 1)
	{
		ListCell   *action;
		Query	   *query;

		appendStringInfo(buf, "(");
		foreach(action, actions)
		{
			query = (Query *) lfirst(action);
			get_query_def(query, buf, NIL, NULL, prettyFlags, 0);
			if (prettyFlags)
				appendStringInfo(buf, ";\n");
			else
				appendStringInfo(buf, "; ");
		}
		appendStringInfo(buf, ");");
	}
	else if (list_length(actions) == 0)
	{
		appendStringInfo(buf, "NOTHING;");
	}
	else
	{
		Query	   *query;

		query = (Query *) linitial(actions);
		get_query_def(query, buf, NIL, NULL, prettyFlags, 0);
		appendStringInfo(buf, ";");
	}
}


/* ----------
 * make_viewdef			- reconstruct the SELECT part of a
 *				  view rewrite rule
 * ----------
 */
static void
make_viewdef(StringInfo buf, HeapTuple ruletup, TupleDesc rulettc,
			 int prettyFlags)
{
	Query	   *query;
	char		ev_type;
	Oid			ev_class;
	int2		ev_attr;
	bool		is_instead;
	char	   *ev_qual;
	char	   *ev_action;
	List	   *actions = NIL;
	Relation	ev_relation;
	int			fno;
	bool		isnull;

	/*
	 * Get the attribute values from the rules tuple
	 */
	fno = SPI_fnumber(rulettc, "ev_type");
	ev_type = (char) SPI_getbinval(ruletup, rulettc, fno, &isnull);

	fno = SPI_fnumber(rulettc, "ev_class");
	ev_class = (Oid) SPI_getbinval(ruletup, rulettc, fno, &isnull);

	fno = SPI_fnumber(rulettc, "ev_attr");
	ev_attr = (int2) SPI_getbinval(ruletup, rulettc, fno, &isnull);

	fno = SPI_fnumber(rulettc, "is_instead");
	is_instead = (bool) SPI_getbinval(ruletup, rulettc, fno, &isnull);

	fno = SPI_fnumber(rulettc, "ev_qual");
	ev_qual = SPI_getvalue(ruletup, rulettc, fno);

	fno = SPI_fnumber(rulettc, "ev_action");
	ev_action = SPI_getvalue(ruletup, rulettc, fno);
	if (ev_action != NULL)
		actions = (List *) stringToNode(ev_action);

	if (list_length(actions) != 1)
	{
		appendStringInfo(buf, "Not a view");
		return;
	}

	query = (Query *) linitial(actions);

	if (ev_type != '1' || ev_attr >= 0 || !is_instead ||
		strcmp(ev_qual, "<>") != 0 || query->commandType != CMD_SELECT)
	{
		appendStringInfo(buf, "Not a view");
		return;
	}

	/*
	 * MPP-25160: pg_rewrite was scanned using MVCC snapshot, someone
 	 * else might drop a view that was visible then. We return nothing
 	 * in buf in this case.
	 */
	ev_relation = try_relation_open(ev_class, AccessShareLock, false);
	if (ev_relation == NULL)
	{
		return;
	}
	get_query_def(query, buf, NIL, RelationGetDescr(ev_relation),
				  prettyFlags, 0);
	appendStringInfo(buf, ";");

	heap_close(ev_relation, AccessShareLock);
}


/* ----------
 * get_query_def			- Parse back one query parsetree
 *
 * If resultDesc is not NULL, then it is the output tuple descriptor for
 * the view represented by a SELECT query.
 * ----------
 */
static void
get_query_def(Query *query, StringInfo buf, List *parentnamespace,
			  TupleDesc resultDesc, int prettyFlags, int startIndent)
{
	deparse_context context;
	deparse_namespace dpns;

	/*
	 * Before we begin to examine the query, acquire locks on referenced
	 * relations, and fix up deleted columns in JOIN RTEs.	This ensures
	 * consistent results.	Note we assume it's OK to scribble on the passed
	 * querytree!
	 */
	AcquireRewriteLocks(query);

	context.buf = buf;
	context.namespaces = lcons(&dpns, list_copy(parentnamespace));
	context.groupClause = NIL;
	context.windowClause = NIL;
	context.windowTList = NIL;
	context.varprefix = (parentnamespace != NIL ||
						 list_length(query->rtable) != 1);
	context.prettyFlags = prettyFlags;
	context.indentLevel = startIndent;

	dpns.rtable = query->rtable;
	dpns.ctes = query->cteList;
	dpns.subplans = NIL;
	dpns.outer_plan = dpns.inner_plan = NULL;

	switch (query->commandType)
	{
		case CMD_SELECT:
			get_select_query_def(query, &context, resultDesc);
			break;

		case CMD_UPDATE:
			get_update_query_def(query, &context);
			break;

		case CMD_INSERT:
			get_insert_query_def(query, &context);
			break;

		case CMD_DELETE:
			get_delete_query_def(query, &context);
			break;

		case CMD_NOTHING:
			appendStringInfo(buf, "NOTHING");
			break;

		case CMD_UTILITY:
			get_utility_query_def(query, &context);
			break;

		default:
			elog(ERROR, "unrecognized query command type: %d",
				 query->commandType);
			break;
	}
}

/* ----------
 * get_values_def			- Parse back a VALUES list
 * ----------
 */
static void
get_values_def(List *values_lists, deparse_context *context)
{
	StringInfo	buf = context->buf;
	bool		first_list = true;
	ListCell   *vtl;

	appendStringInfoString(buf, "VALUES ");

	foreach(vtl, values_lists)
	{
		List	   *sublist = (List *) lfirst(vtl);
		bool		first_col = true;
		ListCell   *lc;

		if (first_list)
			first_list = false;
		else
			appendStringInfoString(buf, ", ");

		appendStringInfoChar(buf, '(');
		foreach(lc, sublist)
		{
			Node	   *col = (Node *) lfirst(lc);

			if (first_col)
				first_col = false;
			else
				appendStringInfoChar(buf, ',');

			/*
			 * Strip any top-level nodes representing indirection assignments,
			 * then print the result.
			 */
			get_rule_expr(processIndirection(col, context, false),
						  context, false);
		}
		appendStringInfoChar(buf, ')');
	}
}

/* ----------
 * get_with_clause			- Parse back a WITH clause
 * ----------
 */
static void
get_with_clause(Query *query, deparse_context *context)
{
	StringInfo	buf = context->buf;
	const char *sep;
	ListCell   *l;

	if (query->cteList == NIL)
		return;

	if (PRETTY_INDENT(context))
	{
		context->indentLevel += PRETTYINDENT_STD;
		appendStringInfoChar(buf, ' ');
	}

	if (query->hasRecursive)
		sep = "WITH RECURSIVE ";
	else
		sep = "WITH ";
	foreach(l, query->cteList)
	{
		CommonTableExpr *cte = (CommonTableExpr *) lfirst(l);

		appendStringInfoString(buf, sep);
		appendStringInfoString(buf, quote_identifier(cte->ctename));
		if (cte->aliascolnames)
		{
			bool		first = true;
			ListCell   *col;

			appendStringInfoChar(buf, '(');
			foreach(col, cte->aliascolnames)
			{
				if (first)
					first = false;
				else
					appendStringInfoString(buf, ", ");
				appendStringInfoString(buf,
									   quote_identifier(strVal(lfirst(col))));
			}
			appendStringInfoChar(buf, ')');
		}
		appendStringInfoString(buf, " AS (");
		if (PRETTY_INDENT(context))
			appendContextKeyword(context, "", 0, 0, 0);
		get_query_def((Query *) cte->ctequery, buf, context->namespaces, NULL,
					  context->prettyFlags, context->indentLevel);
		if (PRETTY_INDENT(context))
			appendContextKeyword(context, "", 0, 0, 0);
		appendStringInfoChar(buf, ')');
		sep = ", ";
	}

	if (PRETTY_INDENT(context))
	{
		context->indentLevel -= PRETTYINDENT_STD;
		appendContextKeyword(context, "", 0, 0, 0);
	}
	else
		appendStringInfoChar(buf, ' ');
}

/* ----------
 * get_select_query_def			- Parse back a SELECT parsetree
 * ----------
 */
static void
get_select_query_def(Query *query, deparse_context *context,
					 TupleDesc resultDesc)
{
	StringInfo	buf = context->buf;
	List	   *save_windowclause;
	List	   *save_windowtlist;
	List	   *save_groupclause;
	bool		force_colno;
	ListCell   *l;

	/* Insert the WITH clause if given */
	get_with_clause(query, context);

	/* Set up context for possible window functions */
	save_windowclause = context->windowClause;
	context->windowClause = query->windowClause;
	save_windowtlist = context->windowTList;
	context->windowTList = query->targetList;
	save_groupclause = context->groupClause;
	context->groupClause = query->groupClause;

	/*
	 * If the Query node has a setOperations tree, then it's the top level of
	 * a UNION/INTERSECT/EXCEPT query; only the WITH, ORDER BY and LIMIT
	 * fields are interesting in the top query itself.
	 */
	if (query->setOperations)
	{
		get_setop_query(query->setOperations, query, context, resultDesc);
		/* ORDER BY clauses must be simple in this case */
		force_colno = true;
	}
	else
	{
		get_basic_select_query(query, context, resultDesc);
		force_colno = false;
	}

	/* Add the ORDER BY clause if given */
	if (query->sortClause != NIL)
	{
		get_sortlist_expr(query->sortClause,
						  query->targetList,
						  force_colno,
						  context,
						  " ORDER BY ");
	}

	/* Add the LIMIT clause if given */
	if (query->limitOffset != NULL)
	{
		appendContextKeyword(context, " OFFSET ",
							 -PRETTYINDENT_STD, PRETTYINDENT_STD, 0);
		get_rule_expr(query->limitOffset, context, false);
	}
	if (query->limitCount != NULL)
	{
		appendContextKeyword(context, " LIMIT ",
							 -PRETTYINDENT_STD, PRETTYINDENT_STD, 0);
		if (IsA(query->limitCount, Const) &&
			((Const *) query->limitCount)->constisnull)
			appendStringInfo(buf, "ALL");
		else
			get_rule_expr(query->limitCount, context, false);
	}

	/* Add the SCATTER BY clause, if given */
	if (query->scatterClause)
	{
		appendContextKeyword(context, " SCATTER ",
							 -PRETTYINDENT_STD, PRETTYINDENT_STD, 1);

		/* Distinguish between RANDOMLY and BY <expr-list> */
		if (list_length(query->scatterClause) == 1 &&
			linitial(query->scatterClause) == NULL)
		{
			appendStringInfo(buf, "RANDOMLY");
		}
		else
		{
			ListCell	*lc;

			appendStringInfo(buf, "BY ");
			foreach(lc, query->scatterClause)
			{
				Node *expr = (Node *) lfirst(lc);

				get_rule_expr(expr, context, false);
				if (lc->next)
					appendStringInfo(buf, ", ");
			}
		}
	}

	/* Add FOR UPDATE/SHARE clauses if present */
	foreach(l, query->rowMarks)
	{
		RowMarkClause *rc = (RowMarkClause *) lfirst(l);
		RangeTblEntry *rte = rt_fetch(rc->rti, query->rtable);

		if (rc->forUpdate)
			appendContextKeyword(context, " FOR UPDATE",
								 -PRETTYINDENT_STD, PRETTYINDENT_STD, 0);
		else
			appendContextKeyword(context, " FOR SHARE",
								 -PRETTYINDENT_STD, PRETTYINDENT_STD, 0);
		appendStringInfo(buf, " OF %s",
						 quote_identifier(rte->eref->aliasname));
		if (rc->noWait)
			appendStringInfo(buf, " NOWAIT");
	}

	context->windowClause = save_windowclause;
	context->windowTList = save_windowtlist;
	context->groupClause = save_groupclause;
}

static void
get_basic_select_query(Query *query, deparse_context *context,
					   TupleDesc resultDesc)
{
	StringInfo	buf = context->buf;
	char	   *sep;
	ListCell   *l;

	if (PRETTY_INDENT(context))
	{
		context->indentLevel += PRETTYINDENT_STD;
		appendStringInfoChar(buf, ' ');
	}

	/*
	 * If the query looks like SELECT * FROM (VALUES ...), then print just the
	 * VALUES part.  This reverses what transformValuesClause() did at parse
	 * time.  If the jointree contains just a single VALUES RTE, we assume
	 * this case applies (without looking at the targetlist...)
	 */
	if (list_length(query->jointree->fromlist) == 1)
	{
		RangeTblRef *rtr = (RangeTblRef *) linitial(query->jointree->fromlist);

		if (IsA(rtr, RangeTblRef))
		{
			RangeTblEntry *rte = rt_fetch(rtr->rtindex, query->rtable);

			if (rte->rtekind == RTE_VALUES)
			{
				get_values_def(rte->values_lists, context);
				return;
			}
		}
	}

	/*
	 * Build up the query string - first we say SELECT
	 */
	appendStringInfo(buf, "SELECT");

	/* Add the DISTINCT clause if given */
	if (query->distinctClause != NIL)
	{
		if (has_distinct_on_clause(query))
		{
			appendStringInfo(buf, " DISTINCT ON (");
			sep = "";
			foreach(l, query->distinctClause)
			{
				SortClause *srt = (SortClause *) lfirst(l);

				appendStringInfoString(buf, sep);
				get_rule_sortgroupclause(srt, query->targetList,
										 false, context);
				sep = ", ";
			}
			appendStringInfo(buf, ")");
		}
		else
			appendStringInfo(buf, " DISTINCT");
	}

	/* Then we tell what to select (the targetlist) */
	get_target_list(query->targetList, context, resultDesc);

	/* Add the FROM clause if needed */
	get_from_clause(query, " FROM ", context);

	/* Add the WHERE clause if given */
	if (query->jointree->quals != NULL)
	{
		appendContextKeyword(context, " WHERE ",
							 -PRETTYINDENT_STD, PRETTYINDENT_STD, 1);
		get_rule_expr(query->jointree->quals, context, false);
	}

	/* Add the GROUP BY clause if given */
	if (query->groupClause != NULL)
	{
		appendContextKeyword(context, " GROUP BY ",
							 -PRETTYINDENT_STD, PRETTYINDENT_STD, 1);
		get_rule_grouplist(query->groupClause, query->targetList, false, context);
	}

	/* Add the HAVING clause if given */
	if (query->havingQual != NULL)
	{
		appendContextKeyword(context, " HAVING ",
							 -PRETTYINDENT_STD, PRETTYINDENT_STD, 0);
		get_rule_expr(query->havingQual, context, false);
	}

	/* The WINDOW clause must be last */
	if (query->windowClause)
	{
		bool first = true;
		foreach(l, query->windowClause)
		{
			WindowClause *wc = (WindowClause *) lfirst(l);

			/* unnamed windows will be displayed in the target list */
			if (!wc->name)
				continue;

			if (first)
			{
				appendContextKeyword(context, " WINDOW",
									 -PRETTYINDENT_STD, PRETTYINDENT_STD, 1);
				first = false;
			}
			else
				appendStringInfoString(buf, ",");

			appendStringInfo(buf, " %s AS ", quote_identifier(wc->name));
			get_rule_windowspec(wc, context->windowTList, context);
		}
	}
}

/* ----------
 * get_target_list			- Parse back a SELECT target list
 *
 * This is also used for RETURNING lists in INSERT/UPDATE/DELETE.
 * ----------
 */
static void
get_target_list(List *targetList, deparse_context *context,
				TupleDesc resultDesc)
{
	StringInfo	buf = context->buf;
	char	   *sep;
	int			colno;
	ListCell   *l;

	sep = " ";
	colno = 0;
	foreach(l, targetList)
	{
		TargetEntry *tle = (TargetEntry *) lfirst(l);
		char	   *colname;
		char	   *attname;

		if (tle->resjunk)
			continue;			/* ignore junk entries */

		appendStringInfoString(buf, sep);
		sep = ", ";
		colno++;

		/*
		 * We special-case Var nodes rather than using get_rule_expr. This is
		 * needed because get_rule_expr will display a whole-row Var as
		 * "foo.*", which is the preferred notation in most contexts, but at
		 * the top level of a SELECT list it's not right (the parser will
		 * expand that notation into multiple columns, yielding behavior
		 * different from a whole-row Var).  We need to call get_variable
		 * directly so that we can tell it to do the right thing.
		 */
		if (tle->expr && IsA(tle->expr, Var))
		{
			attname = get_variable((Var *) tle->expr, 0, true, context);
		}
		else
		{
			get_rule_expr((Node *) tle->expr, context, true);
			/* We'll show the AS name unless it's this: */
			attname = "?column?";
		}

		/*
		 * Figure out what the result column should be called.	In the context
		 * of a view, use the view's tuple descriptor (so as to pick up the
		 * effects of any column RENAME that's been done on the view).
		 * Otherwise, just use what we can find in the TLE.
		 */
		if (resultDesc && colno <= resultDesc->natts)
			colname = NameStr(resultDesc->attrs[colno - 1]->attname);
		else
			colname = tle->resname;

		/* Show AS unless the column's name is correct as-is */
		if (colname)			/* resname could be NULL */
		{
			if (attname == NULL || strcmp(attname, colname) != 0)
				appendStringInfo(buf, " AS %s", quote_identifier(colname));
		}
	}
}

static void
get_setop_query(Node *setOp, Query *query, deparse_context *context,
				TupleDesc resultDesc)
{
	StringInfo	buf = context->buf;
	bool		need_paren;

	if (IsA(setOp, RangeTblRef))
	{
		RangeTblRef *rtr = (RangeTblRef *) setOp;
		RangeTblEntry *rte = rt_fetch(rtr->rtindex, query->rtable);
		Query	   *subquery = rte->subquery;

		Assert(subquery != NULL);
		Assert(subquery->setOperations == NULL);
		/* Need parens if WITH, ORDER BY, FOR UPDATE, or LIMIT; see gram.y */
		need_paren = (subquery->cteList ||
					  subquery->sortClause ||
					  subquery->rowMarks ||
					  subquery->limitOffset ||
					  subquery->limitCount);
		if (need_paren)
			appendStringInfoChar(buf, '(');
		get_query_def(subquery, buf, context->namespaces, resultDesc,
					  context->prettyFlags, context->indentLevel);
		if (need_paren)
			appendStringInfoChar(buf, ')');
	}
	else if (IsA(setOp, SetOperationStmt))
	{
		SetOperationStmt *op = (SetOperationStmt *) setOp;

		if (PRETTY_INDENT(context))
		{
			context->indentLevel += PRETTYINDENT_STD;
			appendStringInfoSpaces(buf, PRETTYINDENT_STD);
		}

		/*
		 * We force parens whenever nesting two SetOperationStmts. There are
		 * some cases in which parens are needed around a leaf query too, but
		 * those are more easily handled at the next level down (see code
		 * above).
		 */
		need_paren = !IsA(op->larg, RangeTblRef);

		if (need_paren)
			appendStringInfoChar(buf, '(');
		get_setop_query(op->larg, query, context, resultDesc);
		if (need_paren)
			appendStringInfoChar(buf, ')');

		if (!PRETTY_INDENT(context))
			appendStringInfoChar(buf, ' ');
		switch (op->op)
		{
			case SETOP_UNION:
				appendContextKeyword(context, "UNION ",
									 -PRETTYINDENT_STD, PRETTYINDENT_STD, 0);
				break;
			case SETOP_INTERSECT:
				appendContextKeyword(context, "INTERSECT ",
									 -PRETTYINDENT_STD, PRETTYINDENT_STD, 0);
				break;
			case SETOP_EXCEPT:
				appendContextKeyword(context, "EXCEPT ",
									 -PRETTYINDENT_STD, PRETTYINDENT_STD, 0);
				break;
			default:
				elog(ERROR, "unrecognized set op: %d",
					 (int) op->op);
		}
		if (op->all)
			appendStringInfo(buf, "ALL ");

		if (PRETTY_INDENT(context))
			appendContextKeyword(context, "", 0, 0, 0);

		need_paren = !IsA(op->rarg, RangeTblRef);

		if (need_paren)
			appendStringInfoChar(buf, '(');
		get_setop_query(op->rarg, query, context, resultDesc);
		if (need_paren)
			appendStringInfoChar(buf, ')');

		if (PRETTY_INDENT(context))
			context->indentLevel -= PRETTYINDENT_STD;
	}
	else
	{
		elog(ERROR, "unrecognized node type: %d",
			 (int) nodeTag(setOp));
	}
}

/*
 * Display a list of grouping or (grouping extension) clauses.
 *
 * The param 'in_grpsets' indicates if the given grplist is
 * immediatelly inside a GROUPING SETS clause. This is used
 * to determine how to use parantheses.
 */
static void
get_rule_grouplist(List *grplist, List *tlist,
				   bool in_grpsets, deparse_context *context)
{
	StringInfo buf = context->buf;
	char *sep;
	ListCell *lc;

	sep = "";
	foreach (lc, grplist)
	{
		Node *node = (Node *)lfirst(lc);
		Assert (node == NULL ||
				IsA(node, List) ||
				IsA(node, GroupClause) ||
				IsA(node, GroupingClause));

		appendStringInfoString(buf, sep);

		if (node == NULL)
		{
			if (!in_grpsets)
				appendStringInfoString(buf, "()");
			else
				continue; /* do nothing */
		}

		else if (IsA(node, List))
		{
			appendStringInfoString(buf, "(");
			get_rule_grouplist((List *)node, tlist, in_grpsets, context);
			appendStringInfoString(buf, ")");
		}

		else if (IsA(node, GroupClause))
		{
			if (in_grpsets)
				appendStringInfoString(buf, "(");
			get_rule_sortgroupclause((GroupClause *)node, tlist,
									  false,context);
			if (in_grpsets)
				appendStringInfoString(buf, ")");
		}

		else
		{
			get_rule_groupingclause((GroupingClause *)node, tlist,
									context);
		}

		sep = ", ";
	}
}

/*
 * Display a grouping extension clause.
 */
static void
get_rule_groupingclause(GroupingClause *grp, List *tlist,
						deparse_context *context)
{
	StringInfo buf = context->buf;
	bool in_grpsets = false;

	switch(grp->groupType)
	{
		case GROUPINGTYPE_ROLLUP:
			appendStringInfoString(buf, "ROLLUP (");
			break;
		case GROUPINGTYPE_CUBE:
			appendStringInfoString(buf, "CUBE (");
			break;
		case GROUPINGTYPE_GROUPING_SETS:
			in_grpsets = true;
			appendStringInfoString(buf, "GROUPING SETS (");
			break;
		default:
			elog(ERROR, "unrecognized grouping type: %d",
				 grp->groupType);
	}

	get_rule_grouplist(grp->groupsets, tlist, in_grpsets, context);
	appendStringInfoString(buf, ")");
}

/*
 * Display a sort/group clause.
 *
 * Also returns the expression tree, so caller need not find it again.
 */
static Node *
get_rule_sortgroupclause(SortClause *srt, List *tlist, bool force_colno,
						 deparse_context *context)
{
	StringInfo	buf = context->buf;
	TargetEntry *tle;
	Node	   *expr;

	tle = get_sortgroupclause_tle(srt, tlist);
	expr = (Node *) tle->expr;

	/*
	 * Use column-number form if requested by caller.  Otherwise, if
	 * expression is a constant, force it to be dumped with an explicit
	 * cast as decoration --- this is because a simple integer constant
	 * is ambiguous (and will be misinterpreted by findTargetlistEntry())
	 * if we dump it without any decoration.  Otherwise, just dump the
	 * expression normally.
	 */
	if (force_colno)
	{
		Assert(!tle->resjunk);
		appendStringInfo(buf, "%d", tle->resno);
	}
	else if (expr && IsA(expr, Const))
		get_const_expr((Const *) expr, context, 1);
	else
		get_rule_expr(expr, context, true);

	return expr;
}


/*
 * Display a window definition
 */
static void
get_rule_windowspec(WindowClause *wc, List *targetList,
					deparse_context *context)
{
	StringInfo	buf = context->buf;
	bool		needspace = false;

	appendStringInfoChar(buf, '(');

	if (wc->refname)
	{
		appendStringInfoString(buf, quote_identifier(wc->refname));
		needspace = true;
	}
	/* partition clauses are always inherited, so only print if no refname */
	if (wc->partitionClause && !wc->refname)
	{
		if (needspace)
			appendStringInfoChar(buf, ' ');
		get_sortlist_expr(wc->partitionClause,
						  targetList,
						  false,  /* force_colno */
						  context,
						  "PARTITION BY ");
		needspace = true;
	}
	/* print ordering clause only if not inherited */
	if (wc->orderClause && !wc->copiedOrder)
	{
		if (needspace)
			appendStringInfoChar(buf, ' ');
		get_sortlist_expr(wc->orderClause,
						  targetList,
						  false,  /* force_colno */
						  context,
						  "ORDER BY ");
		needspace = true;
	}
	/* framing clause is never inherited, so print unless it's default */
	if (wc->frameOptions & FRAMEOPTION_NONDEFAULT)
	{
		if (needspace)
			appendStringInfoChar(buf, ' ');
		if (wc->frameOptions & FRAMEOPTION_RANGE)
			appendStringInfoString(buf, "RANGE ");
		else if (wc->frameOptions & FRAMEOPTION_ROWS)
			appendStringInfoString(buf, "ROWS ");
		else
			Assert(false);
		if (wc->frameOptions & FRAMEOPTION_BETWEEN)
			appendStringInfoString(buf, "BETWEEN ");
		if (wc->frameOptions & FRAMEOPTION_START_UNBOUNDED_PRECEDING)
			appendStringInfoString(buf, "UNBOUNDED PRECEDING ");
		else if (wc->frameOptions & FRAMEOPTION_START_CURRENT_ROW)
			appendStringInfoString(buf, "CURRENT ROW ");
		else if (wc->frameOptions & FRAMEOPTION_START_VALUE)
		{
			get_rule_expr(wc->startOffset, context, false);
			if (wc->frameOptions & FRAMEOPTION_START_VALUE_PRECEDING)
				appendStringInfoString(buf, " PRECEDING ");
			else if (wc->frameOptions & FRAMEOPTION_START_VALUE_FOLLOWING)
				appendStringInfoString(buf, " FOLLOWING ");
			else
				Assert(false);
		}
		else
			Assert(false);
		if (wc->frameOptions & FRAMEOPTION_BETWEEN)
		{
			appendStringInfoString(buf, "AND ");
			if (wc->frameOptions & FRAMEOPTION_END_UNBOUNDED_FOLLOWING)
				appendStringInfoString(buf, "UNBOUNDED FOLLOWING ");
			else if (wc->frameOptions & FRAMEOPTION_END_CURRENT_ROW)
				appendStringInfoString(buf, "CURRENT ROW ");
			else if (wc->frameOptions & FRAMEOPTION_END_VALUE)
			{
				get_rule_expr(wc->endOffset, context, false);
				if (wc->frameOptions & FRAMEOPTION_END_VALUE_PRECEDING)
					appendStringInfoString(buf, " PRECEDING ");
				else if (wc->frameOptions & FRAMEOPTION_END_VALUE_FOLLOWING)
					appendStringInfoString(buf, " FOLLOWING ");
				else
					Assert(false);
			}
			else
				Assert(false);
		}
		/* we will now have a trailing space; remove it */
		buf->len--;
	}
	appendStringInfoChar(buf, ')');
}

/* ----------
 * get_insert_query_def			- Parse back an INSERT parsetree
 * ----------
 */
static void
get_insert_query_def(Query *query, deparse_context *context)
{
	StringInfo	buf = context->buf;
	RangeTblEntry *select_rte = NULL;
	RangeTblEntry *values_rte = NULL;
	RangeTblEntry *rte;
	char	   *sep;
	ListCell   *values_cell;
	ListCell   *l;
	List	   *strippedexprs;

	/*
	 * If it's an INSERT ... SELECT or multi-row VALUES, there will be a
	 * single RTE for the SELECT or VALUES.  Plain VALUES has neither.
	 */
	foreach(l, query->rtable)
	{
		rte = (RangeTblEntry *) lfirst(l);

		if (rte->rtekind == RTE_SUBQUERY)
		{
			if (select_rte)
				elog(ERROR, "too many subquery RTEs in INSERT");
			select_rte = rte;
		}

		if (rte->rtekind == RTE_VALUES)
		{
			if (values_rte)
				elog(ERROR, "too many values RTEs in INSERT");
			values_rte = rte;
		}
	}
	if (select_rte && values_rte)
		elog(ERROR, "both subquery and values RTEs in INSERT");

	/*
	 * Start the query with INSERT INTO relname
	 */
	rte = rt_fetch(query->resultRelation, query->rtable);
	Assert(rte->rtekind == RTE_RELATION);

	if (PRETTY_INDENT(context))
	{
		context->indentLevel += PRETTYINDENT_STD;
		appendStringInfoChar(buf, ' ');
	}
	appendStringInfo(buf, "INSERT INTO %s ",
					 generate_relation_name(rte->relid, NIL));

	/*
	 * Add the insert-column-names list.  To handle indirection properly, we
	 * need to look for indirection nodes in the top targetlist (if it's
	 * INSERT ... SELECT or INSERT ... single VALUES), or in the first
	 * expression list of the VALUES RTE (if it's INSERT ... multi VALUES). We
	 * assume that all the expression lists will have similar indirection in
	 * the latter case.
	 */
	if (values_rte)
		values_cell = list_head((List *) linitial(values_rte->values_lists));
	else
		values_cell = NULL;
	strippedexprs = NIL;
	sep = "";
	if (query->targetList)
		appendStringInfoChar(buf, '(');
	foreach(l, query->targetList)
	{
		TargetEntry *tle = (TargetEntry *) lfirst(l);

		if (tle->resjunk)
			continue;			/* ignore junk entries */

		appendStringInfoString(buf, sep);
		sep = ", ";

		/*
		 * Put out name of target column; look in the catalogs, not at
		 * tle->resname, since resname will fail to track RENAME.
		 */
		appendStringInfoString(buf,
						quote_identifier(get_relid_attribute_name(rte->relid,
															   tle->resno)));

		/*
		 * Print any indirection needed (subfields or subscripts), and strip
		 * off the top-level nodes representing the indirection assignments.
		 */
		if (values_cell)
		{
			/* we discard the stripped expression in this case */
			processIndirection((Node *) lfirst(values_cell), context, true);
			values_cell = lnext(values_cell);
		}
		else
		{
			/* we keep a list of the stripped expressions in this case */
			strippedexprs = lappend(strippedexprs,
									processIndirection((Node *) tle->expr,
													   context, true));
		}
	}
	if (query->targetList)
		appendStringInfo(buf, ") ");

	if (select_rte)
	{
		/* Add the SELECT */
		get_query_def(select_rte->subquery, buf, NIL, NULL,
					  context->prettyFlags, context->indentLevel);
	}
	else if (values_rte)
	{
		/* A WITH clause is possible here */
		get_with_clause(query, context);
		/* Add the multi-VALUES expression lists */
		get_values_def(values_rte->values_lists, context);
	}
	else if (strippedexprs)
	{
		/* A WITH clause is possible here */
		get_with_clause(query, context);
		/* Add the single-VALUES expression list */
		appendContextKeyword(context, "VALUES (",
							 -PRETTYINDENT_STD, PRETTYINDENT_STD, 2);
		get_rule_expr((Node *) strippedexprs, context, false);
		appendStringInfoChar(buf, ')');
	}
	else
	{
		/* No expressions, so it must be DEFAULT VALUES */
		appendStringInfo(buf, "DEFAULT VALUES");
	}

	/* Add RETURNING if present */
	if (query->returningList)
	{
		appendContextKeyword(context, " RETURNING",
							 -PRETTYINDENT_STD, PRETTYINDENT_STD, 1);
		get_target_list(query->returningList, context, NULL);
	}
}


/* ----------
 * get_update_query_def			- Parse back an UPDATE parsetree
 * ----------
 */
static void
get_update_query_def(Query *query, deparse_context *context)
{
	StringInfo	buf = context->buf;
	char	   *sep;
	RangeTblEntry *rte;
	ListCell   *l;

	/*
	 * Start the query with UPDATE relname SET
	 */
	rte = rt_fetch(query->resultRelation, query->rtable);
	Assert(rte->rtekind == RTE_RELATION);
	if (PRETTY_INDENT(context))
	{
		appendStringInfoChar(buf, ' ');
		context->indentLevel += PRETTYINDENT_STD;
	}
	appendStringInfo(buf, "UPDATE %s%s",
					 only_marker(rte),
<<<<<<< HEAD
					 generate_relation_name(rte->relid, NIL));
=======
					 generate_relation_name(rte->relid));
>>>>>>> 49f001d8
	if (rte->alias != NULL)
		appendStringInfo(buf, " %s",
						 quote_identifier(rte->alias->aliasname));
	appendStringInfoString(buf, " SET ");

	/* Add the comma separated list of 'attname = value' */
	sep = "";
	foreach(l, query->targetList)
	{
		TargetEntry *tle = (TargetEntry *) lfirst(l);
		Node	   *expr;

		if (tle->resjunk)
			continue;			/* ignore junk entries */

		appendStringInfoString(buf, sep);
		sep = ", ";

		/*
		 * Put out name of target column; look in the catalogs, not at
		 * tle->resname, since resname will fail to track RENAME.
		 */
		appendStringInfoString(buf,
						quote_identifier(get_relid_attribute_name(rte->relid,
															   tle->resno)));

		/*
		 * Print any indirection needed (subfields or subscripts), and strip
		 * off the top-level nodes representing the indirection assignments.
		 */
		expr = processIndirection((Node *) tle->expr, context, true);

		appendStringInfo(buf, " = ");

		get_rule_expr(expr, context, false);
	}

	/* Add the FROM clause if needed */
	get_from_clause(query, " FROM ", context);

	/* Add a WHERE clause if given */
	if (query->jointree->quals != NULL)
	{
		appendContextKeyword(context, " WHERE ",
							 -PRETTYINDENT_STD, PRETTYINDENT_STD, 1);
		get_rule_expr(query->jointree->quals, context, false);
	}

	/* Add RETURNING if present */
	if (query->returningList)
	{
		appendContextKeyword(context, " RETURNING",
							 -PRETTYINDENT_STD, PRETTYINDENT_STD, 1);
		get_target_list(query->returningList, context, NULL);
	}
}


/* ----------
 * get_delete_query_def			- Parse back a DELETE parsetree
 * ----------
 */
static void
get_delete_query_def(Query *query, deparse_context *context)
{
	StringInfo	buf = context->buf;
	RangeTblEntry *rte;

	/*
	 * Start the query with DELETE FROM relname
	 */
	rte = rt_fetch(query->resultRelation, query->rtable);
	Assert(rte->rtekind == RTE_RELATION);
	if (PRETTY_INDENT(context))
	{
		appendStringInfoChar(buf, ' ');
		context->indentLevel += PRETTYINDENT_STD;
	}
	appendStringInfo(buf, "DELETE FROM %s%s",
					 only_marker(rte),
<<<<<<< HEAD
					 generate_relation_name(rte->relid, NIL));
=======
					 generate_relation_name(rte->relid));
>>>>>>> 49f001d8
	if (rte->alias != NULL)
		appendStringInfo(buf, " %s",
						 quote_identifier(rte->alias->aliasname));

	/* Add the USING clause if given */
	get_from_clause(query, " USING ", context);

	/* Add a WHERE clause if given */
	if (query->jointree->quals != NULL)
	{
		appendContextKeyword(context, " WHERE ",
							 -PRETTYINDENT_STD, PRETTYINDENT_STD, 1);
		get_rule_expr(query->jointree->quals, context, false);
	}

	/* Add RETURNING if present */
	if (query->returningList)
	{
		appendContextKeyword(context, " RETURNING",
							 -PRETTYINDENT_STD, PRETTYINDENT_STD, 1);
		get_target_list(query->returningList, context, NULL);
	}
}


/* ----------
 * get_utility_query_def			- Parse back a UTILITY parsetree
 * ----------
 */
static void
get_utility_query_def(Query *query, deparse_context *context)
{
	StringInfo	buf = context->buf;

	if (query->utilityStmt && IsA(query->utilityStmt, NotifyStmt))
	{
		NotifyStmt *stmt = (NotifyStmt *) query->utilityStmt;

		appendContextKeyword(context, "",
							 0, PRETTYINDENT_STD, 1);
		appendStringInfo(buf, "NOTIFY %s",
					   quote_qualified_identifier(stmt->relation->schemaname,
												  stmt->relation->relname));
	}
	else
	{
		/* Currently only NOTIFY utility commands can appear in rules */
		elog(ERROR, "unexpected utility statement type");
	}
}


/*
 * push_plan: set up deparse_namespace to recurse into the tlist of a subplan
 *
 * When expanding an OUTER or INNER reference, we must push new outer/inner
 * subplans in case the referenced expression itself uses OUTER/INNER.	We
 * modify the top stack entry in-place to avoid affecting levelsup issues
 * (although in a Plan tree there really shouldn't be any).
 *
 * Caller must save and restore outer_plan and inner_plan around this.
 *
 * We also use this to initialize the fields during deparse_context_for_plan.
 */
static void
push_plan(deparse_namespace *dpns, Plan *subplan)
{
	/*
	 * We special-case Append to pretend that the first child plan is the
	 * OUTER referent; otherwise normal.
	 */
	if (IsA(subplan, Append))
		dpns->outer_plan = (Plan *) linitial(((Append *) subplan)->appendplans);
	else if (IsA(subplan, Sequence))
	{
		/*
		 * A Sequence node returns tuples from the *last* child node only.
		 * The other subplans can even have a different, incompatible tuple
		 * descriptor. A typical case is to have a PartitionSelector node
		 * as the first subplan, and the Dynamic Table Scan as the second
		 * subplan.
		 */
		dpns->outer_plan = (Plan *) llast(((Sequence *) subplan)->subplans);
	}
	else
		dpns->outer_plan = outerPlan(subplan);

	/*
	 * For a SubqueryScan, pretend the subplan is INNER referent.  (We don't
	 * use OUTER because that could someday conflict with the normal meaning.)
	 * Likewise, for a CteScan, pretend the subquery's plan is INNER referent.
	 */
	if (IsA(subplan, SubqueryScan))
		dpns->inner_plan = ((SubqueryScan *) subplan)->subplan;
	else if (IsA(subplan, CteScan))
	{
		int		ctePlanId = ((CteScan *) subplan)->ctePlanId;

		if (ctePlanId > 0 && ctePlanId <= list_length(dpns->subplans))
			dpns->inner_plan = list_nth(dpns->subplans, ctePlanId - 1);
		else
			dpns->inner_plan = NULL;
	}
	else if (IsA(subplan, Sequence))
	{
		/*
		 * Set the inner_plan to a sequences first child only if it is a
		 * partition selector. This is a specific fix to enable Explain's of
		 * query plans that have a Partition Selector
		 */
		Plan *node = (Plan *) linitial(((Sequence *) subplan)->subplans);
		if (IsA(node, PartitionSelector))
			dpns->inner_plan = node;
	}
	else
		dpns->inner_plan = innerPlan(subplan);
}


/*
 * Display a Var appropriately.
 *
 * In some cases (currently only when recursing into an unnamed join)
 * the Var's varlevelsup has to be interpreted with respect to a context
 * above the current one; levelsup indicates the offset.
 *
 * If istoplevel is TRUE, the Var is at the top level of a SELECT's
 * targetlist, which means we need special treatment of whole-row Vars.
 * Instead of the normal "tab.*", we'll print "tab.*::typename", which is a
 * dirty hack to prevent "tab.*" from being expanded into multiple columns.
 * (The parser will strip the useless coercion, so no inefficiency is added in
 * dump and reload.)  We used to print just "tab" in such cases, but that is
 * ambiguous and will yield the wrong result if "tab" is also a plain column
 * name in the query.
 *
 * Returns the attname of the Var, or NULL if the Var has no attname (because
 * it is a whole-row Var).
 */
static char *
get_variable(Var *var, int levelsup, bool istoplevel, deparse_context *context)
{
	StringInfo	buf = context->buf;
	RangeTblEntry *rte;
	AttrNumber	attnum;
	int			netlevelsup;
	deparse_namespace *dpns;
	char	   *schemaname;
	char	   *refname;
	char	   *attname;

	/* Find appropriate nesting depth */
	netlevelsup = var->varlevelsup + levelsup;
	if (netlevelsup >= list_length(context->namespaces))
		elog(ERROR, "bogus varlevelsup: %d offset %d",
			 var->varlevelsup, levelsup);
	dpns = (deparse_namespace *) list_nth(context->namespaces,
										  netlevelsup);

	/*
	 * Try to find the relevant RTE in this rtable.  In a plan tree, it's
	 * likely that varno is OUTER or INNER, in which case we must dig down
	 * into the subplans.
	 */
	if (var->varno >= 1 && var->varno <= list_length(dpns->rtable))
	{
		rte = rt_fetch(var->varno, dpns->rtable);
		attnum = var->varattno;
	}
	else if (var->varno == OUTER && dpns->outer_plan)
	{
		TargetEntry *tle;
		Plan	   *save_outer;
		Plan	   *save_inner;

		tle = get_tle_by_resno(dpns->outer_plan->targetlist, var->varattno);
		if (!tle)
			elog(ERROR, "bogus varattno for OUTER var: %d", var->varattno);

		Assert(netlevelsup == 0);
		save_outer = dpns->outer_plan;
		save_inner = dpns->inner_plan;
		push_plan(dpns, dpns->outer_plan);

		/*
		 * In cases where the INNER VAR subtree (left/right) contains a CONST
		 * in Target Entry use outer for refname and resname for attname.
		 */
		if (IsA(tle->expr, Const) && tle->resname)
		{
			if (context->varprefix)
			{
				appendStringInfoString(buf, quote_identifier("outer"));
				appendStringInfoChar(buf, '.');
			}
			appendStringInfoString(buf, tle->resname);
		}
		else
		{
			/*
			 * Force parentheses because our caller probably assumed a Var is a
			 * simple expression.
			 */
			if (!IsA(tle->expr, Var))
				appendStringInfoChar(buf, '(');
			get_rule_expr((Node *) tle->expr, context, true);
			if (!IsA(tle->expr, Var))
				appendStringInfoChar(buf, ')');
		}

		dpns->outer_plan = save_outer;
		dpns->inner_plan = save_inner;
		return NULL;
	}
	else if (var->varno == INNER && dpns->inner_plan)
	{
		TargetEntry *tle;
		Plan	   *save_outer;
		Plan	   *save_inner;

		tle = get_tle_by_resno(dpns->inner_plan->targetlist, var->varattno);
		if (!tle)
			elog(ERROR, "bogus varattno for INNER var: %d", var->varattno);

		Assert(netlevelsup == 0);
		save_outer = dpns->outer_plan;
		save_inner = dpns->inner_plan;
		push_plan(dpns, dpns->inner_plan);

		/*
		 * In cases where the INNER VAR subtree (left/right) contains a CONST
		 * in Target Entry use inner for refname and resname for attname.
		 */
		if (IsA(tle->expr, Const) && tle->resname)
		{
			if (context->varprefix)
			{
				appendStringInfoString(buf, quote_identifier("inner"));
				appendStringInfoChar(buf, '.');
			}
			appendStringInfoString(buf, tle->resname);
		}
		else
		{
			/*
			 * Force parentheses because our caller probably assumed a Var is a
			 * simple expression.
			 */
			if (!IsA(tle->expr, Var))
				appendStringInfoChar(buf, '(');
			get_rule_expr((Node *) tle->expr, context, true);
			if (!IsA(tle->expr, Var))
				appendStringInfoChar(buf, ')');
		}

		dpns->outer_plan = save_outer;
		dpns->inner_plan = save_inner;
		return NULL;
	}
	else
	{
		elog(ERROR, "bogus varno: %d", var->varno);
		return NULL;			/* keep compiler quiet */
	}

	/* Identify names to use */
	schemaname = NULL;			/* default assumptions */
	refname = rte->eref->aliasname;

	/* Exceptions occur only if the RTE is alias-less */
	if (rte->alias == NULL)
	{
		if (rte->rtekind == RTE_RELATION)
		{
			/*
			 * It's possible that use of the bare refname would find another
			 * more-closely-nested RTE, or be ambiguous, in which case we need
			 * to specify the schemaname to avoid these errors.
			 */
			if (find_rte_by_refname(rte->eref->aliasname, context) != rte)
				schemaname = get_namespace_name(get_rel_namespace(rte->relid));
		}
		else if (rte->rtekind == RTE_JOIN)
		{
			/*
			 * If it's an unnamed join, look at the expansion of the alias
			 * variable.  If it's a simple reference to one of the input vars
			 * then recursively print the name of that var, instead. (This
			 * allows correct decompiling of cases where there are identically
			 * named columns on both sides of the join.) When it's not a
			 * simple reference, we have to just print the unqualified
			 * variable name (this can only happen with columns that were
			 * merged by USING or NATURAL clauses).
			 *
			 * This wouldn't work in decompiling plan trees, because we don't
			 * store joinaliasvars lists after planning; but a plan tree
			 * should never contain a join alias variable.
			 */
			if (rte->joinaliasvars == NIL)
				elog(ERROR, "cannot decompile join alias var in plan tree");
			if (attnum > 0)
			{
				Var		   *aliasvar;

				aliasvar = (Var *) list_nth(rte->joinaliasvars, attnum - 1);
				if (IsA(aliasvar, Var))
				{
					return get_variable(aliasvar, var->varlevelsup + levelsup,
										istoplevel, context);
				}
			}

			/*
			 * Unnamed join has neither schemaname nor refname.  (Note: since
			 * it's unnamed, there is no way the user could have referenced it
			 * to create a whole-row Var for it.  So we don't have to cover
			 * that case below.)
			 */
			refname = NULL;
		}
	}

	if (attnum == InvalidAttrNumber)
		attname = NULL;
	else
		attname = get_rte_attribute_name(rte, attnum);

	if (refname && (context->varprefix || attname == NULL))
	{
		if (schemaname)
			appendStringInfo(buf, "%s.",
							 quote_identifier(schemaname));

		if (strcmp(refname, "*NEW*") == 0)
			appendStringInfoString(buf, "new");
		else if (strcmp(refname, "*OLD*") == 0)
			appendStringInfoString(buf, "old");
		else
			appendStringInfoString(buf, quote_identifier(refname));

		appendStringInfoChar(buf, '.');
	}
	if (attname)
		appendStringInfoString(buf, quote_identifier(attname));
	else
	{
		appendStringInfoChar(buf, '*');
		if (istoplevel)
			appendStringInfo(buf, "::%s",
							 format_type_with_typemod(var->vartype,
													  var->vartypmod));
	}

	return attname;
}


/*
 * Get the name of a field of an expression of composite type.
 *
 * This is fairly straightforward except for the case of a Var of type RECORD.
 * Since no actual table or view column is allowed to have type RECORD, such
 * a Var must refer to a JOIN or FUNCTION RTE or to a subquery output.	We
 * drill down to find the ultimate defining expression and attempt to infer
 * the field name from it.	We ereport if we can't determine the name.
 *
 * levelsup is an extra offset to interpret the Var's varlevelsup correctly.
 */
static const char *
get_name_for_var_field(Var *var, int fieldno,
					   int levelsup, deparse_context *context)
{
	RangeTblEntry *rte;
	AttrNumber	attnum;
	int			netlevelsup;
	deparse_namespace *dpns;
	TupleDesc	tupleDesc;
	Node	   *expr;

	/*
	 * If it's a Var of type RECORD, we have to find what the Var refers to;
	 * if not, we can use get_expr_result_type. If that fails, we try
	 * lookup_rowtype_tupdesc, which will probably fail too, but will ereport
	 * an acceptable message.
	 */
	if (!IsA(var, Var) ||
		var->vartype != RECORDOID)
	{
		if (get_expr_result_type((Node *) var, NULL, &tupleDesc) != TYPEFUNC_COMPOSITE)
			tupleDesc = lookup_rowtype_tupdesc_copy(exprType((Node *) var),
													exprTypmod((Node *) var));
		Assert(tupleDesc);
		/* Got the tupdesc, so we can extract the field name */
		Assert(fieldno >= 1 && fieldno <= tupleDesc->natts);
		return NameStr(tupleDesc->attrs[fieldno - 1]->attname);
	}

	/* Find appropriate nesting depth */
	netlevelsup = var->varlevelsup + levelsup;
	if (netlevelsup >= list_length(context->namespaces))
		elog(ERROR, "bogus varlevelsup: %d offset %d",
			 var->varlevelsup, levelsup);
	dpns = (deparse_namespace *) list_nth(context->namespaces,
										  netlevelsup);

	/*
	 * Try to find the relevant RTE in this rtable.  In a plan tree, it's
	 * likely that varno is OUTER or INNER, in which case we must dig down
	 * into the subplans.
	 */
	if (var->varno >= 1 && var->varno <= list_length(dpns->rtable))
	{
		rte = rt_fetch(var->varno, dpns->rtable);
		attnum = var->varattno;
	}
	else if (var->varno == OUTER && dpns->outer_plan)
	{
		TargetEntry *tle;
		Plan	   *save_outer;
		Plan	   *save_inner;
		const char *result;

		tle = get_tle_by_resno(dpns->outer_plan->targetlist, var->varattno);
		if (!tle)
			elog(ERROR, "bogus varattno for OUTER var: %d", var->varattno);

		Assert(netlevelsup == 0);
		save_outer = dpns->outer_plan;
		save_inner = dpns->inner_plan;
		push_plan(dpns, dpns->outer_plan);

		result = get_name_for_var_field((Var *) tle->expr, fieldno,
										levelsup, context);

		dpns->outer_plan = save_outer;
		dpns->inner_plan = save_inner;
		return result;
	}
	else if (var->varno == INNER && dpns->inner_plan)
	{
		TargetEntry *tle;
		Plan	   *save_outer;
		Plan	   *save_inner;
		const char *result;

		tle = get_tle_by_resno(dpns->inner_plan->targetlist, var->varattno);
		if (!tle)
			elog(ERROR, "bogus varattno for INNER var: %d", var->varattno);

		Assert(netlevelsup == 0);
		save_outer = dpns->outer_plan;
		save_inner = dpns->inner_plan;
		push_plan(dpns, dpns->inner_plan);

		result = get_name_for_var_field((Var *) tle->expr, fieldno,
										levelsup, context);

		dpns->outer_plan = save_outer;
		dpns->inner_plan = save_inner;
		return result;
	}
	else
	{
		elog(ERROR, "bogus varno: %d", var->varno);
		return NULL;			/* keep compiler quiet */
	}

    if (rte == NULL)
    {
        ereport(WARNING, (errcode(ERRCODE_INTERNAL_ERROR),
                          errmsg_internal("bogus var: varno=%d varattno=%d",
                                          var->varno, var->varattno) ));
        return "*BOGUS*";
    }

	if (attnum == InvalidAttrNumber)
	{
		/* Var is whole-row reference to RTE, so select the right field */
		return get_rte_attribute_name(rte, fieldno);
	}

	/*
	 * This part has essentially the same logic as the parser's
	 * expandRecordVariable() function, but we are dealing with a different
	 * representation of the input context, and we only need one field name
	 * not a TupleDesc.  Also, we need special cases for finding subquery
	 * and CTE subplans when deparsing Plan trees.
	 */
	expr = (Node *) var;		/* default if we can't drill down */

	switch (rte->rtekind)
	{
		case RTE_RELATION:
		case RTE_SPECIAL:
		case RTE_VALUES:

			/*
			 * This case should not occur: a column of a table or values list
			 * shouldn't have type RECORD.  Fall through and fail (most
			 * likely) at the bottom.
			 */
			break;
		case RTE_SUBQUERY:
			/* Subselect-in-FROM: examine sub-select's output expr */
			{
				if (rte->subquery)
				{
					TargetEntry *ste = get_tle_by_resno(rte->subquery->targetList,
														attnum);

					if (ste == NULL || ste->resjunk)
						elog(ERROR, "subquery %s does not have attribute %d",
							 rte->eref->aliasname, attnum);
					expr = (Node *) ste->expr;
					if (IsA(expr, Var))
					{
						/*
						 * Recurse into the sub-select to see what its Var
						 * refers to. We have to build an additional level of
						 * namespace to keep in step with varlevelsup in the
						 * subselect.
						 */
						deparse_namespace mydpns;
						const char *result;

						mydpns.rtable = rte->subquery->rtable;
						mydpns.ctes = rte->subquery->cteList;
						mydpns.subplans = NIL;
						mydpns.outer_plan = mydpns.inner_plan = NULL;

						context->namespaces = lcons(&mydpns,
													context->namespaces);

						result = get_name_for_var_field((Var *) expr, fieldno,
														0, context);

						context->namespaces =
							list_delete_first(context->namespaces);

						return result;
					}
					/* else fall through to inspect the expression */
				}
				else
				{
					/*
					 * We're deparsing a Plan tree so we don't have complete
					 * RTE entries (in particular, rte->subquery is NULL).
					 * But the only place we'd see a Var directly referencing
					 * a SUBQUERY RTE is in a SubqueryScan plan node, and we
					 * can look into the child plan's tlist instead.
					 */
					TargetEntry *tle;
					Plan	   *save_outer;
					Plan	   *save_inner;
					const char *result;

					if (!dpns->inner_plan)
						elog(ERROR, "failed to find plan for subquery %s",
							 rte->eref->aliasname);
					tle = get_tle_by_resno(dpns->inner_plan->targetlist,
										   attnum);
					if (!tle)
						elog(ERROR, "bogus varattno for subquery var: %d",
							 attnum);
					Assert(netlevelsup == 0);
					save_outer = dpns->outer_plan;
					save_inner = dpns->inner_plan;
					push_plan(dpns, dpns->inner_plan);

					result = get_name_for_var_field((Var *) tle->expr, fieldno,
													levelsup, context);

					dpns->outer_plan = save_outer;
					dpns->inner_plan = save_inner;
					return result;
				}
			}
			break;
		case RTE_JOIN:
			/* Join RTE --- recursively inspect the alias variable */
			if (rte->joinaliasvars == NIL)
				elog(ERROR, "cannot decompile join alias var in plan tree");
			Assert(attnum > 0 && attnum <= list_length(rte->joinaliasvars));
			expr = (Node *) list_nth(rte->joinaliasvars, attnum - 1);
			if (IsA(expr, Var))
				return get_name_for_var_field((Var *) expr, fieldno,
											  var->varlevelsup + levelsup,
											  context);
			/* else fall through to inspect the expression */
			break;
		case RTE_TABLEFUNCTION:
		case RTE_FUNCTION:

			/*
			 * We couldn't get here unless a function is declared with one of
			 * its result columns as RECORD, which is not allowed.
			 */
			break;
		case RTE_CTE:
			/* CTE reference: examine subquery's output expr */
			{
				CommonTableExpr *cte = NULL;
				Index		ctelevelsup;
				ListCell   *lc;

				/*
				 * Try to find the referenced CTE using the namespace stack.
				 */
				ctelevelsup = rte->ctelevelsup + netlevelsup;
				if (ctelevelsup >= list_length(context->namespaces))
					lc = NULL;
				else
				{
					deparse_namespace *ctedpns;

					ctedpns = (deparse_namespace *)
						list_nth(context->namespaces, ctelevelsup);
					foreach(lc, ctedpns->ctes)
					{
						cte = (CommonTableExpr *) lfirst(lc);
						if (strcmp(cte->ctename, rte->ctename) == 0)
							break;
					}
				}
				if (lc != NULL)
				{
					Query	   *ctequery = (Query *) cte->ctequery;
					TargetEntry *ste = get_tle_by_resno(GetCTETargetList(cte),
														attnum);

					if (ste == NULL || ste->resjunk)
						elog(ERROR, "subquery %s does not have attribute %d",
							 rte->eref->aliasname, attnum);
					expr = (Node *) ste->expr;
					if (IsA(expr, Var))
					{
						/*
						 * Recurse into the CTE to see what its Var refers
						 * to.  We have to build an additional level of
						 * namespace to keep in step with varlevelsup in the
						 * CTE.  Furthermore it could be an outer CTE, so
						 * we may have to delete some levels of namespace.
						 */
						List	   *save_nslist = context->namespaces;
						List	   *new_nslist;
						deparse_namespace mydpns;
						const char *result;

						mydpns.rtable = ctequery->rtable;
						mydpns.ctes = ctequery->cteList;
						mydpns.subplans = NIL;
						mydpns.outer_plan = mydpns.inner_plan = NULL;

						new_nslist = list_copy_tail(context->namespaces,
													ctelevelsup);
						context->namespaces = lcons(&mydpns, new_nslist);

						result = get_name_for_var_field((Var *) expr, fieldno,
														0, context);

						context->namespaces = save_nslist;

						return result;
					}
					/* else fall through to inspect the expression */
				}
				else
				{
					/*
					 * We're deparsing a Plan tree so we don't have a CTE
					 * list.  But the only place we'd see a Var directly
					 * referencing a CTE RTE is in a CteScan plan node, and
					 * we can look into the subplan's tlist instead.
					 */
					TargetEntry *tle;
					Plan	   *save_outer;
					Plan	   *save_inner;
					const char *result;

					if (!dpns->inner_plan)
						elog(ERROR, "failed to find plan for CTE %s",
							 rte->eref->aliasname);
					tle = get_tle_by_resno(dpns->inner_plan->targetlist,
										   attnum);
					if (!tle)
						elog(ERROR, "bogus varattno for subquery var: %d",
							 attnum);
					Assert(netlevelsup == 0);
					save_outer = dpns->outer_plan;
					save_inner = dpns->inner_plan;
					push_plan(dpns, dpns->inner_plan);

					result = get_name_for_var_field((Var *) tle->expr, fieldno,
													levelsup, context);

					dpns->outer_plan = save_outer;
					dpns->inner_plan = save_inner;
					return result;
				}
			}
			break;
		case RTE_VOID:
            /* No references should exist to a deleted RTE. */
			break;
	}

	/*
	 * We now have an expression we can't expand any more, so see if
	 * get_expr_result_type() can do anything with it.	If not, pass to
	 * lookup_rowtype_tupdesc() which will probably fail, but will give an
	 * appropriate error message while failing.
	 */
	if (get_expr_result_type(expr, NULL, &tupleDesc) != TYPEFUNC_COMPOSITE)
		tupleDesc = lookup_rowtype_tupdesc_copy(exprType(expr),
												exprTypmod(expr));
	Assert(tupleDesc);
	/* Got the tupdesc, so we can extract the field name */
	Assert(fieldno >= 1 && fieldno <= tupleDesc->natts);
	return NameStr(tupleDesc->attrs[fieldno - 1]->attname);
}


/*
 * find_rte_by_refname		- look up an RTE by refname in a deparse context
 *
 * Returns NULL if there is no matching RTE or the refname is ambiguous.
 *
 * NOTE: this code is not really correct since it does not take account of
 * the fact that not all the RTEs in a rangetable may be visible from the
 * point where a Var reference appears.  For the purposes we need, however,
 * the only consequence of a false match is that we might stick a schema
 * qualifier on a Var that doesn't really need it.  So it seems close
 * enough.
 */
static RangeTblEntry *
find_rte_by_refname(const char *refname, deparse_context *context)
{
	RangeTblEntry *result = NULL;
	ListCell   *nslist;

	foreach(nslist, context->namespaces)
	{
		deparse_namespace *dpns = (deparse_namespace *) lfirst(nslist);
		ListCell   *rtlist;

		foreach(rtlist, dpns->rtable)
		{
			RangeTblEntry *rte = (RangeTblEntry *) lfirst(rtlist);

			if (rte->eref &&
				strcmp(rte->eref->aliasname, refname) == 0)
			{
				if (result)
					return NULL;	/* it's ambiguous */
				result = rte;
			}
		}
		if (result)
			break;
	}
	return result;
}


/*
 * get_simple_binary_op_name
 *
 * helper function for isSimpleNode
 * will return single char binary operator name, or NULL if it's not
 */
static const char *
get_simple_binary_op_name(OpExpr *expr)
{
	List	   *args = expr->args;

	if (list_length(args) == 2)
	{
		/* binary operator */
		Node	   *arg1 = (Node *) linitial(args);
		Node	   *arg2 = (Node *) lsecond(args);
		const char *op;

		op = generate_operator_name(expr->opno, exprType(arg1), exprType(arg2));
		if (strlen(op) == 1)
			return op;
	}
	return NULL;
}


/*
 * isSimpleNode - check if given node is simple (doesn't need parenthesizing)
 *
 *	true   : simple in the context of parent node's type
 *	false  : not simple
 */
static bool
isSimpleNode(Node *node, Node *parentNode, int prettyFlags)
{
	if (!node)
		return false;

	switch (nodeTag(node))
	{
		case T_Var:
		case T_Const:
		case T_Param:
		case T_CoerceToDomainValue:
		case T_SetToDefault:
		case T_CurrentOfExpr:
			/* single words: always simple */
			return true;

		case T_ArrayRef:
		case T_ArrayExpr:
		case T_RowExpr:
		case T_CoalesceExpr:
		case T_MinMaxExpr:
		case T_XmlExpr:
		case T_NullIfExpr:
		case T_Aggref:
		case T_FuncExpr:
		case T_PercentileExpr:
			/* function-like: name(..) or name[..] */
			return true;

			/* CASE keywords act as parentheses */
		case T_CaseExpr:
			return true;

		case T_FieldSelect:

			/*
			 * appears simple since . has top precedence, unless parent is
			 * T_FieldSelect itself!
			 */
			return (IsA(parentNode, FieldSelect) ? false : true);

		case T_FieldStore:

			/*
			 * treat like FieldSelect (probably doesn't matter)
			 */
			return (IsA(parentNode, FieldStore) ? false : true);

		case T_CoerceToDomain:
			/* maybe simple, check args */
			return isSimpleNode((Node *) ((CoerceToDomain *) node)->arg,
								node, prettyFlags);
		case T_RelabelType:
			return isSimpleNode((Node *) ((RelabelType *) node)->arg,
								node, prettyFlags);
		case T_CoerceViaIO:
			return isSimpleNode((Node *) ((CoerceViaIO *) node)->arg,
								node, prettyFlags);
		case T_ArrayCoerceExpr:
			return isSimpleNode((Node *) ((ArrayCoerceExpr *) node)->arg,
								node, prettyFlags);
		case T_ConvertRowtypeExpr:
			return isSimpleNode((Node *) ((ConvertRowtypeExpr *) node)->arg,
								node, prettyFlags);

		case T_OpExpr:
			{
				/* depends on parent node type; needs further checking */
				if (prettyFlags & PRETTYFLAG_PAREN && IsA(parentNode, OpExpr))
				{
					const char *op;
					const char *parentOp;
					bool		is_lopriop;
					bool		is_hipriop;
					bool		is_lopriparent;
					bool		is_hipriparent;

					op = get_simple_binary_op_name((OpExpr *) node);
					if (!op)
						return false;

					/* We know only the basic operators + - and * / % */
					is_lopriop = (strchr("+-", *op) != NULL);
					is_hipriop = (strchr("*/%", *op) != NULL);
					if (!(is_lopriop || is_hipriop))
						return false;

					parentOp = get_simple_binary_op_name((OpExpr *) parentNode);
					if (!parentOp)
						return false;

					is_lopriparent = (strchr("+-", *parentOp) != NULL);
					is_hipriparent = (strchr("*/%", *parentOp) != NULL);
					if (!(is_lopriparent || is_hipriparent))
						return false;

					if (is_hipriop && is_lopriparent)
						return true;	/* op binds tighter than parent */

					if (is_lopriop && is_hipriparent)
						return false;

					/*
					 * Operators are same priority --- can skip parens only if
					 * we have (a - b) - c, not a - (b - c).
					 */
					if (node == (Node *) linitial(((OpExpr *) parentNode)->args))
						return true;

					return false;
				}
				/* else do the same stuff as for T_SubLink et al. */
				/* FALL THROUGH */
			}

		case T_SubLink:
		case T_NullTest:
		case T_BooleanTest:
		case T_DistinctExpr:
			switch (nodeTag(parentNode))
			{
				case T_FuncExpr:
					{
						/* special handling for casts */
						CoercionForm type = ((FuncExpr *) parentNode)->funcformat;

						if (type == COERCE_EXPLICIT_CAST ||
							type == COERCE_IMPLICIT_CAST)
							return false;
						return true;	/* own parentheses */
					}
				case T_BoolExpr:		/* lower precedence */
				case T_ArrayRef:		/* other separators */
				case T_ArrayExpr:		/* other separators */
				case T_RowExpr:	/* other separators */
				case T_CoalesceExpr:	/* own parentheses */
				case T_MinMaxExpr:		/* own parentheses */
				case T_XmlExpr:	/* own parentheses */
				case T_NullIfExpr:		/* other separators */
				case T_Aggref:	/* own parentheses */
				case T_CaseExpr:		/* other separators */
					return true;
				default:
					return false;
			}

		case T_BoolExpr:
			switch (nodeTag(parentNode))
			{
				case T_BoolExpr:
					if (prettyFlags & PRETTYFLAG_PAREN)
					{
						BoolExprType type;
						BoolExprType parentType;

						type = ((BoolExpr *) node)->boolop;
						parentType = ((BoolExpr *) parentNode)->boolop;
						switch (type)
						{
							case NOT_EXPR:
							case AND_EXPR:
								if (parentType == AND_EXPR)
									return true;
								break;
							case OR_EXPR:
								if (parentType == OR_EXPR)
									return true;
								break;
						}
					}
					return false;
				case T_FuncExpr:
					{
						/* special handling for casts */
						CoercionForm type = ((FuncExpr *) parentNode)->funcformat;

						if (type == COERCE_EXPLICIT_CAST ||
							type == COERCE_IMPLICIT_CAST)
							return false;
						return true;	/* own parentheses */
					}
				case T_ArrayRef:		/* other separators */
				case T_ArrayExpr:		/* other separators */
				case T_RowExpr:	/* other separators */
				case T_CoalesceExpr:	/* own parentheses */
				case T_MinMaxExpr:		/* own parentheses */
				case T_XmlExpr:	/* own parentheses */
				case T_NullIfExpr:		/* other separators */
				case T_Aggref:	/* own parentheses */
				case T_CaseExpr:		/* other separators */
					return true;
				default:
					return false;
			}

		default:
			break;
	}
	/* those we don't know: in dubio complexo */
	return false;
}


/*
 * appendStringInfoSpaces - append spaces to buffer
 */
static void
appendStringInfoSpaces(StringInfo buf, int count)
{
	while (count-- > 0)
		appendStringInfoChar(buf, ' ');
}

/*
 * appendContextKeyword - append a keyword to buffer
 *
 * If prettyPrint is enabled, perform a line break, and adjust indentation.
 * Otherwise, just append the keyword.
 */
static void
appendContextKeyword(deparse_context *context, const char *str,
					 int indentBefore, int indentAfter, int indentPlus)
{
	if (PRETTY_INDENT(context))
	{
		context->indentLevel += indentBefore;

		appendStringInfoChar(context->buf, '\n');
		appendStringInfoSpaces(context->buf,
							   Max(context->indentLevel, 0) + indentPlus);
		appendStringInfoString(context->buf, str);

		context->indentLevel += indentAfter;
		if (context->indentLevel < 0)
			context->indentLevel = 0;
	}
	else
		appendStringInfoString(context->buf, str);
}

/*
 * get_rule_expr_paren	- deparse expr using get_rule_expr,
 * embracing the string with parentheses if necessary for prettyPrint.
 *
 * Never embrace if prettyFlags=0, because it's done in the calling node.
 *
 * Any node that does *not* embrace its argument node by sql syntax (with
 * parentheses, non-operator keywords like CASE/WHEN/ON, or comma etc) should
 * use get_rule_expr_paren instead of get_rule_expr so parentheses can be
 * added.
 */
static void
get_rule_expr_paren(Node *node, deparse_context *context,
					bool showimplicit, Node *parentNode)
{
	bool		need_paren;

	need_paren = PRETTY_PAREN(context) &&
		!isSimpleNode(node, parentNode, context->prettyFlags);

	if (need_paren)
		appendStringInfoChar(context->buf, '(');

	get_rule_expr(node, context, showimplicit);

	if (need_paren)
		appendStringInfoChar(context->buf, ')');
}


/* ----------
 * get_rule_expr			- Parse back an expression
 *
 * Note: showimplicit determines whether we display any implicit cast that
 * is present at the top of the expression tree.  It is a passed argument,
 * not a field of the context struct, because we change the value as we
 * recurse down into the expression.  In general we suppress implicit casts
 * when the result type is known with certainty (eg, the arguments of an
 * OR must be boolean).  We display implicit casts for arguments of functions
 * and operators, since this is needed to be certain that the same function
 * or operator will be chosen when the expression is re-parsed.
 * ----------
 */
static void
get_rule_expr(Node *node, deparse_context *context,
			  bool showimplicit)
{
	StringInfo	buf = context->buf;

	if (node == NULL)
		return;

	/*
	 * Each level of get_rule_expr must emit an indivisible term
	 * (parenthesized if necessary) to ensure result is reparsed into the same
	 * expression tree.  The only exception is that when the input is a List,
	 * we emit the component items comma-separated with no surrounding
	 * decoration; this is convenient for most callers.
	 */
	switch (nodeTag(node))
	{
		case T_Var:
			(void) get_variable((Var *) node, 0, false, context);
			break;

		case T_Const:
			get_const_expr((Const *) node, context, 0);
			break;

		case T_Param:
			appendStringInfo(buf, "$%d", ((Param *) node)->paramid);
			break;


		case T_Grouping:
			appendStringInfo(buf, "Grouping");
			break;

		case T_GroupId:
			appendStringInfo(buf, "group_id()");
			break;

		case T_GroupingFunc:
			get_groupingfunc_expr((GroupingFunc *)node, context);
			break;

		case T_Aggref:
			get_agg_expr((Aggref *) node, context);
			break;

		case T_WindowFunc:
			get_windowfunc_expr((WindowFunc *) node, context);
			break;

		case T_ArrayRef:
			{
				ArrayRef   *aref = (ArrayRef *) node;
				bool		need_parens;

				/*
				 * Parenthesize the argument unless it's a simple Var or a
				 * FieldSelect.  (In particular, if it's another ArrayRef, we
				 * *must* parenthesize to avoid confusion.)
				 */
				need_parens = !IsA(aref->refexpr, Var) &&
					!IsA(aref->refexpr, FieldSelect);
				if (need_parens)
					appendStringInfoChar(buf, '(');
				get_rule_expr((Node *) aref->refexpr, context, showimplicit);
				if (need_parens)
					appendStringInfoChar(buf, ')');
				printSubscripts(aref, context);

				/*
				 * Array assignment nodes should have been handled in
				 * processIndirection().
				 */
				if (aref->refassgnexpr)
					elog(ERROR, "unexpected refassgnexpr");
			}
			break;

		case T_FuncExpr:
			get_func_expr((FuncExpr *) node, context, showimplicit);
			break;

		case T_OpExpr:
			get_oper_expr((OpExpr *) node, context);
			break;

		case T_DistinctExpr:
			{
				DistinctExpr *expr = (DistinctExpr *) node;
				List	   *args = expr->args;
				Node	   *arg1 = (Node *) linitial(args);
				Node	   *arg2 = (Node *) lsecond(args);

				if (!PRETTY_PAREN(context))
					appendStringInfoChar(buf, '(');
				get_rule_expr_paren(arg1, context, true, node);
				appendStringInfo(buf, " IS DISTINCT FROM ");
				get_rule_expr_paren(arg2, context, true, node);
				if (!PRETTY_PAREN(context))
					appendStringInfoChar(buf, ')');
			}
			break;

		case T_ScalarArrayOpExpr:
			{
				ScalarArrayOpExpr *expr = (ScalarArrayOpExpr *) node;
				List	   *args = expr->args;
				Node	   *arg1 = (Node *) linitial(args);
				Node	   *arg2 = (Node *) lsecond(args);

				if (!PRETTY_PAREN(context))
					appendStringInfoChar(buf, '(');
				get_rule_expr_paren(arg1, context, true, node);
				appendStringInfo(buf, " %s %s (",
								 generate_operator_name(expr->opno,
														exprType(arg1),
										   get_element_type(exprType(arg2))),
								 expr->useOr ? "ANY" : "ALL");
				get_rule_expr_paren(arg2, context, true, node);
				appendStringInfoChar(buf, ')');
				if (!PRETTY_PAREN(context))
					appendStringInfoChar(buf, ')');
			}
			break;

		case T_BoolExpr:
			{
				BoolExpr   *expr = (BoolExpr *) node;
				Node	   *first_arg = linitial(expr->args);
				ListCell   *arg = lnext(list_head(expr->args));

				switch (expr->boolop)
				{
					case AND_EXPR:
						if (!PRETTY_PAREN(context))
							appendStringInfoChar(buf, '(');
						get_rule_expr_paren(first_arg, context,
											false, node);
						while (arg)
						{
							appendStringInfo(buf, " AND ");
							get_rule_expr_paren((Node *) lfirst(arg), context,
												false, node);
							arg = lnext(arg);
						}
						if (!PRETTY_PAREN(context))
							appendStringInfoChar(buf, ')');
						break;

					case OR_EXPR:
						if (!PRETTY_PAREN(context))
							appendStringInfoChar(buf, '(');
						get_rule_expr_paren(first_arg, context,
											false, node);
						while (arg)
						{
							appendStringInfo(buf, " OR ");
							get_rule_expr_paren((Node *) lfirst(arg), context,
												false, node);
							arg = lnext(arg);
						}
						if (!PRETTY_PAREN(context))
							appendStringInfoChar(buf, ')');
						break;

					case NOT_EXPR:
						if (!PRETTY_PAREN(context))
							appendStringInfoChar(buf, '(');
						appendStringInfo(buf, "NOT ");
						get_rule_expr_paren(first_arg, context,
											false, node);
						if (!PRETTY_PAREN(context))
							appendStringInfoChar(buf, ')');
						break;

					default:
						elog(ERROR, "unrecognized boolop: %d",
							 (int) expr->boolop);
				}
			}
			break;

		case T_SubLink:
			get_sublink_expr((SubLink *) node, context);
			break;

		case T_SubPlan:
			{
				SubPlan *subplan = (SubPlan *) node;

				/*
				 * We cannot see an already-planned subplan in rule deparsing,
				 * only while EXPLAINing a query plan.  We don't try to
				 * reconstruct the original SQL, just reference the subplan
				 * that appears elsewhere in EXPLAIN's result.
				 */
				if (subplan->useHashTable)
					appendStringInfo(buf, "(hashed %s)", subplan->plan_name);
				else
					appendStringInfo(buf, "(%s)", subplan->plan_name);
			}
			break;

		case T_AlternativeSubPlan:
			{
				AlternativeSubPlan *asplan = (AlternativeSubPlan *) node;
				ListCell   *lc;

				/* As above, this can only happen during EXPLAIN */
				appendStringInfo(buf, "(alternatives: ");
				foreach(lc, asplan->subplans)
				{
					SubPlan	   *splan = (SubPlan *) lfirst(lc);

					Assert(IsA(splan, SubPlan));
					if (splan->useHashTable)
						appendStringInfo(buf, "hashed %s", splan->plan_name);
					else
						appendStringInfo(buf, "%s", splan->plan_name);
					if (lnext(lc))
						appendStringInfo(buf, " or ");
				}
				appendStringInfo(buf, ")");
			}
			break;

		case T_FieldSelect:
			{
				FieldSelect *fselect = (FieldSelect *) node;
				Node	   *arg = (Node *) fselect->arg;
				int			fno = fselect->fieldnum;
				const char *fieldname;
				bool		need_parens;

				/*
				 * Parenthesize the argument unless it's an ArrayRef or
				 * another FieldSelect.  Note in particular that it would be
				 * WRONG to not parenthesize a Var argument; simplicity is not
				 * the issue here, having the right number of names is.
				 */
				need_parens = !IsA(arg, ArrayRef) &&!IsA(arg, FieldSelect);
				if (need_parens)
					appendStringInfoChar(buf, '(');
				get_rule_expr(arg, context, true);
				if (need_parens)
					appendStringInfoChar(buf, ')');

				/*
				 * Get and print the field name.
				 */
				fieldname = get_name_for_var_field((Var *) arg, fno,
												   0, context);
				appendStringInfo(buf, ".%s", quote_identifier(fieldname));
			}
			break;

		case T_FieldStore:

			/*
			 * We shouldn't see FieldStore here; it should have been stripped
			 * off by processIndirection().
			 */
			elog(ERROR, "unexpected FieldStore");
			break;

		case T_RelabelType:
			{
				RelabelType *relabel = (RelabelType *) node;
				Node	   *arg = (Node *) relabel->arg;

				if (relabel->relabelformat == COERCE_IMPLICIT_CAST &&
					!showimplicit)
				{
					/* don't show the implicit cast */
					get_rule_expr_paren(arg, context, false, node);
				}
				else
				{
					get_coercion_expr(arg, context,
									  relabel->resulttype,
									  relabel->resulttypmod,
									  node);
				}
			}
			break;

		case T_CoerceViaIO:
			{
				CoerceViaIO *iocoerce = (CoerceViaIO *) node;
				Node	   *arg = (Node *) iocoerce->arg;

				if (iocoerce->coerceformat == COERCE_IMPLICIT_CAST &&
					!showimplicit)
				{
					/* don't show the implicit cast */
					get_rule_expr_paren(arg, context, false, node);
				}
				else
				{
					get_coercion_expr(arg, context,
									  iocoerce->resulttype,
									  -1,
									  node);
				}
			}
			break;

		case T_ArrayCoerceExpr:
			{
				ArrayCoerceExpr *acoerce = (ArrayCoerceExpr *) node;
				Node	   *arg = (Node *) acoerce->arg;

				if (acoerce->coerceformat == COERCE_IMPLICIT_CAST &&
					!showimplicit)
				{
					/* don't show the implicit cast */
					get_rule_expr_paren(arg, context, false, node);
				}
				else
				{
					get_coercion_expr(arg, context,
									  acoerce->resulttype,
									  acoerce->resulttypmod,
									  node);
				}
			}
			break;

		case T_ConvertRowtypeExpr:
			{
				ConvertRowtypeExpr *convert = (ConvertRowtypeExpr *) node;
				Node	   *arg = (Node *) convert->arg;

				if (convert->convertformat == COERCE_IMPLICIT_CAST &&
					!showimplicit)
				{
					/* don't show the implicit cast */
					get_rule_expr_paren(arg, context, false, node);
				}
				else
				{
					get_coercion_expr(arg, context,
									  convert->resulttype, -1,
									  node);
				}
			}
			break;

		case T_CaseExpr:
			{
				CaseExpr   *caseexpr = (CaseExpr *) node;
				ListCell   *temp;

				appendContextKeyword(context, "CASE",
									 0, PRETTYINDENT_VAR, 0);
				if (caseexpr->arg)
				{
					appendStringInfoChar(buf, ' ');
					get_rule_expr((Node *) caseexpr->arg, context, true);
				}
				foreach(temp, caseexpr->args)
				{
					CaseWhen   *when = (CaseWhen *) lfirst(temp);
					Node	   *w = (Node *) when->expr;

					if (caseexpr->arg)
					{
						/*
						 * The parser should have produced WHEN clauses of
						 * the form "CaseTestExpr = RHS", possibly with an
						 * implicit coercion inserted above the CaseTestExpr.
						 * For accurate decompilation of rules it's essential
						 * that we show just the RHS.  However in an
						 * expression that's been through the optimizer, the
						 * WHEN clause could be almost anything (since the
						 * equality operator could have been expanded into an
						 * inline function).  If we don't recognize the form
						 * of the WHEN clause, just punt and display it as-is.
						 */
						if (IsA(w, OpExpr))
						{
							List	   *args = ((OpExpr *) w)->args;

							if (list_length(args) == 2 &&
								IsA(strip_implicit_coercions(linitial(args)),
									CaseTestExpr))
								w = (Node *) lsecond(args);
						}
					}

					if (!PRETTY_INDENT(context))
						appendStringInfoChar(buf, ' ');
					appendContextKeyword(context, "WHEN ",
										 0, 0, 0);


					/* WHEN IS NOT DISTINCT FROM */
					if (not_clause(w))
					{
						Expr *arg = get_notclausearg((Expr *) w);

						if (IsA(arg, DistinctExpr))
						{
							DistinctExpr 	*dexpr = (DistinctExpr *) arg;
							Node			*rhs;

							appendStringInfo(buf, "IS NOT DISTINCT FROM ");
							rhs = (Node *) lsecond(dexpr->args);
							get_rule_expr(rhs, context, false);
						}
						else
							get_rule_expr(w, context, false);
					}
					else
						get_rule_expr(w, context, false);
					appendStringInfo(buf, " THEN ");
					get_rule_expr((Node *) when->result, context, true);
				}
				if (!PRETTY_INDENT(context))
					appendStringInfoChar(buf, ' ');
				appendContextKeyword(context, "ELSE ",
									 0, 0, 0);
				get_rule_expr((Node *) caseexpr->defresult, context, true);
				if (!PRETTY_INDENT(context))
					appendStringInfoChar(buf, ' ');
				appendContextKeyword(context, "END",
									 -PRETTYINDENT_VAR, 0, 0);
			}
			break;

		case T_CaseTestExpr:
			{
				/*
				 * Normally we should never get here, since for expressions
				 * that can contain this node type we attempt to avoid
				 * recursing to it.  But in an optimized expression we might
				 * be unable to avoid that (see comments for CaseExpr).  If we
				 * do see one, print it as CASE_TEST_EXPR.
				 */
				appendStringInfo(buf, "CASE_TEST_EXPR");
			}
			break;

		case T_ArrayExpr:
			{
				ArrayExpr  *arrayexpr = (ArrayExpr *) node;

				appendStringInfo(buf, "ARRAY[");
				get_rule_expr((Node *) arrayexpr->elements, context, true);
				appendStringInfoChar(buf, ']');

				/*
				 * If the array isn't empty, we assume its elements are
				 * coerced to the desired type.  If it's empty, though, we
				 * need an explicit coercion to the array type.
				 */
				if (arrayexpr->elements == NIL)
					appendStringInfo(buf, "::%s",
						format_type_with_typemod(arrayexpr->array_typeid, -1));
			}
			break;

		case T_TableValueExpr:
			{
				TableValueExpr	*tabexpr  = (TableValueExpr *) node;
				Query			*subquery = (Query*) tabexpr->subquery;

				appendStringInfo(buf, "TABLE(");
				get_query_def(subquery, buf, context->namespaces, NULL,
							  context->prettyFlags, context->indentLevel);
				appendStringInfoChar(buf, ')');
			}
			break;

		case T_RowExpr:
			{
				RowExpr    *rowexpr = (RowExpr *) node;
				TupleDesc	tupdesc = NULL;
				ListCell   *arg;
				int			i;
				char	   *sep;

				/*
				 * If it's a named type and not RECORD, we may have to skip
				 * dropped columns and/or claim there are NULLs for added
				 * columns.
				 */
				if (rowexpr->row_typeid != RECORDOID)
				{
					tupdesc = lookup_rowtype_tupdesc(rowexpr->row_typeid, -1);
					Assert(list_length(rowexpr->args) <= tupdesc->natts);
				}

				/*
				 * SQL99 allows "ROW" to be omitted when there is more than
				 * one column, but for simplicity we always print it.
				 */
				appendStringInfo(buf, "ROW(");
				sep = "";
				i = 0;
				foreach(arg, rowexpr->args)
				{
					Node	   *e = (Node *) lfirst(arg);

					if (tupdesc == NULL ||
						!tupdesc->attrs[i]->attisdropped)
					{
						appendStringInfoString(buf, sep);
						get_rule_expr(e, context, true);
						sep = ", ";
					}
					i++;
				}
				if (tupdesc != NULL)
				{
					while (i < tupdesc->natts)
					{
						if (!tupdesc->attrs[i]->attisdropped)
						{
							appendStringInfoString(buf, sep);
							appendStringInfo(buf, "NULL");
							sep = ", ";
						}
						i++;
					}

					ReleaseTupleDesc(tupdesc);
				}
				appendStringInfo(buf, ")");
				if (rowexpr->row_format == COERCE_EXPLICIT_CAST)
					appendStringInfo(buf, "::%s",
						  format_type_with_typemod(rowexpr->row_typeid, -1));
			}
			break;

		case T_RowCompareExpr:
			{
				RowCompareExpr *rcexpr = (RowCompareExpr *) node;
				ListCell   *arg;
				char	   *sep;

				/*
				 * SQL99 allows "ROW" to be omitted when there is more than
				 * one column, but for simplicity we always print it.
				 */
				appendStringInfo(buf, "(ROW(");
				sep = "";
				foreach(arg, rcexpr->largs)
				{
					Node	   *e = (Node *) lfirst(arg);

					appendStringInfoString(buf, sep);
					get_rule_expr(e, context, true);
					sep = ", ";
				}

				/*
				 * We assume that the name of the first-column operator will
				 * do for all the rest too.  This is definitely open to
				 * failure, eg if some but not all operators were renamed
				 * since the construct was parsed, but there seems no way to
				 * be perfect.
				 */
				appendStringInfo(buf, ") %s ROW(",
						  generate_operator_name(linitial_oid(rcexpr->opnos),
										   exprType(linitial(rcexpr->largs)),
										 exprType(linitial(rcexpr->rargs))));
				sep = "";
				foreach(arg, rcexpr->rargs)
				{
					Node	   *e = (Node *) lfirst(arg);

					appendStringInfoString(buf, sep);
					get_rule_expr(e, context, true);
					sep = ", ";
				}
				appendStringInfo(buf, "))");
			}
			break;

		case T_CoalesceExpr:
			{
				CoalesceExpr *coalesceexpr = (CoalesceExpr *) node;

				appendStringInfo(buf, "COALESCE(");
				get_rule_expr((Node *) coalesceexpr->args, context, true);
				appendStringInfoChar(buf, ')');
			}
			break;

		case T_MinMaxExpr:
			{
				MinMaxExpr *minmaxexpr = (MinMaxExpr *) node;

				switch (minmaxexpr->op)
				{
					case IS_GREATEST:
						appendStringInfo(buf, "GREATEST(");
						break;
					case IS_LEAST:
						appendStringInfo(buf, "LEAST(");
						break;
				}
				get_rule_expr((Node *) minmaxexpr->args, context, true);
				appendStringInfoChar(buf, ')');
			}
			break;

		case T_NullIfExpr:
			{
				NullIfExpr *nullifexpr = (NullIfExpr *) node;

				appendStringInfo(buf, "NULLIF(");
				get_rule_expr((Node *) nullifexpr->args, context, true);
				appendStringInfoChar(buf, ')');
			}
			break;

		case T_NullTest:
			{
				NullTest   *ntest = (NullTest *) node;

				if (!PRETTY_PAREN(context))
					appendStringInfoChar(buf, '(');
				get_rule_expr_paren((Node *) ntest->arg, context, true, node);
				switch (ntest->nulltesttype)
				{
					case IS_NULL:
						appendStringInfo(buf, " IS NULL");
						break;
					case IS_NOT_NULL:
						appendStringInfo(buf, " IS NOT NULL");
						break;
					default:
						elog(ERROR, "unrecognized nulltesttype: %d",
							 (int) ntest->nulltesttype);
				}
				if (!PRETTY_PAREN(context))
					appendStringInfoChar(buf, ')');
			}
			break;

		case T_BooleanTest:
			{
				BooleanTest *btest = (BooleanTest *) node;

				if (!PRETTY_PAREN(context))
					appendStringInfoChar(buf, '(');
				get_rule_expr_paren((Node *) btest->arg, context, false, node);
				switch (btest->booltesttype)
				{
					case IS_TRUE:
						appendStringInfo(buf, " IS TRUE");
						break;
					case IS_NOT_TRUE:
						appendStringInfo(buf, " IS NOT TRUE");
						break;
					case IS_FALSE:
						appendStringInfo(buf, " IS FALSE");
						break;
					case IS_NOT_FALSE:
						appendStringInfo(buf, " IS NOT FALSE");
						break;
					case IS_UNKNOWN:
						appendStringInfo(buf, " IS UNKNOWN");
						break;
					case IS_NOT_UNKNOWN:
						appendStringInfo(buf, " IS NOT UNKNOWN");
						break;
					default:
						elog(ERROR, "unrecognized booltesttype: %d",
							 (int) btest->booltesttype);
				}
				if (!PRETTY_PAREN(context))
					appendStringInfoChar(buf, ')');
			}
			break;

		case T_XmlExpr:
			{
				XmlExpr    *xexpr = (XmlExpr *) node;
				bool		needcomma = false;
				ListCell   *arg;
				ListCell   *narg;
				Const	   *con;

				switch (xexpr->op)
				{
					case IS_XMLCONCAT:
						appendStringInfoString(buf, "XMLCONCAT(");
						break;
					case IS_XMLELEMENT:
						appendStringInfoString(buf, "XMLELEMENT(");
						break;
					case IS_XMLFOREST:
						appendStringInfoString(buf, "XMLFOREST(");
						break;
					case IS_XMLPARSE:
						appendStringInfoString(buf, "XMLPARSE(");
						break;
					case IS_XMLPI:
						appendStringInfoString(buf, "XMLPI(");
						break;
					case IS_XMLROOT:
						appendStringInfoString(buf, "XMLROOT(");
						break;
					case IS_XMLSERIALIZE:
						appendStringInfoString(buf, "XMLSERIALIZE(");
						break;
					case IS_DOCUMENT:
						break;
				}
				if (xexpr->op == IS_XMLPARSE || xexpr->op == IS_XMLSERIALIZE)
				{
					if (xexpr->xmloption == XMLOPTION_DOCUMENT)
						appendStringInfoString(buf, "DOCUMENT ");
					else
						appendStringInfoString(buf, "CONTENT ");
				}
				if (xexpr->name)
				{
					appendStringInfo(buf, "NAME %s",
									 quote_identifier(map_xml_name_to_sql_identifier(xexpr->name)));
					needcomma = true;
				}
				if (xexpr->named_args)
				{
					if (xexpr->op != IS_XMLFOREST)
					{
						if (needcomma)
							appendStringInfoString(buf, ", ");
						appendStringInfoString(buf, "XMLATTRIBUTES(");
						needcomma = false;
					}
					forboth(arg, xexpr->named_args, narg, xexpr->arg_names)
					{
						Node	   *e = (Node *) lfirst(arg);
						char	   *argname = strVal(lfirst(narg));

						if (needcomma)
							appendStringInfoString(buf, ", ");
						get_rule_expr((Node *) e, context, true);
						appendStringInfo(buf, " AS %s",
										 quote_identifier(map_xml_name_to_sql_identifier(argname)));
						needcomma = true;
					}
					if (xexpr->op != IS_XMLFOREST)
						appendStringInfoChar(buf, ')');
				}
				if (xexpr->args)
				{
					if (needcomma)
						appendStringInfoString(buf, ", ");
					switch (xexpr->op)
					{
						case IS_XMLCONCAT:
						case IS_XMLELEMENT:
						case IS_XMLFOREST:
						case IS_XMLPI:
						case IS_XMLSERIALIZE:
							/* no extra decoration needed */
							get_rule_expr((Node *) xexpr->args, context, true);
							break;
						case IS_XMLPARSE:
							Assert(list_length(xexpr->args) == 2);

							get_rule_expr((Node *) linitial(xexpr->args),
										  context, true);

							con = (Const *) lsecond(xexpr->args);
							Assert(IsA(con, Const));
							Assert(!con->constisnull);
							if (DatumGetBool(con->constvalue))
								appendStringInfoString(buf,
													 " PRESERVE WHITESPACE");
							else
								appendStringInfoString(buf,
													   " STRIP WHITESPACE");
							break;
						case IS_XMLROOT:
							Assert(list_length(xexpr->args) == 3);

							get_rule_expr((Node *) linitial(xexpr->args),
										  context, true);

							appendStringInfoString(buf, ", VERSION ");
							con = (Const *) lsecond(xexpr->args);
							if (IsA(con, Const) &&
								con->constisnull)
								appendStringInfoString(buf, "NO VALUE");
							else
								get_rule_expr((Node *) con, context, false);

							con = (Const *) lthird(xexpr->args);
							Assert(IsA(con, Const));
							if (con->constisnull)
								 /* suppress STANDALONE NO VALUE */ ;
							else
							{
								switch (DatumGetInt32(con->constvalue))
								{
									case XML_STANDALONE_YES:
										appendStringInfoString(buf,
														 ", STANDALONE YES");
										break;
									case XML_STANDALONE_NO:
										appendStringInfoString(buf,
														  ", STANDALONE NO");
										break;
									case XML_STANDALONE_NO_VALUE:
										appendStringInfoString(buf,
													", STANDALONE NO VALUE");
										break;
									default:
										break;
								}
							}
							break;
						case IS_DOCUMENT:
							get_rule_expr_paren((Node *) xexpr->args, context, false, node);
							break;
					}

				}
				if (xexpr->op == IS_XMLSERIALIZE)
					appendStringInfo(buf, " AS %s", format_type_with_typemod(xexpr->type,
															 xexpr->typmod));
				if (xexpr->op == IS_DOCUMENT)
					appendStringInfoString(buf, " IS DOCUMENT");
				else
					appendStringInfoChar(buf, ')');
			}
			break;

		case T_CoerceToDomain:
			{
				CoerceToDomain *ctest = (CoerceToDomain *) node;
				Node	   *arg = (Node *) ctest->arg;

				if (ctest->coercionformat == COERCE_IMPLICIT_CAST &&
					!showimplicit)
				{
					/* don't show the implicit cast */
					get_rule_expr(arg, context, false);
				}
				else
				{
					get_coercion_expr(arg, context,
									  ctest->resulttype,
									  ctest->resulttypmod,
									  node);
				}
			}
			break;

		case T_PercentileExpr:
			{
				PercentileExpr *p = (PercentileExpr *) node;

				if (p->perckind == PERC_MEDIAN)
				{
					Node	   *expr;

					expr = get_sortgroupclause_expr(linitial(p->sortClause), p->sortTargets);
					appendStringInfoString(buf, "median(");
					get_rule_expr(expr, context, false);
					appendStringInfoString(buf, ")");
				}
				else
				{
					if (p->perckind == PERC_CONT)
					{
						appendStringInfoString(buf, "percentile_cont(");
					}
					else if (p->perckind == PERC_DISC)
					{
						appendStringInfoString(buf, "percentile_disc(");
					}
					else
						Assert(false);
					get_rule_expr((Node *) p->args, context, true);
					appendStringInfoString(buf, ") WITHIN GROUP (");
					get_sortlist_expr(p->sortClause,
									  p->sortTargets,
									  false, context, "ORDER BY ");
					appendStringInfoString(buf, ") ");
				}
			}
			break;

		case T_CoerceToDomainValue:
			appendStringInfo(buf, "VALUE");
			break;

		case T_SetToDefault:
			appendStringInfo(buf, "DEFAULT");
			break;

		case T_CurrentOfExpr:
			{
				CurrentOfExpr *cexpr = (CurrentOfExpr *) node;

				if (cexpr->cursor_name)
					appendStringInfo(buf, "CURRENT OF %s",
									 quote_identifier(cexpr->cursor_name));
				else
					appendStringInfo(buf, "CURRENT OF $%d",
									 cexpr->cursor_param);
			}
			break;

		case T_List:
			{
				char	   *sep;
				ListCell   *l;

				sep = "";
				foreach(l, (List *) node)
				{
					appendStringInfoString(buf, sep);
					get_rule_expr((Node *) lfirst(l), context, showimplicit);
					sep = ", ";
				}
			}
			break;

		case T_PartSelectedExpr:
			{
				appendStringInfo(buf, "PartSelected");
			}
			break;

		case T_DMLActionExpr:
			{
				appendStringInfo(buf, "DMLAction");
			}
			break;

		default:
			elog(ERROR, "unrecognized node type: %d", (int) nodeTag(node));
			break;
	}
}


/*
 * get_oper_expr			- Parse back an OpExpr node
 */
static void
get_oper_expr(OpExpr *expr, deparse_context *context)
{
	StringInfo	buf = context->buf;
	Oid			opno = expr->opno;
	List	   *args = expr->args;

	if (!PRETTY_PAREN(context))
		appendStringInfoChar(buf, '(');
	if (list_length(args) == 2)
	{
		/* binary operator */
		Node	   *arg1 = (Node *) linitial(args);
		Node	   *arg2 = (Node *) lsecond(args);

		get_rule_expr_paren(arg1, context, true, (Node *) expr);
		appendStringInfo(buf, " %s ",
						 generate_operator_name(opno,
												exprType(arg1),
												exprType(arg2)));
		get_rule_expr_paren(arg2, context, true, (Node *) expr);
	}
	else
	{
		/* unary operator --- but which side? */
		Node	   *arg = (Node *) linitial(args);
		HeapTuple	tp;
		Form_pg_operator optup;

		tp = SearchSysCache(OPEROID,
							ObjectIdGetDatum(opno),
							0, 0, 0);
		if (!HeapTupleIsValid(tp))
			elog(ERROR, "cache lookup failed for operator %u", opno);
		optup = (Form_pg_operator) GETSTRUCT(tp);
		switch (optup->oprkind)
		{
			case 'l':
				appendStringInfo(buf, "%s ",
								 generate_operator_name(opno,
														InvalidOid,
														exprType(arg)));
				get_rule_expr_paren(arg, context, true, (Node *) expr);
				break;
			case 'r':
				get_rule_expr_paren(arg, context, true, (Node *) expr);
				appendStringInfo(buf, " %s",
								 generate_operator_name(opno,
														exprType(arg),
														InvalidOid));
				break;
			default:
				elog(ERROR, "bogus oprkind: %d", optup->oprkind);
		}
		ReleaseSysCache(tp);
	}
	if (!PRETTY_PAREN(context))
		appendStringInfoChar(buf, ')');
}

/*
 * get_func_expr			- Parse back a FuncExpr node
 */
static void
get_func_expr(FuncExpr *expr, deparse_context *context,
			  bool showimplicit)
{
	StringInfo	buf = context->buf;
	Oid			funcoid = expr->funcid;
	Oid			argtypes[FUNC_MAX_ARGS];
	int			nargs;
	bool		is_variadic;
	ListCell   *l;

	/*
	 * If the function call came from an implicit coercion, then just show the
	 * first argument --- unless caller wants to see implicit coercions.
	 */
	if (expr->funcformat == COERCE_IMPLICIT_CAST && !showimplicit)
	{
		get_rule_expr_paren((Node *) linitial(expr->args), context,
							false, (Node *) expr);
		return;
	}

	/*
	 * If the function call came from a cast, then show the first argument
	 * plus an explicit cast operation.
	 */
	if (expr->funcformat == COERCE_EXPLICIT_CAST ||
		expr->funcformat == COERCE_IMPLICIT_CAST)
	{
		Node	   *arg = linitial(expr->args);
		Oid			rettype = expr->funcresulttype;
		int32		coercedTypmod;

		/* Get the typmod if this is a length-coercion function */
		(void) exprIsLengthCoercion((Node *) expr, &coercedTypmod);

		get_coercion_expr(arg, context,
						  rettype, coercedTypmod,
						  (Node *) expr);

		return;
	}

	/*
	 * Normal function: display as proname(args).  First we need to extract
	 * the argument datatypes.
	 */
	nargs = 0;
	foreach(l, expr->args)
	{
		if (nargs >= FUNC_MAX_ARGS)
			ereport(ERROR,
					(errcode(ERRCODE_TOO_MANY_ARGUMENTS),
					 errmsg("too many arguments")));
		argtypes[nargs] = exprType((Node *) lfirst(l));
		nargs++;
	}

	appendStringInfo(buf, "%s(",
					 generate_function_name(funcoid, nargs, argtypes,
											&is_variadic));
	nargs = 0;
	foreach(l, expr->args)
	{
		if (nargs++ > 0)
			appendStringInfoString(buf, ", ");
		if (is_variadic && lnext(l) == NULL)
			appendStringInfoString(buf, "VARIADIC ");
		get_rule_expr((Node *) lfirst(l), context, true);
	}
	appendStringInfoChar(buf, ')');
}

/*
 * get_groupingfunc_expr - Parse back a grouping function node.
 */
static void
get_groupingfunc_expr(GroupingFunc *grpfunc, deparse_context *context)
{
	StringInfo buf = context->buf;
	ListCell *lc;
	char *sep = "";
	List *group_exprs;

	if (!context->groupClause)
	{
		appendStringInfoString(buf, "grouping");
		return;
	}

	group_exprs = get_grouplist_exprs(context->groupClause,
									  context->windowTList);

	appendStringInfoString(buf, "grouping(");
	foreach (lc, grpfunc->args)
	{
		int entry_no = (int)intVal(lfirst(lc));
		Node *expr;
		Assert (entry_no < list_length(context->windowTList));

		expr = (Node *)list_nth(group_exprs, entry_no);
		appendStringInfoString(buf, sep);
		get_rule_expr(expr, context, true);
		sep = ", ";
	}

	appendStringInfoString(buf, ")");
}

/*
 * get_agg_expr			- Parse back an Aggref node
 */
static void
get_agg_expr(Aggref *aggref, deparse_context *context)
{
	StringInfo	buf = context->buf;
	Oid			argtypes[FUNC_MAX_ARGS];
	int			nargs;
	ListCell   *l;
	Oid fnoid;

	nargs = 0;
	foreach(l, aggref->args)
	{
		if (nargs >= FUNC_MAX_ARGS)
			ereport(ERROR,
					(errcode(ERRCODE_TOO_MANY_ARGUMENTS),
					 errmsg("too many arguments")));
		argtypes[nargs] = exprType((Node *) lfirst(l));
		nargs++;
	}

	/*
	 * Depending on the stage of aggregation, this Aggref
	 * may represent functions that are different from the
	 * function initially specified. Thus, it is possible that these
	 * functions take different number of arguments. However,
	 * this is pretty rare. I think that COUNT(*) is the only one
	 * so far -- COUNT(*) has no argument in the first stage, while in the
	 * second stage, we add one argument for COUNT. So COUNT(*) becomes
	 * COUNT(ANY).
	 */
	fnoid = aggref->aggfnoid;
	switch(aggref->aggstage)
	{
		case AGGSTAGE_FINAL:
		{
			if (aggref->aggfnoid == COUNT_STAR_OID)
				fnoid = COUNT_ANY_OID;

			break;
		}
		case AGGSTAGE_PARTIAL:
		case AGGSTAGE_NORMAL:
		default:
			break;
	}

	appendStringInfo(buf, "%s(%s",
<<<<<<< HEAD
					 generate_function_name(fnoid, nargs, argtypes, NULL),
=======
					 generate_function_name(aggref->aggfnoid,
											nargs, argtypes, NULL),
>>>>>>> 49f001d8
					 aggref->aggdistinct ? "DISTINCT " : "");
	/* aggstar can be set only in zero-argument aggregates */
	if (aggref->aggstar)
		appendStringInfoChar(buf, '*');
	else
		get_rule_expr((Node *) aggref->args, context, true);

    /* Handle ORDER BY clause for ordered aggregates */
    if (aggref->aggorder != NULL && !aggref->aggorder->sortImplicit)
    {
        get_sortlist_expr(aggref->aggorder->sortClause,
                          aggref->aggorder->sortTargets,
                          false,  /* force_colno */
                          context,
                          " ORDER BY ");
    }

	if (aggref->aggfilter != NULL)
	{
		appendStringInfoString(buf, ") FILTER (WHERE ");
		get_rule_expr((Node *) aggref->aggfilter, context, false);
	}

	appendStringInfoChar(buf, ')');
}

static void
get_sortlist_expr(List *l, List *targetList, bool force_colno,
                  deparse_context *context, char *keyword_clause)
{
	ListCell *cell;
	char *sep;
	StringInfo buf = context->buf;

	appendContextKeyword(context, keyword_clause,
						 -PRETTYINDENT_STD, PRETTYINDENT_STD, 1);
	sep = "";
	foreach(cell, l)
	{
		SortClause *srt = (SortClause *) lfirst(cell);
		Node	   *sortexpr;
		Oid			sortcoltype;
		TypeCacheEntry *typentry;

		appendStringInfoString(buf, sep);
		sortexpr = get_rule_sortgroupclause(srt, targetList, force_colno,
										    context);
		sortcoltype = exprType(sortexpr);
		/* See whether operator is default < or > for datatype */
		typentry = lookup_type_cache(sortcoltype,
									 TYPECACHE_LT_OPR | TYPECACHE_GT_OPR);
		if (srt->sortop == typentry->lt_opr)
		{
			/* ASC is default, so emit nothing for it */
			if (srt->nulls_first)
				appendStringInfo(buf, " NULLS FIRST");
		}
		else if (srt->sortop == typentry->gt_opr)
		{
			appendStringInfo(buf, " DESC");
			/* DESC defaults to NULLS FIRST */
			if (!srt->nulls_first)
				appendStringInfo(buf, " NULLS LAST");
		}
		else
		{
			appendStringInfo(buf, " USING %s",
							 generate_operator_name(srt->sortop,
													sortcoltype,
													sortcoltype));
			/* be specific to eliminate ambiguity */
			if (srt->nulls_first)
				appendStringInfo(buf, " NULLS FIRST");
			else
				appendStringInfo(buf, " NULLS LAST");
		}
		sep = ", ";
	}
}

/*
 * get_windowfunc_expr	- Parse back a WindowFunc node
 */
static void
get_windowfunc_expr(WindowFunc *wfunc, deparse_context *context)
{
	StringInfo	buf = context->buf;
	Oid			argtypes[FUNC_MAX_ARGS];
	int			nargs;
	ListCell   *l;

	if (list_length(wfunc->args) >= FUNC_MAX_ARGS)
		ereport(ERROR,
				(errcode(ERRCODE_TOO_MANY_ARGUMENTS),
				 errmsg("too many arguments")));
	nargs = 0;
	foreach(l, wfunc->args)
	{
		argtypes[nargs] = exprType((Node *) lfirst(l));
		nargs++;
	}

	appendStringInfo(buf, "%s(%s",
					 generate_function_name(wfunc->winfnoid,
											nargs, argtypes, NULL), "");
	/* winstar can be set only in zero-argument aggregates */
	if (wfunc->winstar)
		appendStringInfoChar(buf, '*');
	else
		get_rule_expr((Node *) wfunc->args, context, true);

	if (wfunc->aggfilter != NULL)
	{
		appendStringInfoString(buf, ") FILTER (WHERE ");
		get_rule_expr((Node *) wfunc->aggfilter, context, false);
	}

	appendStringInfoString(buf, ") OVER ");

	foreach(l, context->windowClause)
	{
		WindowClause *wc = (WindowClause *) lfirst(l);

		if (wc->winref == wfunc->winref)
		{
			if (wc->name)
				appendStringInfoString(buf, quote_identifier(wc->name));
			else
				get_rule_windowspec(wc, context->windowTList, context);
			break;
		}
	}
	if (l == NULL)
	{
		if (context->windowClause)
			elog(ERROR, "could not find window clause for winref %u",
				 wfunc->winref);

		/*
		 * In EXPLAIN, we don't have window context information available, so
		 * we have to settle for this:
		 */
		appendStringInfoString(buf, "(?)");
	}
}

/* ----------
 * get_coercion_expr
 *
 *	Make a string representation of a value coerced to a specific type
 * ----------
 */
static void
get_coercion_expr(Node *arg, deparse_context *context,
				  Oid resulttype, int32 resulttypmod,
				  Node *parentNode)
{
	StringInfo	buf = context->buf;

	/*
	 * Since parse_coerce.c doesn't immediately collapse application of
	 * length-coercion functions to constants, what we'll typically see
	 * in such cases is a Const with typmod -1 and a length-coercion
	 * function right above it.  Avoid generating redundant output.
	 * However, beware of suppressing casts when the user actually wrote
	 * something like 'foo'::text::char(3).
	 */
	if (arg && IsA(arg, Const) &&
		((Const *) arg)->consttype == resulttype &&
		((Const *) arg)->consttypmod == -1)
	{
		/* Show the constant without normal ::typename decoration */
		get_const_expr((Const *) arg, context, false);
	}
	else
	{
		if (!PRETTY_PAREN(context))
			appendStringInfoChar(buf, '(');
		get_rule_expr_paren(arg, context, false, parentNode);
		if (!PRETTY_PAREN(context))
			appendStringInfoChar(buf, ')');
	}
	appendStringInfo(buf, "::%s",
					 format_type_with_typemod(resulttype, resulttypmod));
}

/* ----------
 * get_const_expr
 *
 *	Make a string representation of a Const
 *
 * showtype can be -1 to never show "::typename" decoration, or +1 to always
 * show it, or 0 to show it only if the constant wouldn't be assumed to be
 * the right type by default.
 * ----------
 */
static void
get_const_expr(Const *constval, deparse_context *context, int showtype)
{
	StringInfo	buf = context->buf;
	Oid			typoutput;
	bool		typIsVarlena;
	char	   *extval;
	char	   *valptr;
	bool		isfloat = false;
	bool		needlabel;

	if (constval->constisnull)
	{
		/*
		 * Always label the type of a NULL constant to prevent misdecisions
		 * about type when reparsing.
		 */
		appendStringInfo(buf, "NULL");
		if (showtype >= 0)
			appendStringInfo(buf, "::%s",
							 format_type_with_typemod(constval->consttype,
													  constval->consttypmod));
		return;
	}

	getTypeOutputInfo(constval->consttype,
					  &typoutput, &typIsVarlena);

	extval = OidOutputFunctionCall(typoutput, constval->constvalue);

	switch (constval->consttype)
	{
		case INT2OID:
		case INT4OID:
		case INT8OID:
		case OIDOID:
		case FLOAT4OID:
		case FLOAT8OID:
		case NUMERICOID:
			{
				/*
				 * These types are printed without quotes unless they contain
				 * values that aren't accepted by the scanner unquoted (e.g.,
				 * 'NaN').	Note that strtod() and friends might accept NaN,
				 * so we can't use that to test.
				 *
				 * In reality we only need to defend against infinity and NaN,
				 * so we need not get too crazy about pattern matching here.
				 *
				 * There is a special-case gotcha: if the constant is signed,
				 * we need to parenthesize it, else the parser might see a
				 * leading plus/minus as binding less tightly than adjacent
				 * operators --- particularly, the cast that we might attach
				 * below.
				 */
				if (strspn(extval, "0123456789+-eE.") == strlen(extval))
				{
					if (extval[0] == '+' || extval[0] == '-')
						appendStringInfo(buf, "(%s)", extval);
					else
						appendStringInfoString(buf, extval);
					if (strcspn(extval, "eE.") != strlen(extval))
						isfloat = true; /* it looks like a float */
				}
				else
					appendStringInfo(buf, "'%s'", extval);
			}
			break;

		case BITOID:
		case VARBITOID:
			appendStringInfo(buf, "B'%s'", extval);
			break;

		case BOOLOID:
			if (strcmp(extval, "t") == 0)
				appendStringInfo(buf, "true");
			else
				appendStringInfo(buf, "false");
			break;

		default:

			/*
			 * We form the string literal according to the prevailing setting
			 * of standard_conforming_strings; we never use E''. User is
			 * responsible for making sure result is used correctly.
			 */
			appendStringInfoChar(buf, '\'');
			for (valptr = extval; *valptr; valptr++)
			{
				char		ch = *valptr;

				if (SQL_STR_DOUBLE(ch, !standard_conforming_strings))
					appendStringInfoChar(buf, ch);
				appendStringInfoChar(buf, ch);
			}
			appendStringInfoChar(buf, '\'');
			break;
	}

	pfree(extval);

	if (showtype < 0)
		return;

	/*
	 * For showtype == 0, append ::typename unless the constant will be
	 * implicitly typed as the right type when it is read in.
	 *
	 * XXX this code has to be kept in sync with the behavior of the parser,
	 * especially make_const.
	 */
	switch (constval->consttype)
	{
		case BOOLOID:
		case INT4OID:
		case UNKNOWNOID:
			/* These types can be left unlabeled */
			needlabel = false;
			break;
		case NUMERICOID:

			/*
			 * Float-looking constants will be typed as numeric, but if
			 * there's a specific typmod we need to show it.
			 */
			needlabel = !isfloat || (constval->consttypmod >= 0);
			break;
		default:
			needlabel = true;
			break;
	}
	if (needlabel || showtype > 0)
		appendStringInfo(buf, "::%s",
						 format_type_with_typemod(constval->consttype,
												  constval->consttypmod));
}


/* ----------
 * get_sublink_expr			- Parse back a sublink
 * ----------
 */
static void
get_sublink_expr(SubLink *sublink, deparse_context *context)
{
	StringInfo	buf = context->buf;
	Query	   *query = (Query *) (sublink->subselect);
	char	   *opname = NULL;
	bool		need_paren;

	if (sublink->subLinkType == ARRAY_SUBLINK)
		appendStringInfo(buf, "ARRAY(");
	else
		appendStringInfoChar(buf, '(');

	/*
	 * Note that we print the name of only the first operator, when there are
	 * multiple combining operators.  This is an approximation that could go
	 * wrong in various scenarios (operators in different schemas, renamed
	 * operators, etc) but there is not a whole lot we can do about it, since
	 * the syntax allows only one operator to be shown.
	 */
	if (sublink->testexpr)
	{
		if (IsA(sublink->testexpr, OpExpr))
		{
			/* single combining operator */
			OpExpr	   *opexpr = (OpExpr *) sublink->testexpr;

			get_rule_expr(linitial(opexpr->args), context, true);
			opname = generate_operator_name(opexpr->opno,
											exprType(linitial(opexpr->args)),
											exprType(lsecond(opexpr->args)));
		}
		else if (IsA(sublink->testexpr, BoolExpr))
		{
			/* multiple combining operators, = or <> cases */
			char	   *sep;
			ListCell   *l;

			appendStringInfoChar(buf, '(');
			sep = "";
			foreach(l, ((BoolExpr *) sublink->testexpr)->args)
			{
				OpExpr	   *opexpr = (OpExpr *) lfirst(l);

				Assert(IsA(opexpr, OpExpr));
				appendStringInfoString(buf, sep);
				get_rule_expr(linitial(opexpr->args), context, true);
				if (!opname)
					opname = generate_operator_name(opexpr->opno,
											exprType(linitial(opexpr->args)),
											exprType(lsecond(opexpr->args)));
				sep = ", ";
			}
			appendStringInfoChar(buf, ')');
		}
		else if (IsA(sublink->testexpr, RowCompareExpr))
		{
			/* multiple combining operators, < <= > >= cases */
			RowCompareExpr *rcexpr = (RowCompareExpr *) sublink->testexpr;

			appendStringInfoChar(buf, '(');
			get_rule_expr((Node *) rcexpr->largs, context, true);
			opname = generate_operator_name(linitial_oid(rcexpr->opnos),
											exprType(linitial(rcexpr->largs)),
										  exprType(linitial(rcexpr->rargs)));
			appendStringInfoChar(buf, ')');
		}
		else
			elog(ERROR, "unrecognized testexpr type: %d",
				 (int) nodeTag(sublink->testexpr));
	}

	need_paren = true;

	switch (sublink->subLinkType)
	{
		case EXISTS_SUBLINK:
			appendStringInfo(buf, "EXISTS ");
			break;

		case ANY_SUBLINK:
			if (strcmp(opname, "=") == 0)		/* Represent = ANY as IN */
				appendStringInfo(buf, " IN ");
			else
				appendStringInfo(buf, " %s ANY ", opname);
			break;

		case ALL_SUBLINK:
			appendStringInfo(buf, " %s ALL ", opname);
			break;

		case ROWCOMPARE_SUBLINK:
			appendStringInfo(buf, " %s ", opname);
			break;

		case EXPR_SUBLINK:
		case ARRAY_SUBLINK:
			need_paren = false;
			break;

		case CTE_SUBLINK:		/* shouldn't occur in a SubLink */
		default:
			elog(ERROR, "unrecognized sublink type: %d",
				 (int) sublink->subLinkType);
			break;
	}

	if (need_paren)
		appendStringInfoChar(buf, '(');

	get_query_def(query, buf, context->namespaces, NULL,
				  context->prettyFlags, context->indentLevel);

	if (need_paren)
		appendStringInfo(buf, "))");
	else
		appendStringInfoChar(buf, ')');
}


/* ----------
 * get_from_clause			- Parse back a FROM clause
 *
 * "prefix" is the keyword that denotes the start of the list of FROM
 * elements. It is FROM when used to parse back SELECT and UPDATE, but
 * is USING when parsing back DELETE.
 * ----------
 */
static void
get_from_clause(Query *query, const char *prefix, deparse_context *context)
{
	StringInfo	buf = context->buf;
	bool		first = true;
	ListCell   *l;

	/*
	 * We use the query's jointree as a guide to what to print.  However, we
	 * must ignore auto-added RTEs that are marked not inFromCl. (These can
	 * only appear at the top level of the jointree, so it's sufficient to
	 * check here.)  This check also ensures we ignore the rule pseudo-RTEs
	 * for NEW and OLD.
	 */
	foreach(l, query->jointree->fromlist)
	{
		Node	   *jtnode = (Node *) lfirst(l);

		if (IsA(jtnode, RangeTblRef))
		{
			int			varno = ((RangeTblRef *) jtnode)->rtindex;
			RangeTblEntry *rte = rt_fetch(varno, query->rtable);

			if (!rte->inFromCl)
				continue;
		}

		if (first)
		{
			appendContextKeyword(context, prefix,
								 -PRETTYINDENT_STD, PRETTYINDENT_STD, 2);
			first = false;
		}
		else
			appendStringInfoString(buf, ", ");

		get_from_clause_item(jtnode, query, context);
	}
}

static void
get_from_clause_item(Node *jtnode, Query *query, deparse_context *context)
{
	StringInfo	buf = context->buf;

	if (IsA(jtnode, RangeTblRef))
	{
		int			varno = ((RangeTblRef *) jtnode)->rtindex;
		RangeTblEntry *rte = rt_fetch(varno, query->rtable);
		bool		gavealias = false;

		switch (rte->rtekind)
		{
			case RTE_RELATION:
				/* Normal relation RTE */
				appendStringInfo(buf, "%s%s",
								 only_marker(rte),
								 generate_relation_name(rte->relid,
														context->namespaces));
				break;
			case RTE_SUBQUERY:
				/* Subquery RTE */
				appendStringInfoChar(buf, '(');
				get_query_def(rte->subquery, buf, context->namespaces, NULL,
							  context->prettyFlags, context->indentLevel);
				appendStringInfoChar(buf, ')');
				break;
			case RTE_TABLEFUNCTION:
				/* Table Function RTE */
				/* fallthrough */
			case RTE_FUNCTION:
				/* Function RTE */
				get_rule_expr(rte->funcexpr, context, true);
				break;
			case RTE_VALUES:
				/* Values list RTE */
				get_values_def(rte->values_lists, context);
				break;
			case RTE_CTE:
				appendStringInfoString(buf, quote_identifier(rte->ctename));
				break;
			default:
				elog(ERROR, "unrecognized RTE kind: %d", (int) rte->rtekind);
				break;
		}

		if (rte->alias != NULL)
		{
			appendStringInfo(buf, " %s",
							 quote_identifier(rte->alias->aliasname));
			gavealias = true;
		}
		else if (rte->rtekind == RTE_RELATION &&
				 strcmp(rte->eref->aliasname, get_relation_name(rte->relid)) != 0)
		{
			/*
			 * Apparently the rel has been renamed since the rule was made.
			 * Emit a fake alias clause so that variable references will still
			 * work.  This is not a 100% solution but should work in most
			 * reasonable situations.
			 */
			appendStringInfo(buf, " %s",
							 quote_identifier(rte->eref->aliasname));
			gavealias = true;
		}
		else if (rte->rtekind == RTE_FUNCTION || rte->rtekind == RTE_TABLEFUNCTION)
		{
			/*
			 * For a function RTE, always give an alias. This covers possible
			 * renaming of the function and/or instability of the
			 * FigureColname rules for things that aren't simple functions.
			 */
			appendStringInfo(buf, " %s",
							 quote_identifier(rte->eref->aliasname));
			gavealias = true;
		}

		if (rte->rtekind == RTE_FUNCTION || rte->rtekind == RTE_TABLEFUNCTION)
		{
			if (rte->funccoltypes != NIL)
			{
				/* Function returning RECORD, reconstruct the columndefs */
				if (!gavealias)
					appendStringInfo(buf, " AS ");
				get_from_clause_coldeflist(rte->eref->colnames,
										   rte->funccoltypes,
										   rte->funccoltypmods,
										   context);
			}
			else
			{
				/*
				 * For a function RTE, always emit a complete column alias
				 * list; this is to protect against possible instability of
				 * the default column names (eg, from altering parameter
				 * names).
				 */
				get_from_clause_alias(rte->eref, rte, context);
			}
		}
		else
		{
			/*
			 * For non-function RTEs, just report whatever the user originally
			 * gave as column aliases.
			 */
			get_from_clause_alias(rte->alias, rte, context);
		}
	}
	else if (IsA(jtnode, JoinExpr))
	{
		JoinExpr   *j = (JoinExpr *) jtnode;
		bool		need_paren_on_right;

		need_paren_on_right = PRETTY_PAREN(context) &&
			!IsA(j->rarg, RangeTblRef) &&
			!(IsA(j->rarg, JoinExpr) &&((JoinExpr *) j->rarg)->alias != NULL);

		if (!PRETTY_PAREN(context) || j->alias != NULL)
			appendStringInfoChar(buf, '(');

		get_from_clause_item(j->larg, query, context);

		if (j->isNatural)
		{
			if (!PRETTY_INDENT(context))
				appendStringInfoChar(buf, ' ');
			switch (j->jointype)
			{
				case JOIN_INNER:
					appendContextKeyword(context, "NATURAL JOIN ",
										 -PRETTYINDENT_JOIN,
										 PRETTYINDENT_JOIN, 0);
					break;
				case JOIN_LEFT:
					appendContextKeyword(context, "NATURAL LEFT JOIN ",
										 -PRETTYINDENT_JOIN,
										 PRETTYINDENT_JOIN, 0);
					break;
				case JOIN_FULL:
					appendContextKeyword(context, "NATURAL FULL JOIN ",
										 -PRETTYINDENT_JOIN,
										 PRETTYINDENT_JOIN, 0);
					break;
				case JOIN_RIGHT:
					appendContextKeyword(context, "NATURAL RIGHT JOIN ",
										 -PRETTYINDENT_JOIN,
										 PRETTYINDENT_JOIN, 0);
					break;
				default:
					elog(ERROR, "unrecognized join type: %d",
						 (int) j->jointype);
			}
		}
		else
		{
			switch (j->jointype)
			{
				case JOIN_INNER:
					if (j->quals)
						appendContextKeyword(context, " JOIN ",
											 -PRETTYINDENT_JOIN,
											 PRETTYINDENT_JOIN, 2);
					else
						appendContextKeyword(context, " CROSS JOIN ",
											 -PRETTYINDENT_JOIN,
											 PRETTYINDENT_JOIN, 1);
					break;
				case JOIN_LEFT:
					appendContextKeyword(context, " LEFT JOIN ",
										 -PRETTYINDENT_JOIN,
										 PRETTYINDENT_JOIN, 2);
					break;
				case JOIN_FULL:
					appendContextKeyword(context, " FULL JOIN ",
										 -PRETTYINDENT_JOIN,
										 PRETTYINDENT_JOIN, 2);
					break;
				case JOIN_RIGHT:
					appendContextKeyword(context, " RIGHT JOIN ",
										 -PRETTYINDENT_JOIN,
										 PRETTYINDENT_JOIN, 2);
					break;
				default:
					elog(ERROR, "unrecognized join type: %d",
						 (int) j->jointype);
			}
		}

		if (need_paren_on_right)
			appendStringInfoChar(buf, '(');
		get_from_clause_item(j->rarg, query, context);
		if (need_paren_on_right)
			appendStringInfoChar(buf, ')');

		context->indentLevel -= PRETTYINDENT_JOIN_ON;

		if (!j->isNatural)
		{
			if (j->usingClause)
			{
				ListCell   *col;

				appendStringInfo(buf, " USING (");
				foreach(col, j->usingClause)
				{
					if (col != list_head(j->usingClause))
						appendStringInfo(buf, ", ");
					appendStringInfoString(buf,
									  quote_identifier(strVal(lfirst(col))));
				}
				appendStringInfoChar(buf, ')');
			}
			else if (j->quals)
			{
				appendStringInfo(buf, " ON ");
				if (!PRETTY_PAREN(context))
					appendStringInfoChar(buf, '(');
				get_rule_expr(j->quals, context, false);
				if (!PRETTY_PAREN(context))
					appendStringInfoChar(buf, ')');
			}
		}
		if (!PRETTY_PAREN(context) || j->alias != NULL)
			appendStringInfoChar(buf, ')');

		/* Yes, it's correct to put alias after the right paren ... */
		if (j->alias != NULL)
		{
			appendStringInfo(buf, " %s",
							 quote_identifier(j->alias->aliasname));
			get_from_clause_alias(j->alias,
								  rt_fetch(j->rtindex, query->rtable),
								  context);
		}
	}
	else
		elog(ERROR, "unrecognized node type: %d",
			 (int) nodeTag(jtnode));
}

/*
 * get_from_clause_alias - reproduce column alias list
 *
 * This is tricky because we must ignore dropped columns.
 */
static void
get_from_clause_alias(Alias *alias, RangeTblEntry *rte,
					  deparse_context *context)
{
	StringInfo	buf = context->buf;
	ListCell   *col;
	AttrNumber	attnum;
	bool		first = true;

	if (alias == NULL || alias->colnames == NIL)
		return;					/* definitely nothing to do */

	attnum = 0;
	foreach(col, alias->colnames)
	{
		attnum++;
		if (get_rte_attribute_is_dropped(rte, attnum))
			continue;
		if (first)
		{
			appendStringInfoChar(buf, '(');
			first = false;
		}
		else
			appendStringInfo(buf, ", ");
		appendStringInfoString(buf,
							   quote_identifier(strVal(lfirst(col))));
	}
	if (!first)
		appendStringInfoChar(buf, ')');
}

/*
 * get_from_clause_coldeflist - reproduce FROM clause coldeflist
 *
 * The coldeflist is appended immediately (no space) to buf.  Caller is
 * responsible for ensuring that an alias or AS is present before it.
 */
static void
get_from_clause_coldeflist(List *names, List *types, List *typmods,
						   deparse_context *context)
{
	StringInfo	buf = context->buf;
	ListCell   *l1;
	ListCell   *l2;
	ListCell   *l3;
	int			i = 0;

	appendStringInfoChar(buf, '(');

	l2 = list_head(types);
	l3 = list_head(typmods);
	foreach(l1, names)
	{
		char	   *attname = strVal(lfirst(l1));
		Oid			atttypid;
		int32		atttypmod;

		atttypid = lfirst_oid(l2);
		l2 = lnext(l2);
		atttypmod = lfirst_int(l3);
		l3 = lnext(l3);

		if (i > 0)
			appendStringInfo(buf, ", ");
		appendStringInfo(buf, "%s %s",
						 quote_identifier(attname),
						 format_type_with_typemod(atttypid, atttypmod));
		i++;
	}

	appendStringInfoChar(buf, ')');
}

/*
 * get_opclass_name			- fetch name of an index operator class
 *
 * The opclass name is appended (after a space) to buf.
 *
 * Output is suppressed if the opclass is the default for the given
 * actual_datatype.  (If you don't want this behavior, just pass
 * InvalidOid for actual_datatype.)
 */
static void
get_opclass_name(Oid opclass, Oid actual_datatype,
				 StringInfo buf)
{
	HeapTuple	ht_opc;
	Form_pg_opclass opcrec;
	char	   *opcname;
	char	   *nspname;

	ht_opc = SearchSysCache(CLAOID,
							ObjectIdGetDatum(opclass),
							0, 0, 0);
	if (!HeapTupleIsValid(ht_opc))
		elog(ERROR, "cache lookup failed for opclass %u", opclass);
	opcrec = (Form_pg_opclass) GETSTRUCT(ht_opc);

	if (!OidIsValid(actual_datatype) ||
		GetDefaultOpClass(actual_datatype, opcrec->opcmethod) != opclass)
	{
		/* Okay, we need the opclass name.	Do we need to qualify it? */
		opcname = NameStr(opcrec->opcname);
		if (OpclassIsVisible(opclass))
			appendStringInfo(buf, " %s", quote_identifier(opcname));
		else
		{
			nspname = get_namespace_name(opcrec->opcnamespace);
			appendStringInfo(buf, " %s.%s",
							 quote_identifier(nspname),
							 quote_identifier(opcname));
		}
	}
	ReleaseSysCache(ht_opc);
}

/*
 * processIndirection - take care of array and subfield assignment
 *
 * We strip any top-level FieldStore or assignment ArrayRef nodes that
 * appear in the input, and return the subexpression that's to be assigned.
 * If printit is true, we also print out the appropriate decoration for the
 * base column name (that the caller just printed).
 */
static Node *
processIndirection(Node *node, deparse_context *context, bool printit)
{
	StringInfo	buf = context->buf;

	for (;;)
	{
		if (node == NULL)
			break;
		if (IsA(node, FieldStore))
		{
			FieldStore *fstore = (FieldStore *) node;
			Oid			typrelid;
			char	   *fieldname;

			/* lookup tuple type */
			typrelid = get_typ_typrelid(fstore->resulttype);
			if (!OidIsValid(typrelid))
				elog(ERROR, "argument type %s of FieldStore is not a tuple type",
					 format_type_be(fstore->resulttype));

			/*
			 * Print the field name.  Note we assume here that there's only
			 * one field being assigned to.  This is okay in stored rules but
			 * could be wrong in executable target lists.  Presently no
			 * problem since explain.c doesn't print plan targetlists, but
			 * someday may have to think of something ...
			 */
			fieldname = get_relid_attribute_name(typrelid,
											linitial_int(fstore->fieldnums));
			if (printit)
				appendStringInfo(buf, ".%s", quote_identifier(fieldname));

			/*
			 * We ignore arg since it should be an uninteresting reference to
			 * the target column or subcolumn.
			 */
			node = (Node *) linitial(fstore->newvals);
		}
		else if (IsA(node, ArrayRef))
		{
			ArrayRef   *aref = (ArrayRef *) node;

			if (aref->refassgnexpr == NULL)
				break;
			if (printit)
				printSubscripts(aref, context);

			/*
			 * We ignore refexpr since it should be an uninteresting reference
			 * to the target column or subcolumn.
			 */
			node = (Node *) aref->refassgnexpr;
		}
		else
			break;
	}

	return node;
}

static void
printSubscripts(ArrayRef *aref, deparse_context *context)
{
	StringInfo	buf = context->buf;
	ListCell   *lowlist_item;
	ListCell   *uplist_item;

	lowlist_item = list_head(aref->reflowerindexpr);	/* could be NULL */
	foreach(uplist_item, aref->refupperindexpr)
	{
		appendStringInfoChar(buf, '[');
		if (lowlist_item)
		{
			get_rule_expr((Node *) lfirst(lowlist_item), context, false);
			appendStringInfoChar(buf, ':');
			lowlist_item = lnext(lowlist_item);
		}
		get_rule_expr((Node *) lfirst(uplist_item), context, false);
		appendStringInfoChar(buf, ']');
	}
}


/*
 * quote_literal_internal			- Quote a literal as required.
 *
 * NOTE: think not to make this function's behavior change with
 * standard_conforming_strings.  We don't know where the result
 * literal will be used, and so we must generate a result that
 * will work with either setting.  Take a look at what dblink
 * uses this for before thinking you know better.
 */
const char *
quote_literal_internal(const char *literal)
{
	char	   *result;
	const char *cp1;
	char	   *cp2;
	int			len;

	len = strlen(literal);
	/* We make a worst-case result area; wasting a little space is OK */
	result = (char *) palloc(len * 2 + 3 + 1);

	cp1 = literal;
	cp2 = result;

	for (; len-- > 0; cp1++)
	{
		if (*cp1 == '\\')
		{
			*cp2++ = ESCAPE_STRING_SYNTAX;
			break;
		}
	}

	len = strlen(literal);
	cp1 = literal;

	*cp2++ = '\'';
	while (len-- > 0)
	{
		if (SQL_STR_DOUBLE(*cp1, true))
			*cp2++ = *cp1;
		*cp2++ = *cp1++;
	}
	*cp2++ = '\'';

	result[cp2 - ((char *) result)] = '\0';

	return result;
}

/*
 * quote_identifier			- Quote an identifier only if needed
 *
 * When quotes are needed, we palloc the required space; slightly
 * space-wasteful but well worth it for notational simplicity.
 */
const char *
quote_identifier(const char *ident)
{
	/*
	 * Can avoid quoting if ident starts with a lowercase letter or underscore
	 * and contains only lowercase letters, digits, and underscores, *and* is
	 * not any SQL keyword.  Otherwise, supply quotes.
	 */
	int			nquotes = 0;
	bool		safe;
	const char *ptr;
	char	   *result;
	char	   *optr;

	/*
	 * would like to use <ctype.h> macros here, but they might yield unwanted
	 * locale-specific results...
	 */
	safe = ((ident[0] >= 'a' && ident[0] <= 'z') || ident[0] == '_');

	for (ptr = ident; *ptr; ptr++)
	{
		char		ch = *ptr;

		if ((ch >= 'a' && ch <= 'z') ||
			(ch >= '0' && ch <= '9') ||
			(ch == '_'))
		{
			/* okay */
		}
		else
		{
			safe = false;
			if (ch == '"')
				nquotes++;
		}
	}

	if (safe)
	{
		/*
		 * Check for keyword.  We quote keywords except for unreserved ones.
		 * (In some cases we could avoid quoting a col_name or type_func_name
		 * keyword, but it seems much harder than it's worth to tell that.)
		 *
		 * Note: ScanKeywordLookup() does case-insensitive comparison, but
		 * that's fine, since we already know we have all-lower-case.
		 */
		const ScanKeyword *keyword = ScanKeywordLookup(ident);

		if (keyword != NULL && keyword->category != UNRESERVED_KEYWORD)
			safe = false;
	}

	if (safe)
		return ident;			/* no change needed */

	result = (char *) palloc(strlen(ident) + nquotes + 2 + 1);

	optr = result;
	*optr++ = '"';
	for (ptr = ident; *ptr; ptr++)
	{
		char		ch = *ptr;

		if (ch == '"')
			*optr++ = '"';
		*optr++ = ch;
	}
	*optr++ = '"';
	*optr = '\0';

	return result;
}

/*
 * quote_qualified_identifier	- Quote a possibly-qualified identifier
 *
 * Return a name of the form namespace.ident, or just ident if namespace
 * is NULL, quoting each component if necessary.  The result is palloc'd.
 */
char *
quote_qualified_identifier(const char *qualifier,
						   const char *ident)
{
	StringInfoData buf;

	initStringInfo(&buf);
	if (qualifier)
		appendStringInfo(&buf, "%s.", quote_identifier(qualifier));
	appendStringInfoString(&buf, quote_identifier(ident));
	return buf.data;
}

/*
 * get_relation_name
 *		Get the unqualified name of a relation specified by OID
 *
 * This differs from the underlying get_rel_name() function in that it will
 * throw error instead of silently returning NULL if the OID is bad.
 */
static char *
get_relation_name(Oid relid)
{
	char	   *relname = get_rel_name(relid);

	if (!relname)
		elog(ERROR, "cache lookup failed for relation %u", relid);
	return relname;
}

/*
 * generate_relation_name
 *		Compute the name to display for a relation specified by OID
 *
 * The result includes all necessary quoting and schema-prefixing.
 *
 * If namespaces isn't NIL, it must be a list of deparse_namespace nodes.
 * We will forcibly qualify the relation name if it equals any CTE name
 * visible in the namespace list.
 */
static char *
generate_relation_name(Oid relid, List *namespaces)
{
	HeapTuple	tp;
	Form_pg_class reltup;
	bool		need_qual;
	ListCell   *nslist;
	char	   *relname;
	char	   *nspname;
	char	   *result;

	tp = SearchSysCache(RELOID,
						ObjectIdGetDatum(relid),
						0, 0, 0);
	if (!HeapTupleIsValid(tp))
		elog(ERROR, "cache lookup failed for relation %u", relid);
	reltup = (Form_pg_class) GETSTRUCT(tp);
	relname = NameStr(reltup->relname);

	/* Check for conflicting CTE name */
	need_qual = false;
	foreach(nslist, namespaces)
	{
		deparse_namespace *dpns = (deparse_namespace *) lfirst(nslist);
		ListCell   *ctlist;

		foreach(ctlist, dpns->ctes)
		{
			CommonTableExpr *cte = (CommonTableExpr *) lfirst(ctlist);

			if (strcmp(cte->ctename, relname) == 0)
			{
				need_qual = true;
				break;
			}
		}
		if (need_qual)
			break;
	}

	/* Otherwise, qualify the name if not visible in search path */
	if (!need_qual)
		need_qual = !RelationIsVisible(relid);

	if (need_qual)
		nspname = get_namespace_name(reltup->relnamespace);
	else
		nspname = NULL;

	result = quote_qualified_identifier(nspname, relname);

	ReleaseSysCache(tp);

	return result;
}

/*
 * generate_function_name
 *		Compute the name to display for a function specified by OID,
 *		given that it is being called with the specified actual arg types.
 *		(Arg types matter because of ambiguous-function resolution rules.)
 *
 * The result includes all necessary quoting and schema-prefixing.  We can
 * also pass back an indication of whether the function is variadic.
 */
static char *
generate_function_name(Oid funcid, int nargs, Oid *argtypes,
					   bool *is_variadic)
{
	HeapTuple	proctup;
	Form_pg_proc procform;
	char	   *proname;
	char	   *nspname;
	char	   *result;
	FuncDetailCode p_result;
	Oid			p_funcid;
	Oid			p_rettype;
	bool		p_retset;
	int			p_nvargs;
	Oid		   *p_true_typeids;

	proctup = SearchSysCache(PROCOID,
							 ObjectIdGetDatum(funcid),
							 0, 0, 0);
	if (!HeapTupleIsValid(proctup))
		elog(ERROR, "cache lookup failed for function %u", funcid);
	procform = (Form_pg_proc) GETSTRUCT(proctup);
	proname = NameStr(procform->proname);
<<<<<<< HEAD
=======
	Assert(nargs >= procform->pronargs);
>>>>>>> 49f001d8

	/*
	 * The idea here is to schema-qualify only if the parser would fail to
	 * resolve the correct function given the unqualified func name with the
	 * specified argtypes.
	 */
	p_result = func_get_detail(list_make1(makeString(proname)),
<<<<<<< HEAD
							   NIL, nargs, argtypes, false, false,
							   &p_funcid, &p_rettype,
							   &p_retset,
							   &p_nvargs, &p_true_typeids, NULL);
=======
							   NIL, nargs, argtypes, false,
							   &p_funcid, &p_rettype,
							   &p_retset, &p_nvargs, &p_true_typeids);
>>>>>>> 49f001d8
	if ((p_result == FUNCDETAIL_NORMAL || p_result == FUNCDETAIL_AGGREGATE) &&
		p_funcid == funcid)
		nspname = NULL;
	else
		nspname = get_namespace_name(procform->pronamespace);

	result = quote_qualified_identifier(nspname, proname);
	/* Check variadic-ness if caller cares */
	if (is_variadic)
	{
		bool 	isnull;
		Datum	varDatum;
		Oid		varOid;

		varDatum = SysCacheGetAttr (PROCOID, proctup,
									Anum_pg_proc_provariadic, &isnull);
		varOid = DatumGetObjectId(varDatum);

		/* "any" variadics are not treated as variadics for listing */
		if (OidIsValid(varOid) && varOid != ANYOID)
			*is_variadic = true;
		else
			*is_variadic = false;
	}

	/* Check variadic-ness if caller cares */
	if (is_variadic)
	{
		/* "any" variadics are not treated as variadics for listing */
		if (OidIsValid(procform->provariadic) &&
			procform->provariadic != ANYOID)
			*is_variadic = true;
		else
			*is_variadic = false;
	}

	ReleaseSysCache(proctup);

	return result;
}

/*
 * generate_operator_name
 *		Compute the name to display for an operator specified by OID,
 *		given that it is being called with the specified actual arg types.
 *		(Arg types matter because of ambiguous-operator resolution rules.
 *		Pass InvalidOid for unused arg of a unary operator.)
 *
 * The result includes all necessary quoting and schema-prefixing,
 * plus the OPERATOR() decoration needed to use a qualified operator name
 * in an expression.
 */
static char *
generate_operator_name(Oid operid, Oid arg1, Oid arg2)
{
	StringInfoData buf;
	HeapTuple	opertup;
	Form_pg_operator operform;
	char	   *oprname;
	char	   *nspname;
	Operator	p_result;

	initStringInfo(&buf);

	opertup = SearchSysCache(OPEROID,
							 ObjectIdGetDatum(operid),
							 0, 0, 0);
	if (!HeapTupleIsValid(opertup))
		elog(ERROR, "cache lookup failed for operator %u", operid);
	operform = (Form_pg_operator) GETSTRUCT(opertup);
	oprname = NameStr(operform->oprname);

	/*
	 * The idea here is to schema-qualify only if the parser would fail to
	 * resolve the correct operator given the unqualified op name with the
	 * specified argtypes.
	 */
	switch (operform->oprkind)
	{
		case 'b':
			p_result = oper(NULL, list_make1(makeString(oprname)), arg1, arg2,
							true, -1);
			break;
		case 'l':
			p_result = left_oper(NULL, list_make1(makeString(oprname)), arg2,
								 true, -1);
			break;
		case 'r':
			p_result = right_oper(NULL, list_make1(makeString(oprname)), arg1,
								  true, -1);
			break;
		default:
			elog(ERROR, "unrecognized oprkind: %d", operform->oprkind);
			p_result = NULL;	/* keep compiler quiet */
			break;
	}

	if (p_result != NULL && oprid(p_result) == operid)
		nspname = NULL;
	else
	{
		nspname = get_namespace_name(operform->oprnamespace);
		appendStringInfo(&buf, "OPERATOR(%s.", quote_identifier(nspname));
	}

	appendStringInfoString(&buf, oprname);

	if (nspname)
		appendStringInfoChar(&buf, ')');

	if (p_result != NULL)
		ReleaseSysCache(p_result);

	ReleaseSysCache(opertup);

	return buf.data;
}

/*
 * Given a C string, produce a TEXT datum.
 *
 * We assume that the input was palloc'd and may be freed.
 */
static text *
string_to_text(char *str)
{
	text	   *result;

	result = cstring_to_text(str);
	pfree(str);
	return result;
}

static char *
reloptions_to_string(Datum reloptions)
{
	char	   *result;
	Datum		sep,
				txt;

	/*
	 * We want to use array_to_text(reloptions, ', ') --- but
	 * DirectFunctionCall2(array_to_text) does not work, because
	 * array_to_text() relies on flinfo to be valid.  So use
	 * OidFunctionCall2.
	 */
	sep = CStringGetTextDatum(", ");
	txt = OidFunctionCall2(F_ARRAY_TO_TEXT, reloptions, sep);
	result = TextDatumGetCString(txt);

	return result;
}

/*
 * Generate a C string representing a relation's reloptions, or NULL if none.
 */
static char *
flatten_reloptions(Oid relid)
{
	char	   *result = NULL;
	HeapTuple	tuple;
	Datum		reloptions;
	bool		isnull;

	tuple = SearchSysCache(RELOID,
						   ObjectIdGetDatum(relid),
						   0, 0, 0);
	if (!HeapTupleIsValid(tuple))
		elog(ERROR, "cache lookup failed for relation %u", relid);

	reloptions = SysCacheGetAttr(RELOID, tuple,
								 Anum_pg_class_reloptions, &isnull);
	if (!isnull)
		result = reloptions_to_string(reloptions);

	ReleaseSysCache(tuple);

	return result;
}

static void
deparse_part_param(deparse_context *c, List *dat)
{
	ListCell *lc;
	bool first = true;

	foreach(lc, dat)
	{
		if (!first)
			appendStringInfo(c->buf, ", ");
		else
			first = false;

		/* MPP-8258: fix for double precision types that use
		 * FuncExpr's (vs Consts)
		 */
		if (IsA(lfirst(lc), Const))
			get_const_expr(lfirst(lc), c, 0);
		else
			get_rule_expr(lfirst(lc), c, false);
	}
}

static void
partition_rule_range(deparse_context *c, List *start, bool startinc,
					 List *end, bool endinc, List *every)
{
	List *l1;

	l1 = start;
	if (l1)
	{
		appendStringInfoString(c->buf, "START (");
		deparse_part_param(c, l1);
		appendStringInfo(c->buf, ")%s",
						 startinc == false ? " EXCLUSIVE" : "");
	}

	l1 = end;
	if (l1)
	{
		appendStringInfoString(c->buf, " END (");
		deparse_part_param(c, l1);
		appendStringInfo(c->buf, ")%s",
						 endinc == true ? " INCLUSIVE" : "");
	}

	l1 = every;
	if (l1)
	{
		appendStringInfoString(c->buf, " EVERY (");
		deparse_part_param(c, l1);
		appendStringInfoString(c->buf, ")");
	}
}

/*
 * MPP-7232: need a check if name was not generated by EVERY
 *
 * The characteristic of a generated EVERY name is that the name of
 * the first partition is a string followed by "_1", and subsequent
 * names have the same string prefix with an increment in the numeric
 * suffix that corresponds to the rank.  So if any partitions within
 * the EVERY clause are subsequently dropped, added, split, renamed,
 * etc, we cannot regenerate a simple EVERY clause, and have to list
 * all of the partitions separately.
 */
static char *
check_first_every_name(char *parname)
{
	if (parname)
	{
		char	*str  = pstrdup(parname);
		char	*pnum = NULL;
		int		 len  = strlen(parname) - 1;

		/*
		 * MPP-7232: need a check if name was not generated by EVERY
		 */
		while (len >= 0)
		{
			if (isdigit((int)str[len]))
			{
				pnum = str + len;
				len--;
				continue;
			}

			if (str[len] == '_')
				str[len] = '\0';
			break;
		}
		/* should be parname_1 */
		if (pnum &&
			( 0 == strcmp(pnum, "1")))
			return str;
		else
		{
			pfree(str);
			return NULL;
		}
	}
	return NULL;
} /* end check_first_every_name */

static bool
check_next_every_name(char *parname1, char *nextname, int parrank)
{
	StringInfoData      	 sid1;
	bool 					 bstat = FALSE;

	initStringInfo(&sid1);

	appendStringInfo(&sid1, "%s_%d", parname1, parrank);

	bstat = nextname && (0 == strcmp(sid1.data, nextname));

	pfree(sid1.data);

	return bstat;
} /* end check_next_every_name */

static char *
make_par_name(char *parname, bool isevery)
{
	if (isevery)
	{
		char *str = pstrdup(parname);
		int len = strlen(parname) - 1;

		/*
		 * MPP-7232: need a check if name was not generated by EVERY
		 */
		while (len >= 0)
		{
			if (isdigit((int)str[len]))
			{
				len--;
				continue;
			}

			if (str[len] == '_')
				str[len] = '\0';
			break;
		}
		return str;
	}
	else
		return parname;
}

static char *
column_encodings_to_string(Relation rel, Datum *opts, char *sep, int indent)
{
	StringInfoData str;
	AttrNumber i;
	bool need_comma = false;

	initStringInfo(&str);

	for (i = 0; i < RelationGetNumberOfAttributes(rel); i++)
	{
		char *attname;

		if (rel->rd_att->attrs[i]->attisdropped)
			continue;

		if (!opts[i])
			continue;

		if (need_comma)
			appendStringInfoString(&str, sep);

		attname = NameStr(rel->rd_att->attrs[i]->attname);

		/* only defined for pretty printing */
		if (indent)
		{
			appendStringInfoChar(&str, '\n');
			appendStringInfoSpaces(&str, indent + 4);
		}
		appendStringInfo(&str, "COLUMN %s ENCODING (%s)",
						 quote_identifier(attname),
						 reloptions_to_string(opts[i]));
		need_comma = true;
	}

	return str.data;
}

static char *
make_partition_column_encoding_str(Oid relid, int indent)
{
	char *str;
	Relation rel = heap_open(relid, AccessShareLock);
	Datum *opts = get_rel_attoptions(relid,
									 RelationGetNumberOfAttributes(rel));

	str = column_encodings_to_string(rel, opts, " ", indent);
	heap_close(rel, AccessShareLock);

	return str;
}

static char *
partition_rule_def_worker(PartitionRule *rule, Node *start,
						  Node *end, PartitionRule *end_rule,
						  Node *every,
						  Partition *part, bool handleevery, int prettyFlags,
						  bool bLeafTablename, int indent)
{
	StringInfoData		 str;
	deparse_context		 c;
	char				*reloptions	   = NULL;
	char				*tspaceoptions = NULL;
	bool				 needspace	   = false;

	if (OidIsValid(rule->parchildrelid))
	{
		StringInfoData      	 sid2;

		initStringInfo(&sid2);

		/*
		 * If it's in a nondefault tablespace, say so
		 * (append after the reloptions)
		 */
		if (!part->paristemplate)
		{
			Oid			tblspc;

			tblspc = get_rel_tablespace(rule->parchildrelid);
			if (OidIsValid(tblspc))
			{
				appendStringInfo(&sid2, " TABLESPACE %s",
								 quote_identifier(
										 get_tablespace_name(tblspc)));

				tspaceoptions = sid2.data;
			}
		}

		reloptions = flatten_reloptions(rule->parchildrelid);

		if (bLeafTablename) /* MPP-6297: dump by tablename */
		{
			StringInfoData      	 sid1;

			initStringInfo(&sid1);

			/* Always quote to make WITH (tablename=...) work correctly */
			char *relname = get_rel_name(rule->parchildrelid);
			appendStringInfo(&sid1, "tablename=%s", quote_literal_internal(relname));

			/* MPP-7191, MPP-7193: fully-qualify storage type if not
			 * specified (and not a template)
			 */
			if (!part->paristemplate)
			{
				if (!reloptions)
				{
					appendStringInfoString(&sid1, ", appendonly=false ");
				}
				else
				{
					if (!strstr(reloptions, "appendonly="))
						appendStringInfoString(&sid1, ", appendonly=false ");

					if ((!strstr(reloptions, "orientation=")) &&
						strstr(reloptions, "appendonly=true"))
						appendStringInfoString(&sid1, ", orientation=row ");
				}
			}

			if (reloptions)
			{
				appendStringInfo(&sid1, ", %s ", reloptions);

				pfree(reloptions);
			}


			reloptions = sid1.data;
		}

	}
	else if ((PointerIsValid(rule->parreloptions) ||
			  OidIsValid(rule->partemplatespaceId))
			 || (bLeafTablename && part->paristemplate))
	{
		ListCell		*lc;
		List			*opts;
		StringInfoData	 buf;
		StringInfoData   sid3;

		initStringInfo(&buf);
		initStringInfo(&sid3);

		/* NOTE: only the template case */
		Assert(part->paristemplate);

		if (bLeafTablename && part->paristemplate)
		{
			/*
			 * Make a fake tablename for template entries to invoke special
			 * dump/restore magic in parse_partition.c:partition_range_every()
			 * for EVERY.  Note that the tablename is ignored during SET
			 * SUBPARTITION TEMPLATE because the template rules do not have
			 * corresponding relations (MPP-6297)
			 */

			char *relname = get_rel_name(part->parrelid);
			appendStringInfo(&buf, "tablename=%s", quote_literal_internal(relname));
		}

		opts = rule->parreloptions;
		if (PointerIsValid(rule->parreloptions))
		{
			foreach(lc, opts)
			{
				DefElem *e = lfirst(lc);

				if (strlen(buf.data))
					appendStringInfo(&buf, ", ");

				appendStringInfoString(&buf, e->defname);

				if (e->arg)
					appendStringInfo(&buf, "=%s", strVal(e->arg));
			}
		}
		if (strlen(buf.data))
		{
			reloptions = buf.data;
		}
		if (OidIsValid(rule->partemplatespaceId))
		{
			char *tname = get_tablespace_name(rule->partemplatespaceId);

			Assert(tname);

			appendStringInfo(&sid3, " TABLESPACE %s",
							 quote_identifier(tname));

			tspaceoptions = sid3.data;
		}
	}

	initStringInfo(&str);

	c.buf = &str;
	c.prettyFlags = prettyFlags;
	c.indentLevel = PRETTYINDENT_STD;

	if (rule->parisdefault)
	{
		appendStringInfo(&str, "DEFAULT %sPARTITION %s ",
						 part->parlevel > 0 ? "SUB" : "",
						 quote_identifier(rule->parname));

		if (reloptions && strlen(reloptions))
			appendStringInfo(&str, " WITH (%s)", reloptions);
		if (tspaceoptions && strlen(tspaceoptions))
			appendStringInfo(&str, " %s", tspaceoptions);

		return str.data;
	}

	if (rule->parname && rule->parname[0] != '\0')
		appendStringInfo(&str, "%sPARTITION %s ",
						 part->parlevel > 0 ? "SUB" : "",
						 quote_identifier(make_par_name(rule->parname,
														handleevery)));

	switch (part->parkind)
	{
		case 'h':
			break;

		case 'r':
			{
				/* MPP-7232: Note: distinguish "(start) rule" and
				 * "end_rule", because for an EVERY clause
				 * inclusivity/exclusivity can differ
				 */
				partition_rule_range(&c, (List *)start,
									 rule->parrangestartincl,
									 (List *)end,
									 end_rule->parrangeendincl,
									 (List *)every);
				needspace = true;
			}
			break;
		case 'l':
			{
				ListCell	*lc;
				List		*l1;
				int2		 nkeys  = part->parnatts;
				int2		 parcol = 0;

				appendStringInfoString(&str, "VALUES(");

				l1 = (List *)rule->parlistvalues;

				/* MPP-5878: print multiple columns if > 1 key cols */
				foreach(lc, l1)
				{
					List		*vals = lfirst(lc);
					ListCell	*lcv  = list_head(vals);

					if (lc != list_head(l1))
						appendStringInfoString(&str, ", ");

					if (nkeys > 1) /* extra parens if group multiple cols */
						appendStringInfoString(&str, " (");

					for (parcol = 0; parcol < nkeys; parcol++)
					{
						Const *con = lfirst(lcv);

						if (lcv != list_head(vals))
							appendStringInfoString(&str, ", ");

						get_const_expr(con, &c, -1);

						lcv = lnext(lcv);
					}

					if (nkeys > 1) /* extra parens if group multiple cols */
						appendStringInfoString(&str, ")");


				}
				appendStringInfoString(&str, ")");
				needspace = true;
			}
			break;
	}

	if (reloptions)
		appendStringInfo(&str, "%sWITH (%s)",
						 needspace ? " " : "",
						 reloptions);

	if (tspaceoptions && strlen(tspaceoptions))
	{
		/* if have reloptions, then need a space, else just use needspace */
		bool needspace2 = reloptions ? true : (needspace);
		appendStringInfo(&str, "%s%s",
						 needspace2 ? " " : "",
						 tspaceoptions);
	}

	return str.data;
}

/*
 * Writes out rule of partition, as well as column compression if any.
 */
static void
write_out_rule(PartitionRule *rule, PartitionNode *pn, Node *start,
			   Node *end,
			   PartitionRule *end_rule,
			   Node *every, deparse_context *head, deparse_context *body,
			   bool handleevery, bool *needcomma,
			   bool *first_rule, int16 *leveldone,
			   PartitionNode *children, bool bLeafTablename)
{
	char *str;

	if (!*first_rule)
	{
		appendStringInfoString(body->buf, ", ");
		*needcomma = false;
	}

	if (PRETTY_INDENT(body))
	{
		appendStringInfoChar(body->buf, '\n');
		appendStringInfoSpaces(body->buf,
							   Max(body->indentLevel, 0) + 2);
	}

	/* MPP-7232: Note: distinguish "(start) rule" and "end_rule",
	 * because for an EVERY clause inclusivity/exclusivity
	 * can differ
	 */
	str = partition_rule_def_worker(rule, start,
									end, end_rule,
									every, pn->part, handleevery,
									body->prettyFlags,
									bLeafTablename,
									body->indentLevel);

	if (str && strlen(str))
	{
		if (strlen(body->buf->data) && !first_rule &&
			!PRETTY_INDENT(body))
			appendStringInfoString(body->buf, " ");

		appendStringInfoString(body->buf, str);
		*needcomma = true;
	}

	if (str)
		pfree(str);

	/*
	 * We dump per partition column encoding for non-templates,
	 * and do not dump them for templates.
	 */
	if (OidIsValid(rule->parchildrelid))
	{
		int		indent_enc = body->indentLevel;
		char   *col_enc;

		/* COLUMN ... ENCODING ( ) for the partition */
		if (PRETTY_INDENT(body))
			indent_enc += PRETTYINDENT_STD;
		col_enc = make_partition_column_encoding_str(rule->parchildrelid,
													 indent_enc);

		if (col_enc && strlen(col_enc) > 0)
		{
			appendStringInfo(body->buf, " %s", col_enc);
			*needcomma = true;
		}

		if (col_enc)
			pfree(col_enc);
	}

	get_partition_recursive(children, head, body, leveldone, bLeafTablename);

	if (*first_rule)
		*first_rule = false;
}


static void
get_partition_recursive(PartitionNode *pn, deparse_context *head,
						deparse_context *body,
						int16 *leveldone, int bLeafTablename)
{
	PartitionRule		*rule			  = NULL;
	ListCell			*lc;
	int					 i;
	bool				 needcomma		  = false;
	bool				 first_rule		  = true;
	PartitionRule		*first_every_rule = NULL;
	PartitionRule		*prev_rule		  = NULL;
	char				*parname1		  = NULL;
	int					 parrank		  = 0;

	if (!pn)
		return;

	if (*leveldone < pn->part->parlevel)
	{
		if (pn->part->parlevel == 0)
			appendStringInfoString(head->buf, "PARTITION BY ");
		else if (pn->part->parlevel > 0)
			appendContextKeyword(head, "SUBPARTITION BY ",
								 PRETTYINDENT_STD, 0, 2);

		switch (pn->part->parkind)
		{
			case 'h': appendStringInfoString(head->buf, "HASH"); break;
			case 'l': appendStringInfoString(head->buf, "LIST"); break;
			case 'r': appendStringInfoString(head->buf, "RANGE"); break;
			default:
				  elog(ERROR, "unknown partitioning kind '%c'",
					   pn->part->parkind);
				  break;
		}

		appendStringInfoChar(head->buf, '(');
		for (i = 0; i < pn->part->parnatts; i++)
		{
			char *attname = get_relid_attribute_name(pn->part->parrelid,
													 pn->part->paratts[i]);

			if (i)
				appendStringInfoString(head->buf, ", ");

			appendStringInfoString(head->buf, quote_identifier(attname));
			pfree(attname);
		}
		appendStringInfoChar(head->buf, ')');

		if (pn->part->parkind == 'h')
			appendStringInfo(head->buf, " %sPARTITIONS %i ",
							 pn->part->parlevel > 0 ? "SUB" : "",
							 list_length(pn->rules));
		(*leveldone)++;
	}

	if (pn->part->parlevel > 0)
		appendStringInfoChar(body->buf, ' ');
	if (pn->rules || pn->default_part)
		appendContextKeyword(body, "(", PRETTYINDENT_STD, 0, 2);

	/* iterate through partitions */
	foreach(lc, pn->rules)
	{
		rule = lfirst(lc);

		/*
		 * If we're doing hash partitioning and the first rule doesn't have
		 * a parname, none will so break out.
		 *
		 * XXX: when we support hash, do need to dump these in case they have
		 * children.
		 */
		if (pn->part->parkind == 'h' && !strlen(rule->parname))
			break;

		/*
		 * RANGE partitions are the interesting case. If the partitions use
		 * EVERY(), we want to dump a single rule which generates all the rules
		 * we've expanded from EVERY(), rather than a bunch of rules.
		 */
		if (pn->part->parkind == 'r')
		{
			if (!first_every_rule)
			{
				if (!bLeafTablename && rule->parrangeevery)
				{
					if (!strlen(rule->parname))
					{
						first_every_rule = rule;
						prev_rule		 = NULL;
					}
					else
					{
						/* MPP-7232: check if name was not generated
						 * by EVERY
						 */
						parname1 = check_first_every_name(rule->parname);

						if (parname1)
						{
							parrank = 2;
							first_every_rule = rule;
							prev_rule		 = NULL;
						}
						else
							parrank = 0;

					}

					if (first_every_rule)
						continue;
				}
			}
			else if (first_every_rule->parrangeevery)
			{
				bool estat = equal(first_every_rule->parrangeevery,
								   rule->parrangeevery);

				if (estat)
				{
					/* check if have a named partition in a block of
					 * anonymous every partitions
					 */
					if (rule->parname && strlen(rule->parname) && !parname1)
						estat = false;

					/* note that the case of an unnamed partition in a
					 * block of named every partitions is handled by
					 * check_next_every_name...
					 */
				}

				if (estat && parname1)
				{
					estat = check_next_every_name(parname1,
												  rule->parname, parrank);

					if (estat)
						parrank++;
					else
					{
						parrank = 0;
						pfree(parname1);
						parname1 = NULL;
					}
				}

				/* ensure that start and end have opposite
				 * inclusivity, ie start is always inclusive and end
				 * is always exclusive, with exceptions for the first
				 * every rule start (which can be exclusive) and the
				 * last every rule end (which can be inclusive).
				 */
				if (estat)
					estat = (rule->parrangestartincl == true);
				if (estat && prev_rule)
					estat = (prev_rule->parrangeendincl == false);

				/* finally, make sure that the start value matches the
				 * previous end, ie look for "holes" where a partition
				 * might have been dropped in the middle of an EVERY
				 * range...
				 */
				if (estat && prev_rule)
					estat = equal(rule->parrangestart,
								  prev_rule->parrangeend);

				if (estat)
				{
					prev_rule = rule;
					continue;
				}
				else
				{
					/* MPP-6297: write out the "every" rule (based
					 * on the first one), then clear it if we are
					 * done
					 */
					write_out_rule(first_every_rule, pn,
								   first_every_rule->parrangestart,
								   prev_rule ?
								    prev_rule->parrangeend :
								    first_every_rule->parrangeend,
								   prev_rule ? prev_rule : first_every_rule,
								   first_every_rule->parrangeevery,
			   					   head, body, true, &needcomma, &first_rule,
								   leveldone,
								   first_every_rule->children,
								   bLeafTablename);
					if (rule->parrangeevery)
					{
						first_every_rule = NULL;

						if (!strlen(rule->parname))
							prev_rule = first_every_rule = rule;
						else
						{
							/* MPP-7232: check if name was not generated
							 * by EVERY
							 */

							if (parname1)
							{
								pfree(parname1);
								parname1 = NULL;
							}

							parname1 =
									check_first_every_name(rule->parname);

							if (parname1)
							{
								parrank = 2;
								prev_rule = first_every_rule = rule;
							}
							else
								parrank = 0;
						}

						if (first_every_rule)
							continue;
					}
					else
					{
						first_every_rule = NULL;
					}
				}
			}
		} /* end if range */

		/*
		 * Note that this handles the LIST and HASH cases too */
		write_out_rule(rule, pn, rule->parrangestart,
					   rule->parrangeend,
					   rule,
					   rule->parrangeevery, head, body, false, &needcomma,
					   &first_rule, leveldone,
					   rule->children, bLeafTablename);
	} /* end foreach */

	if (first_every_rule)
	{
		write_out_rule(first_every_rule, pn, first_every_rule->parrangestart,
					   prev_rule ?
					    prev_rule->parrangeend :
					    first_every_rule->parrangeend,
					   prev_rule ? prev_rule : first_every_rule,
					   first_every_rule->parrangeevery,
   					   head, body, true, &needcomma, &first_rule, leveldone,
					   first_every_rule->children,
					   bLeafTablename);
	}

	if (pn->default_part)
	{
		write_out_rule(pn->default_part, pn, NULL, NULL,
					   NULL, NULL,
					   head, body, false,
					   &needcomma,
					   &first_rule, leveldone, pn->default_part->children,
					   bLeafTablename);
	}

	if (pn->rules || pn->default_part)
	{
		if (pn->part->paristemplate)
		{
			/* Add column encoding rules at the end */
			int indent = 0;
			Relation rel = heap_open(pn->part->parrelid, AccessShareLock);
			Datum *opts = get_partition_encoding_attoptions(rel,
															pn->part->partid);
			char *str;

			if (PRETTY_INDENT(body))
			{
				/* subtract 2 for the built in stepping in indentLevel */
				indent = body->indentLevel - 2;
				if (indent < 0)
					indent = 0;
			}

			str = column_encodings_to_string(rel, opts, ", ", indent);

			if (str && strlen(str) > 0)
				appendStringInfo(body->buf, ", %s", str);

			heap_close(rel, AccessShareLock);

		}

		appendContextKeyword(body, ")", 0, -PRETTYINDENT_STD, 2);
	}
}

/* MPP-6095: dump template definitions */
static char *
pg_get_partition_template_def_worker(Oid relid, int prettyFlags,
									 int bLeafTablename)
{
	Relation		 	rel	 = heap_open(relid, AccessShareLock);

	/* pn is the partition def for the relation, and pnt is the
	 * associated template defs.  We need to walk pn to obtain the
	 * partition id str's for the ALTER statement.
	 */
	PartitionNode	   *pn	 = RelationBuildPartitionDesc(rel, false);
	PartitionNode	   *pnt	 = NULL;

	StringInfoData		head;
	StringInfoData		body;
	StringInfoData		altr, sid1, sid2, partidsid;
	int16				leveldone	  = -1;
	deparse_context		headc;
	deparse_context		bodyc;
	deparse_context		partidc;
	int					templatelevel = 1;
	bool				bFirstOne	  = true;

	if (!pn)
	{
		heap_close(rel, AccessShareLock);
		return NULL;
	}
	/* head string for get_partition_recursive() -- just discard this */
	initStringInfo(&head);
	headc.buf = &head;
	headc.prettyFlags = prettyFlags;
	headc.indentLevel = 0;

	/* body: partition definition associated with template */
	initStringInfo(&body);
	bodyc.buf = &body;
	bodyc.prettyFlags = prettyFlags;
	bodyc.indentLevel = 0;

	/* altr: the real "head" string (first part of ALTER TABLE statement) */
	initStringInfo(&altr);

	initStringInfo(&sid1); /* final output string */
	initStringInfo(&sid2); /* string for temp storage */
	initStringInfo(&partidsid);
	partidc.buf = &partidsid;
	partidc.prettyFlags = prettyFlags;
	partidc.indentLevel = 0;


	/* build the initial ALTER TABLE prefix.  Append the next level of
	 * partition depth as iterate thru loop
	 */

	appendStringInfo(&altr, "ALTER TABLE %s ",
					 generate_relation_name(relid, NIL));

	/* build the text of the SET SUBPARTITION TEMPLATE statements from
	 * shallowest (level 1) to deepest by walking pn tree rules, but
	 * resequence statements from deepest to shallowest when we append
	 * them into the final output string, as we cannot reset the
	 * shallow template unless the deeper template exists.
	 */
	while (pn)
	{
		PartitionRule	*prule = NULL;
		const char		*partIdStr = "";

		truncateStringInfo(&head, 0);
		truncateStringInfo(&body, 0);
		truncateStringInfo(&sid2, 0);

		pnt = get_parts(relid,
						templatelevel, 0, true, true /*includesubparts*/);
		get_partition_recursive(pnt, &headc, &bodyc, &leveldone,
								bLeafTablename);

		/* look at the prule for the default partition (or non-default
		 * if necessary).  We need to build the partition identifier
		 * for the next level of the tree (used for the next iteration
		 * of this loop, not the current iteration).
		 */
		prule = pn->default_part;
		if (!prule)
		{
			if (list_length(pn->rules))
				prule = (PartitionRule *)linitial(pn->rules);
		}

		if (!prule)
			break;

		if (prule->parname
			&& strlen(prule->parname))
		{
			partIdStr = quote_identifier(prule->parname);
		}
		else
		{
			switch (pn->part->parkind)
			{
				case 'r': /* range */
					partIdStr = "FOR (RANK(1))";
					break;
				case 'l': /* list */
				{
					ListCell	*lc;
					List		*l1;
					int2		 nkeys  = pn->part->parnatts;
					int2		 parcol = 0;

					truncateStringInfo(&partidsid, 0);

					appendStringInfoString(&partidsid, "FOR (");

					l1 = (List *)prule->parlistvalues;

					/* MPP-5878: print multiple columns if > 1 key cols */
					foreach(lc, l1)
					{
						List		*vals = lfirst(lc);
						ListCell	*lcv  = list_head(vals);

						for (parcol = 0; parcol < nkeys; parcol++)
						{
							Const *con = lfirst(lcv);

							if (lcv != list_head(vals))
								appendStringInfoString(&partidsid, ", ");

							get_const_expr(con, &partidc, -1);

							lcv = lnext(lcv);
						}
						break;
					}
					appendStringInfoString(&partidsid, ")");
					partIdStr = partidsid.data;
				}
					break;
				default: /* including hash for now... */
					elog(ERROR, "unrecognized partitioning kind '%c'",
						 pn->part->parkind);
					break;
			}
		}
		pn = prule->children;

		if (pnt)
		{
			/* move the prior statements to sid2 */
			appendStringInfoString(&sid2, sid1.data);
			truncateStringInfo(&sid1, 0);

			/*
			 * Build the new statement in sid1 and append the previous
			 * (shallower) statements
			 */
			appendStringInfo(&sid1, "%s\nSET SUBPARTITION TEMPLATE %s%s\n",
							 altr.data, body.data,
							 bFirstOne ? "" : ";\n" );
			appendStringInfoString(&sid1, sid2.data);

			/* no trailing semicolon on end of statement -- dumper
			 * will add it
			 */
			if (bFirstOne)
				bFirstOne = false;
		}

		/* increase the partitioning depth */
		appendStringInfo(&altr, "ALTER PARTITION %s ", partIdStr);
		templatelevel++;
	} /* end while pn */

	heap_close(rel, NoLock);

	return sid1.data;
} /* end pg_get_partition_template_def_worker */

static char *
pg_get_partition_def_worker(Oid relid, int prettyFlags, int bLeafTablename)
{
	Relation rel = heap_open(relid, AccessShareLock);
	PartitionNode *pn = RelationBuildPartitionDesc(rel, false);
	StringInfoData head;
	StringInfoData body;
	int16 leveldone = -1;
	deparse_context headc;
	deparse_context bodyc;

	if (!pn)
	{
		heap_close(rel, AccessShareLock);
		return NULL;
	}
	initStringInfo(&head);
	headc.buf = &head;
	headc.prettyFlags = prettyFlags;
	headc.indentLevel = 0;

	initStringInfo(&body);
	bodyc.buf = &body;
	bodyc.prettyFlags = prettyFlags;
	bodyc.indentLevel = 0;

	get_partition_recursive(pn, &headc, &bodyc, &leveldone, bLeafTablename);

	heap_close(rel, NoLock);

	if (strlen(body.data))
		appendStringInfo(&head, " %s", body.data);

	pfree(body.data);

	return head.data;
}

static char *
get_rule_def_common(Oid partid, int prettyFlags, int bLeafTablename)
{
	HeapTuple tuple;
	PartitionRule *rule;
	Partition *part;

	tuple = SearchSysCache1(PARTRULEOID,
							ObjectIdGetDatum(partid));
	if (!HeapTupleIsValid(tuple))
		return NULL;

	rule = ruleMakePartitionRule(tuple);

	ReleaseSysCache(tuple);

	/* lookup pg_partition by oid */
	tuple = SearchSysCache1(PARTOID,
							ObjectIdGetDatum(rule->paroid));
	if (!HeapTupleIsValid(tuple))
		return NULL;

	part = partMakePartition(tuple);

	ReleaseSysCache(tuple);

	return partition_rule_def_worker(rule, rule->parrangestart,
									 rule->parrangeend, rule,
									 rule->parrangeevery, part,
									 false, prettyFlags, bLeafTablename, 0);
}

Datum
pg_get_partition_rule_def(PG_FUNCTION_ARGS)
{
	Oid ruleid = PG_GETARG_OID(0);
	char *str;

	/* MPP-6297: don't dump by tablename here */
	str = get_rule_def_common(ruleid, 0, FALSE);
	if (!str)
		PG_RETURN_NULL();
	PG_RETURN_TEXT_P(string_to_text(str));
}

Datum
pg_get_partition_rule_def_ext(PG_FUNCTION_ARGS)
{
	Oid partid = PG_GETARG_OID(0);
	bool pretty = PG_GETARG_BOOL(1);
	int prettyFlags;
	char *str;

	prettyFlags = pretty ? PRETTYFLAG_PAREN | PRETTYFLAG_INDENT : 0;

	/* MPP-6297: don't dump by tablename here */
	str = get_rule_def_common(partid, prettyFlags, FALSE);
	if (!str)
		PG_RETURN_NULL();

	PG_RETURN_TEXT_P(string_to_text(str));
}

Datum
pg_get_partition_def(PG_FUNCTION_ARGS)
{
	Oid			relid = PG_GETARG_OID(0);
	char 	   *str;

	/* MPP-6297: don't dump by tablename here */
	str = pg_get_partition_def_worker(relid, 0, FALSE);

	if (!str)
		PG_RETURN_NULL();

	PG_RETURN_TEXT_P(string_to_text(str));
}

Datum
pg_get_partition_def_ext(PG_FUNCTION_ARGS)
{
	Oid			relid = PG_GETARG_OID(0);
	bool		pretty = PG_GETARG_BOOL(1);
	int			prettyFlags;
	char	   *str;
	bool		bLeafTablename = FALSE;

	prettyFlags = pretty ? PRETTYFLAG_PAREN | PRETTYFLAG_INDENT : 0;

	/*
	 * MPP-6297: don't dump by tablename here. NOTE: changing bLeafTablename to
	 * TRUE here should only affect pg_dump/cdb_dump_agent (and partition.sql
	 * test)
	 */
	str = pg_get_partition_def_worker(relid, prettyFlags, bLeafTablename);

	if (!str)
		PG_RETURN_NULL();

	PG_RETURN_TEXT_P(string_to_text(str));
}

/* MPP-6297: final boolean argument to determine whether to dump by
 * tablename (normally, only for pg_dump.c/cdb_dump_agent.c)
 */
Datum
pg_get_partition_def_ext2(PG_FUNCTION_ARGS)
{
	Oid			relid = PG_GETARG_OID(0);
	bool		pretty = PG_GETARG_BOOL(1);
	bool		bLeafTablename = PG_GETARG_BOOL(2);
	int			prettyFlags;
	char	   *str;

	prettyFlags = pretty ? PRETTYFLAG_PAREN | PRETTYFLAG_INDENT : 0;

	/* MPP-6297: dump by tablename */
	str = pg_get_partition_def_worker(relid, prettyFlags, bLeafTablename);

	if (!str)
		PG_RETURN_NULL();

	PG_RETURN_TEXT_P(string_to_text(str));
}

/* MPP-6095: dump template definitions */
Datum
pg_get_partition_template_def(PG_FUNCTION_ARGS)
{
	Oid			 relid			= PG_GETARG_OID(0);
	bool		 pretty			= PG_GETARG_BOOL(1);
	bool		 bLeafTablename = PG_GETARG_BOOL(2);
	char		*str;
	int			 prettyFlags	= 0;

	prettyFlags = pretty ? PRETTYFLAG_PAREN | PRETTYFLAG_INDENT : 0;

	str = pg_get_partition_template_def_worker(relid,
											   prettyFlags, bLeafTablename);

	if (!str)
		PG_RETURN_NULL();

	PG_RETURN_TEXT_P(string_to_text(str));
}<|MERGE_RESOLUTION|>--- conflicted
+++ resolved
@@ -9,11 +9,7 @@
  *
  *
  * IDENTIFICATION
-<<<<<<< HEAD
- *	  $PostgreSQL: pgsql/src/backend/utils/adt/ruleutils.c,v 1.297 2009/04/05 19:59:40 tgl Exp $
-=======
  *	  $PostgreSQL: pgsql/src/backend/utils/adt/ruleutils.c,v 1.278 2008/07/18 03:32:52 tgl Exp $
->>>>>>> 49f001d8
  *
  *-------------------------------------------------------------------------
  */
@@ -155,11 +151,7 @@
 static char *pg_get_expr_worker(text *expr, Oid relid, char *relname,
 				   int prettyFlags);
 static int print_function_arguments(StringInfo buf, HeapTuple proctup,
-<<<<<<< HEAD
 						 bool print_table_args, bool print_defaults);
-=======
-						 bool print_table_args);
->>>>>>> 49f001d8
 static void make_ruledef(StringInfo buf, HeapTuple ruletup, TupleDesc rulettc,
 			 int prettyFlags);
 static void make_viewdef(StringInfo buf, HeapTuple ruletup, TupleDesc rulettc,
@@ -230,16 +222,10 @@
 static Node *processIndirection(Node *node, deparse_context *context,
 				   bool printit);
 static void printSubscripts(ArrayRef *aref, deparse_context *context);
-<<<<<<< HEAD
 static char *get_relation_name(Oid relid);
 static char *generate_relation_name(Oid relid, List *namespaces);
 static char *generate_function_name(Oid funcid, int nargs, Oid *argtypes,
 					   bool *is_variadic);
-=======
-static char *generate_relation_name(Oid relid);
-static char *generate_function_name(Oid funcid, int nargs, Oid *argtypes,
-									bool *is_variadic);
->>>>>>> 49f001d8
 static char *generate_operator_name(Oid operid, Oid arg1, Oid arg2);
 static text *string_to_text(char *str);
 static char *flatten_reloptions(Oid relid);
@@ -1530,54 +1516,6 @@
 }
 
 /*
- * pg_get_function_result
- *		Get a nicely-formatted version of the result type of a function.
- *		This is what would appear after RETURNS in CREATE FUNCTION.
- */
-Datum
-pg_get_function_result(PG_FUNCTION_ARGS)
-{
-	Oid			funcid = PG_GETARG_OID(0);
-	StringInfoData buf;
-	StringInfoData argbuf;
-	HeapTuple	proctup;
-	Form_pg_proc procform;
-	int			ntabargs = 0;
-
-	initStringInfo(&buf);
-	initStringInfo(&argbuf);
-
-	proctup = SearchSysCache(PROCOID,
-							 ObjectIdGetDatum(funcid),
-							 0, 0, 0);
-
-	if (!HeapTupleIsValid(proctup))
-		elog(ERROR, "cache lookup failed for function %u", funcid);
-	procform = (Form_pg_proc) GETSTRUCT(proctup);
-
-	ntabargs = print_function_arguments(&argbuf, proctup, true, true);
-
-	/* We have 3 cases: table function, setof function and others */
-	if (ntabargs > 0)
-	{
-		appendStringInfoString(&buf, "TABLE(");
-		appendStringInfoString(&buf, argbuf.data);
-		appendStringInfoString(&buf, ")");
-	}
-	else if (procform->proretset)
-	{
-		appendStringInfoString(&buf, "SETOF ");
-		appendStringInfoString(&buf, format_type_be(procform->prorettype));
-	}
-	else
-		appendStringInfoString(&buf, format_type_be(procform->prorettype));
-
-	ReleaseSysCache(proctup);
-
-	PG_RETURN_TEXT_P(string_to_text(buf.data));
-}
-
-/*
  * Common code for pg_get_function_arguments and pg_get_function_result:
  * append the desired subset of arguments to buf.  We print only TABLE
  * arguments when print_table_args is true, and all the others when it's false.
@@ -1693,35 +1631,9 @@
 	return argsprinted;
 }
 
-
-/*
- * pg_get_function_arguments
- *		Get a nicely-formatted list of arguments for a function.
- *		This is everything that would go between the parentheses in
- *		CREATE FUNCTION.
- */
-Datum
-pg_get_function_arguments(PG_FUNCTION_ARGS)
-{
-	Oid			funcid = PG_GETARG_OID(0);
-	StringInfoData buf;
-	HeapTuple	proctup;
-
-	initStringInfo(&buf);
-
-	proctup = SearchSysCache(PROCOID,
-							 ObjectIdGetDatum(funcid),
-							 0, 0, 0);
-	if (!HeapTupleIsValid(proctup))
-		elog(ERROR, "cache lookup failed for function %u", funcid);
-
-	(void) print_function_arguments(&buf, proctup, false);
-
-	ReleaseSysCache(proctup);
-
-	PG_RETURN_TEXT_P(string_to_text(buf.data));
-}
-
+/* GPDB_84_MERGE_FIXME: this function was duplicated during the 8.4 merge; we
+ * replaced our version entirely with the one that was in 8.4, since it appeared
+ * to be more modern. Check this. */
 /*
  * pg_get_function_result
  *		Get a nicely-formatted version of the result type of a function.
@@ -1749,7 +1661,7 @@
 	{
 		/* It might be a table function; try to print the arguments */
 		appendStringInfoString(&buf, "TABLE(");
-		ntabargs = print_function_arguments(&buf, proctup, true);
+		ntabargs = print_function_arguments(&buf, proctup, true, false);
 		if (ntabargs > 0)
 			appendStringInfoString(&buf, ")");
 		else
@@ -1767,71 +1679,6 @@
 	ReleaseSysCache(proctup);
 
 	PG_RETURN_TEXT_P(string_to_text(buf.data));
-}
-
-/*
- * Common code for pg_get_function_arguments and pg_get_function_result:
- * append the desired subset of arguments to buf.  We print only TABLE
- * arguments when print_table_args is true, and all the others when it's false.
- * Function return value is the number of arguments printed.
- */
-static int
-print_function_arguments(StringInfo buf, HeapTuple proctup,
-						 bool print_table_args)
-{
-	int			numargs;
-	Oid		   *argtypes;
-	char	  **argnames;
-	char	   *argmodes;
-	int			argsprinted;
-	int			i;
-
-	numargs = get_func_arg_info(proctup,
-								&argtypes, &argnames, &argmodes);
-
-	argsprinted = 0;
-	for (i = 0; i < numargs; i++)
-	{
-		Oid		argtype = argtypes[i];
-		char   *argname = argnames ? argnames[i] : NULL;
-		char	argmode = argmodes ? argmodes[i] : PROARGMODE_IN;
-		const char *modename;
-
-		if (print_table_args != (argmode == PROARGMODE_TABLE))
-			continue;
-
-		switch (argmode)
-		{
-			case PROARGMODE_IN:
-				modename = "";
-				break;
-			case PROARGMODE_INOUT:
-				modename = "INOUT ";
-				break;
-			case PROARGMODE_OUT:
-				modename = "OUT ";
-				break;
-			case PROARGMODE_VARIADIC:
-				modename = "VARIADIC ";
-				break;
-			case PROARGMODE_TABLE:
-				modename = "";
-				break;
-			default:
-				elog(ERROR, "invalid parameter mode '%c'", argmode);
-				modename = NULL; /* keep compiler quiet */
-				break;
-		}
-		if (argsprinted)
-			appendStringInfoString(buf, ", ");
-		appendStringInfoString(buf, modename);
-		if (argname && argname[0])
-			appendStringInfo(buf, "%s ", argname);
-		appendStringInfoString(buf, format_type_be(argtype));
-		argsprinted++;
-	}
-
-	return argsprinted;
 }
 
 
@@ -3259,11 +3106,7 @@
 	}
 	appendStringInfo(buf, "UPDATE %s%s",
 					 only_marker(rte),
-<<<<<<< HEAD
 					 generate_relation_name(rte->relid, NIL));
-=======
-					 generate_relation_name(rte->relid));
->>>>>>> 49f001d8
 	if (rte->alias != NULL)
 		appendStringInfo(buf, " %s",
 						 quote_identifier(rte->alias->aliasname));
@@ -3344,11 +3187,7 @@
 	}
 	appendStringInfo(buf, "DELETE FROM %s%s",
 					 only_marker(rte),
-<<<<<<< HEAD
 					 generate_relation_name(rte->relid, NIL));
-=======
-					 generate_relation_name(rte->relid));
->>>>>>> 49f001d8
 	if (rte->alias != NULL)
 		appendStringInfo(buf, " %s",
 						 quote_identifier(rte->alias->aliasname));
@@ -5600,12 +5439,7 @@
 	}
 
 	appendStringInfo(buf, "%s(%s",
-<<<<<<< HEAD
 					 generate_function_name(fnoid, nargs, argtypes, NULL),
-=======
-					 generate_function_name(aggref->aggfnoid,
-											nargs, argtypes, NULL),
->>>>>>> 49f001d8
 					 aggref->aggdistinct ? "DISTINCT " : "");
 	/* aggstar can be set only in zero-argument aggregates */
 	if (aggref->aggstar)
@@ -6834,10 +6668,6 @@
 		elog(ERROR, "cache lookup failed for function %u", funcid);
 	procform = (Form_pg_proc) GETSTRUCT(proctup);
 	proname = NameStr(procform->proname);
-<<<<<<< HEAD
-=======
-	Assert(nargs >= procform->pronargs);
->>>>>>> 49f001d8
 
 	/*
 	 * The idea here is to schema-qualify only if the parser would fail to
@@ -6845,16 +6675,10 @@
 	 * specified argtypes.
 	 */
 	p_result = func_get_detail(list_make1(makeString(proname)),
-<<<<<<< HEAD
 							   NIL, nargs, argtypes, false, false,
 							   &p_funcid, &p_rettype,
 							   &p_retset,
 							   &p_nvargs, &p_true_typeids, NULL);
-=======
-							   NIL, nargs, argtypes, false,
-							   &p_funcid, &p_rettype,
-							   &p_retset, &p_nvargs, &p_true_typeids);
->>>>>>> 49f001d8
 	if ((p_result == FUNCDETAIL_NORMAL || p_result == FUNCDETAIL_AGGREGATE) &&
 		p_funcid == funcid)
 		nspname = NULL;
