--- conflicted
+++ resolved
@@ -3,11 +3,7 @@
  * lockfuncs.c
  *		Functions for SQL access to various lock-manager capabilities.
  *
-<<<<<<< HEAD
  * Copyright (c) 2002-2009, PostgreSQL Global Development Group
-=======
- * Copyright (c) 2002-2007, PostgreSQL Global Development Group
->>>>>>> 29dccf5f
  *
  * IDENTIFICATION
  *		$PostgreSQL: pgsql/src/backend/utils/adt/lockfuncs.c,v 1.28 2007/01/05 22:19:41 momjian Exp $
