/*-------------------------------------------------------------------------
 *
 * relcache.c
 *	  POSTGRES relation descriptor cache code
 *
 * Portions Copyright (c) 2005-2009, Greenplum inc.
 * Portions Copyright (c) 2012-Present Pivotal Software, Inc.
 * Portions Copyright (c) 1996-2009, PostgreSQL Global Development Group
 * Portions Copyright (c) 1994, Regents of the University of California
 *
 *
 * IDENTIFICATION
 *	  $PostgreSQL: pgsql/src/backend/utils/cache/relcache.c,v 1.272 2008/05/12 00:00:52 alvherre Exp $
 *
 *-------------------------------------------------------------------------
 */
/*
 * INTERFACE ROUTINES
 *		RelationCacheInitialize			- initialize relcache (to empty)
 *		RelationCacheInitializePhase2	- initialize shared-catalog entries
 *		RelationCacheInitializePhase3	- finish initializing relcache
 *		RelationIdGetRelation			- get a reldesc by relation id
 *		RelationClose					- close an open relation
 *
 * NOTES
 *		The following code contains many undocumented hacks.  Please be
 *		careful....
 */
#include "postgres.h"

#include <sys/file.h>
#include <fcntl.h>
#include <unistd.h>

#include "access/genam.h"
#include "access/heapam.h"
#include "access/reloptions.h"
#include "access/sysattr.h"
#include "access/xact.h"
#include "catalog/catalog.h"
#include "catalog/index.h"
#include "catalog/indexing.h"
#include "catalog/namespace.h"
#include "catalog/pg_amop.h"
#include "catalog/pg_amproc.h"
#include "catalog/pg_attrdef.h"
#include "catalog/pg_authid.h"
#include "catalog/pg_auth_members.h"
#include "catalog/pg_constraint.h"
#include "catalog/pg_database.h"
#include "catalog/pg_namespace.h"
#include "catalog/pg_opclass.h"
#include "catalog/pg_operator.h"
#include "catalog/pg_proc.h"
#include "catalog/pg_rewrite.h"
#include "catalog/pg_tablespace.h"
#include "catalog/pg_trigger.h"
#include "catalog/pg_type.h"
#include "commands/trigger.h"
#include "miscadmin.h"
#include "optimizer/clauses.h"
#include "optimizer/planmain.h"
#include "optimizer/prep.h"
#include "optimizer/var.h"
#include "rewrite/rewriteDefine.h"
#include "storage/fd.h"
#include "storage/lmgr.h"
#include "storage/smgr.h"
#include "utils/builtins.h"
#include "utils/fmgroids.h"
#include "utils/inval.h"
#include "utils/memutils.h"
#include "utils/relcache.h"
#include "utils/relationnode.h"
#include "utils/resowner.h"
#include "utils/syscache.h"
#include "utils/tqual.h"

#include "catalog/gp_policy.h"         /* GpPolicy */
#include "cdb/cdbtm.h"
#include "cdb/cdbvars.h"        /* Gp_role */
#include "cdb/cdbmirroredflatfile.h"
#include "cdb/cdbpersistentfilesysobj.h"
#include "cdb/cdbsreh.h"
#include "utils/visibility_summary.h"


/*
 * name of relcache init file, used to speed up backend startup
 */
#define RELCACHE_INIT_FILENAME	"pg_internal.init"

#define RELCACHE_INIT_FILEMAGIC		0x773264	/* version ID value */

/*
 *		hardcoded tuple descriptors.  see include/catalog/pg_attribute.h
 */
static const FormData_pg_attribute Desc_pg_class[Natts_pg_class] = {Schema_pg_class};
static const FormData_pg_attribute Desc_pg_attribute[Natts_pg_attribute] = {Schema_pg_attribute};
static const FormData_pg_attribute Desc_pg_proc[Natts_pg_proc] = {Schema_pg_proc};
static const FormData_pg_attribute Desc_pg_type[Natts_pg_type] = {Schema_pg_type};
static const FormData_pg_attribute Desc_pg_database[Natts_pg_database] = {Schema_pg_database};
static const FormData_pg_attribute Desc_pg_authid[Natts_pg_authid] = {Schema_pg_authid};
static const FormData_pg_attribute Desc_pg_auth_members[Natts_pg_auth_members] = {Schema_pg_auth_members};
static const FormData_pg_attribute Desc_pg_index[Natts_pg_index] = {Schema_pg_index};

/*
 *		Hash tables that index the relation cache
 *
 *		We used to index the cache by both name and OID, but now there
 *		is only an index by OID.
 */
typedef struct relidcacheent
{
	Oid			reloid;
	Relation	reldesc;
} RelIdCacheEnt;

static HTAB *RelationIdCache;

/*
 * This flag is false until we have prepared the critical relcache entries
 * that are needed to do indexscans on the tables read by relcache building.
 */
bool		criticalRelcachesBuilt = false;

/*
 * This flag is false until we have prepared the critical relcache entries
 * for shared catalogs (which are the tables needed for login).
 */
bool		criticalSharedRelcachesBuilt = false;

/*
 * This counter counts relcache inval events received since backend startup
 * (but only for rels that are actually in cache).	Presently, we use it only
 * to detect whether data about to be written by write_relcache_init_file()
 * might already be obsolete.
 */
static long relcacheInvalsReceived = 0L;

/*
 * This list remembers the OIDs of the non-shared relations cached in the
 * database's local relcache init file.  Note that there is no corresponding
 * list for the shared relcache init file, for reasons explained in the
 * comments for RelationCacheInitFileRemove.
 */
static List *initFileRelationIds = NIL;

/*
 * This flag lets us optimize away work in AtEO(Sub)Xact_RelationCache().
 */
static bool need_eoxact_work = false;


/*
 *		macros to manipulate the lookup hashtables
 */
#define RelationCacheInsert(RELATION)	\
do { \
	RelIdCacheEnt *idhentry; bool found; \
	idhentry = (RelIdCacheEnt*)hash_search(RelationIdCache, \
										   (void *) &(RELATION->rd_id), \
										   HASH_ENTER, &found); \
	/* used to give notice if found -- now just keep quiet */ \
	idhentry->reldesc = RELATION; \
} while(0)

#define RelationIdCacheLookup(ID, RELATION) \
do { \
	RelIdCacheEnt *hentry; \
	hentry = (RelIdCacheEnt*)hash_search(RelationIdCache, \
										 (void *) &(ID), \
										 HASH_FIND, NULL); \
	if (hentry) \
		RELATION = hentry->reldesc; \
	else \
		RELATION = NULL; \
} while(0)

#define RelationCacheDelete(RELATION) \
do { \
	RelIdCacheEnt *idhentry; \
	idhentry = (RelIdCacheEnt*)hash_search(RelationIdCache, \
										   (void *) &(RELATION->rd_id), \
										   HASH_REMOVE, NULL); \
	if (idhentry == NULL) \
		elog(WARNING, "trying to delete a rd_id reldesc that does not exist"); \
} while(0)


/*
 * Special cache for opclass-related information
 *
 * Note: only default operators and support procs get cached, ie, those with
 * lefttype = righttype = opcintype.
 */
typedef struct opclasscacheent
{
	Oid			opclassoid;		/* lookup key: OID of opclass */
	bool		valid;			/* set TRUE after successful fill-in */
	StrategyNumber numStrats;	/* max # of strategies (from pg_am) */
	StrategyNumber numSupport;	/* max # of support procs (from pg_am) */
	Oid			opcfamily;		/* OID of opclass's family */
	Oid			opcintype;		/* OID of opclass's declared input type */
	Oid		   *operatorOids;	/* strategy operators' OIDs */
	RegProcedure *supportProcs; /* support procs */
} OpClassCacheEnt;

static HTAB *OpClassCache = NULL;


/* non-export function prototypes */

static void RelationDestroyRelation(Relation relation);
static void RelationClearRelation(Relation relation, bool rebuild);

static void RelationReloadIndexInfo(Relation relation);
static void RelationFlushRelation(Relation relation);
static bool load_relcache_init_file(bool shared);
static void write_relcache_init_file(bool shared);
static void write_item(const void *data, Size len, FILE *fp);

static void formrdesc(const char *relationName, Oid relationReltype,
		  bool isshared, bool hasoids,
		  int natts, const FormData_pg_attribute *attrs);

static HeapTuple ScanPgRelation(Oid targetRelId, bool indexOK, Relation *pg_class_relation);
static Relation AllocateRelationDesc(Form_pg_class relp);
static void RelationParseRelOptions(Relation relation, HeapTuple tuple);
static void RelationBuildTupleDesc(Relation relation);
static Relation RelationBuildDesc(Oid targetRelId, bool insertIt);
static void RelationInitPhysicalAddr(Relation relation);
static void RelationInitAppendOnlyInfo(Relation relation);
static void load_critical_index(Oid indexoid, Oid heapoid);
static TupleDesc GetPgClassDescriptor(void);
static TupleDesc GetPgIndexDescriptor(void);
static void AttrDefaultFetch(Relation relation);
static void CheckConstraintFetch(Relation relation);
static List *insert_ordered_oid(List *list, Oid datum);
static OpClassCacheEnt *LookupOpclassInfo(Oid operatorClassOid,
				  StrategyNumber numStrats,
				  StrategyNumber numSupport);
static void RelationCacheInitFileRemoveInDir(const char *tblspcpath);
static void unlink_initfile(const char *initfilename);


/*
 *		ScanPgRelation
 *
 *		This is used by RelationBuildDesc to find a pg_class
 *		tuple matching targetRelId.  The caller must hold at least
 *		AccessShareLock on the target relid to prevent concurrent-update
 *		scenarios --- else our SnapshotNow scan might fail to find any
 *		version that it thinks is live.
 *
 *		NB: the returned tuple has been copied into palloc'd storage
 *		and must eventually be freed with heap_freetuple.
 */
static HeapTuple
ScanPgRelation(Oid targetRelId, bool indexOK, Relation *pg_class_relation)
{
	HeapTuple	pg_class_tuple;
	Relation	pg_class_desc;
	SysScanDesc pg_class_scan;
	ScanKeyData key[1];

	/*
	 * If something goes wrong during backend startup, we might find ourselves
	 * trying to read pg_class before we've selected a database.  That ain't
	 * gonna work, so bail out with a useful error message.  If this happens,
	 * it probably means a relcache entry that needs to be nailed isn't.
	 */
	if (!OidIsValid(MyDatabaseId))
		elog(FATAL, "cannot read pg_class without having selected a database");

	/*
	 * form a scan key
	 */
	ScanKeyInit(&key[0],
				ObjectIdAttributeNumber,
				BTEqualStrategyNumber, F_OIDEQ,
				ObjectIdGetDatum(targetRelId));

	/*
	 * Open pg_class and fetch a tuple.  Force heap scan if we haven't yet
	 * built the critical relcache entries (this includes initdb and startup
	 * without a pg_internal.init file).  The caller can also force a heap
	 * scan by setting indexOK == false.
	 */
	pg_class_desc = heap_open(RelationRelationId, AccessShareLock);
	pg_class_scan = systable_beginscan(pg_class_desc, ClassOidIndexId,
									   indexOK && criticalRelcachesBuilt,
									   SnapshotNow,
									   1, key);

	pg_class_tuple = systable_getnext(pg_class_scan);

	/*
	 * Must copy tuple before releasing buffer.
	 */
	if (HeapTupleIsValid(pg_class_tuple))
		pg_class_tuple = heap_copytuple(pg_class_tuple);

	/* all done */
	systable_endscan(pg_class_scan);
	if (pg_class_relation == NULL)
		heap_close(pg_class_desc, AccessShareLock);
	else
		*pg_class_relation = pg_class_desc;

	return pg_class_tuple;
}

void
GpRelationNodeBeginScan(
	Snapshot	snapshot,
	Relation 	gp_relation_node,
	Oid		relationId,
	Oid 		tablespaceOid,
	Oid 		relfilenode,
	GpRelationNodeScan 	*gpRelationNodeScan)
{
	Assert (relfilenode != 0);

	MemSet(gpRelationNodeScan, 0, sizeof(GpRelationNodeScan));

	/*
	 * form a scan key
	 */
	ScanKeyInit(&gpRelationNodeScan->scankey[0],
				Anum_gp_relation_node_tablespace_oid,
				BTEqualStrategyNumber, F_OIDEQ,
				ObjectIdGetDatum(tablespaceOid));

	ScanKeyInit(&gpRelationNodeScan->scankey[1],
				Anum_gp_relation_node_relfilenode_oid,
				BTEqualStrategyNumber, F_OIDEQ,
				ObjectIdGetDatum(relfilenode));

	/*
	 * Open gp_relation_node and fetch a tuple.  Force heap scan if we haven't yet
	 * built the critical relcache entries (this includes initdb and startup
	 * without a pg_internal.init file).  The caller can also force a heap
	 * scan by setting indexOK == false.
	 */
	gpRelationNodeScan->scan = \
		systable_beginscan(gp_relation_node, GpRelationNodeOidIndexId,
						   /* indexOK */ true,
						   snapshot,
						   /* nKeys */ 2,
						   gpRelationNodeScan->scankey);

	gpRelationNodeScan->gp_relation_node = gp_relation_node;
	gpRelationNodeScan->relationId = relationId;
	gpRelationNodeScan->tablespaceOid = tablespaceOid;
	gpRelationNodeScan->relfilenode = relfilenode;
}

HeapTuple
GpRelationNodeGetNext(
	GpRelationNodeScan 	*gpRelationNodeScan,
	int32				*segmentFileNum,
	ItemPointer			persistentTid,
	int64				*persistentSerialNum)
{
	HeapTuple tuple;

	bool			nulls[Natts_gp_relation_node];
	Datum			values[Natts_gp_relation_node];

	Oid tablespace;
	Oid actualRelationNode;

	int64 createMirrorDataLossTrackingSessionNum;

	tuple = systable_getnext((SysScanDesc)gpRelationNodeScan->scan);

	/*
	 * if no such tuple exists, return NULL
	 */
	if (!HeapTupleIsValid(tuple))
	{
		MemSet(persistentTid, 0, sizeof(ItemPointerData));
		*persistentSerialNum = 0;
		return tuple;
	}
	
	heap_deform_tuple(tuple, RelationGetDescr(gpRelationNodeScan->gp_relation_node), values, nulls);
		
	GpRelationNode_GetValues(
						values,
						&tablespace,
						&actualRelationNode,
						segmentFileNum,
						&createMirrorDataLossTrackingSessionNum,
						persistentTid,
						persistentSerialNum);
	if (actualRelationNode != gpRelationNodeScan->relfilenode)
		elog(FATAL, "Index on gp_relation_node broken."
			   "Mismatch in node tuple for gp_relation_node for relation %u, tablespace %u, relfilenode %u, relation node %u",
			 gpRelationNodeScan->relationId,
			 gpRelationNodeScan->tablespaceOid,
			 gpRelationNodeScan->relfilenode,
			 actualRelationNode);

	return tuple;
}


void
GpRelationNodeEndScan(
	GpRelationNodeScan 	*gpRelationNodeScan)
{
	/* all done */
	systable_endscan((SysScanDesc)gpRelationNodeScan->scan);
}

static HeapTuple
ScanGpRelationNodeTuple(
	Relation 	gp_relation_node,
	Oid 		tablespaceOid,
	Oid 		relfilenode,
	int32		segmentFileNum)
{
	HeapTuple	tuple;
	SysScanDesc scan;
	ScanKeyData key[3];

	Assert (tablespaceOid != MyDatabaseTableSpace);
	Assert (relfilenode != 0);

	/*
	 * form a scan key
	 */
	ScanKeyInit(&key[0],
				Anum_gp_relation_node_tablespace_oid,
				BTEqualStrategyNumber, F_OIDEQ,
				ObjectIdGetDatum(tablespaceOid));
	ScanKeyInit(&key[1],
				Anum_gp_relation_node_relfilenode_oid,
				BTEqualStrategyNumber, F_OIDEQ,
				ObjectIdGetDatum(relfilenode));
	ScanKeyInit(&key[2],
				Anum_gp_relation_node_segment_file_num,
				BTEqualStrategyNumber, F_INT4EQ,
				Int32GetDatum(segmentFileNum));

	/*
	 * Open gp_relation_node and fetch a tuple.  Force heap scan if we haven't yet
	 * built the critical relcache entries (this includes initdb and startup
	 * without a pg_internal.init file).  The caller can also force a heap
	 * scan by setting indexOK == false.
	 */
	scan = systable_beginscan(gp_relation_node, GpRelationNodeOidIndexId,
									   /* indexOK */ true,
									   SnapshotNow,
									   3, key);

	tuple = systable_getnext(scan);

	/*
	 * Must copy tuple before releasing buffer.
	 */
	if (HeapTupleIsValid(tuple))
		tuple = heap_copytuple(tuple);

	/* all done */
	systable_endscan(scan);

	return tuple;
}

HeapTuple
FetchGpRelationNodeTuple(
	Relation 		gp_relation_node,
	Oid 			tablespaceOid,
	Oid 			relfilenode,
	int32			segmentFileNum,
	ItemPointer		persistentTid,
	int64			*persistentSerialNum)
{
	HeapTuple tuple;
	
	bool			nulls[Natts_gp_relation_node];
	Datum			values[Natts_gp_relation_node];

	Oid tablespace;
	Oid actualRelationNode;
	int32 actualSegmentFileNum;

	int64 createMirrorDataLossTrackingSessionNum;

	/*
	 * gp_relation_node stores tablespaceOId in pg_class fashion, hence need
	 * to fetch the similar way.
	 */
	Assert (tablespaceOid != MyDatabaseTableSpace);
	Assert (relfilenode != 0);
	
	tuple = ScanGpRelationNodeTuple(
					gp_relation_node,
					tablespaceOid,
					relfilenode,
					segmentFileNum);
	
	/*
	 * if no such tuple exists, return NULL
	 */
	if (!HeapTupleIsValid(tuple))
	{
		MemSet(persistentTid, 0, sizeof(ItemPointerData));
		*persistentSerialNum = 0;
		return tuple;
	}
	
	heap_deform_tuple(tuple, RelationGetDescr(gp_relation_node), values, nulls);
		
	GpRelationNode_GetValues(
						values,
						&tablespace,
						&actualRelationNode,
						&actualSegmentFileNum,
						&createMirrorDataLossTrackingSessionNum,
						persistentTid,
						persistentSerialNum);
	
	if (actualRelationNode != relfilenode)
	{
		elog(ERROR, "Index on gp_relation_node broken."
			   "Mismatch in node tuple for gp_relation_node intended relfilenode %u, fetched relfilenode %u",
			 relfilenode,
			 actualRelationNode);
	}

	return tuple;
}

/*
 * Deletes the gp relation node entry for the
 * given segment file.
 */ 
void
DeleteGpRelationNodeTuple(
	Relation 	relation,
	int32		segmentFileNum)
{
	Relation	gp_relation_node;
	HeapTuple	tuple;
	ItemPointerData     persistentTid;
	int64               persistentSerialNum;

	gp_relation_node = heap_open(GpRelationNodeRelationId, RowExclusiveLock);

	tuple = FetchGpRelationNodeTuple(gp_relation_node,
									 relation->rd_rel->reltablespace,
									 relation->rd_rel->relfilenode,
									 segmentFileNum,
									 &persistentTid,
									 &persistentSerialNum);

	if (!HeapTupleIsValid(tuple))
		elog(ERROR, "could not find node tuple for relation %u, tablespace %u, relation file node %u, segment file #%d",
			 RelationGetRelid(relation),
			 relation->rd_rel->reltablespace,
			 relation->rd_rel->relfilenode,
			 segmentFileNum);

	/* delete the relation tuple from gp_relation_node, and finish up */
	simple_heap_delete(gp_relation_node, &tuple->t_self);
	heap_freetuple(tuple);

	heap_close(gp_relation_node, RowExclusiveLock);
}

bool
ReadGpRelationNode(
	Oid 			tablespaceOid,
	Oid 			relfilenode,
	int32			segmentFileNum,
	ItemPointer		persistentTid,
	int64			*persistentSerialNum)
{
	Relation gp_relation_node;
	HeapTuple tuple;
	bool found;

	MemSet(persistentTid, 0, sizeof(ItemPointerData));
	*persistentSerialNum = 0;

	gp_relation_node = heap_open(GpRelationNodeRelationId, AccessShareLock);

	tuple = FetchGpRelationNodeTuple(
						gp_relation_node,
						tablespaceOid,
						relfilenode,
						segmentFileNum,
						persistentTid,
						persistentSerialNum);

	/*
	 * if no such tuple exists, return NULL
	 */
	if (!HeapTupleIsValid(tuple))
	{
		found = false;
	}
	else
	{
		if (Debug_persistent_print)
		{
			TupleVisibilitySummary tupleVisibilitySummary;
			char *tupleVisibilitySummaryString;
			
			GetTupleVisibilitySummary(
									tuple,
									&tupleVisibilitySummary);
			tupleVisibilitySummaryString = GetTupleVisibilitySummaryString(&tupleVisibilitySummary);
			
			elog(Persistent_DebugPrintLevel(), 
				 "ReadGpRelationNode: For tablespace %u relfilenode %u, segment file #%d found persistent serial number " INT64_FORMAT ", TID %s (gp_relation_node tuple visibility: %s)",
				 tablespaceOid,
				 relfilenode,
				 segmentFileNum,
				 *persistentSerialNum,
				 ItemPointerToString(persistentTid),
				 tupleVisibilitySummaryString);
			pfree(tupleVisibilitySummaryString);
		}

		found = true;
		heap_freetuple(tuple);
	}

	heap_close(gp_relation_node, AccessShareLock);

	return found;
}

void
RelationFetchSegFile0GpRelationNode(
	Relation relation)
{
	if (!relation->rd_segfile0_relationnodeinfo.isPresent)
	{
		if (Persistent_BeforePersistenceWork() || InRecovery)
		{
			MemSet(&relation->rd_segfile0_relationnodeinfo.persistentTid, 0, sizeof(ItemPointerData));
			relation->rd_segfile0_relationnodeinfo.persistentSerialNum = 0;
		
			relation->rd_segfile0_relationnodeinfo.isPresent = true;
			relation->rd_segfile0_relationnodeinfo.tidAllowedToBeZero = true;
			
			return; // The initdb process will load the persistent table once we out of bootstrap mode.
		}

		if (!ReadGpRelationNode(
				relation->rd_rel->reltablespace,
				relation->rd_rel->relfilenode,
				/* segmentFileNum */ 0,
				&relation->rd_segfile0_relationnodeinfo.persistentTid,
				&relation->rd_segfile0_relationnodeinfo.persistentSerialNum))
		{
			elog(ERROR, "Did not find gp_relation_node entry for relation name %s, relation id %u, tablespaceOid %u, relfilenode %u",
				 relation->rd_rel->relname.data,
				 relation->rd_id,
				 relation->rd_rel->reltablespace,
				 relation->rd_rel->relfilenode);
		}

		Assert(!Persistent_BeforePersistenceWork());
		if (PersistentStore_IsZeroTid(&relation->rd_segfile0_relationnodeinfo.persistentTid))
		{	
			elog(ERROR, 
				 "RelationFetchSegFile0GpRelationNode has invalid TID (0,0) into relation %u/%u/%u '%s', serial number " INT64_FORMAT,
				 relation->rd_node.spcNode,
				 relation->rd_node.dbNode,
				 relation->rd_node.relNode,
				 NameStr(relation->rd_rel->relname),
				 relation->rd_segfile0_relationnodeinfo.persistentSerialNum);
		}

		relation->rd_segfile0_relationnodeinfo.isPresent = true;
		
	}
	else if (gp_validate_pt_info_relcache &&
		     !(relation->rd_index &&
			   relation->rd_index->indrelid == GpRelationNodeRelationId))
	{
		/*
		 * bypass the check for gp_relation_node_index because
		 * ReadGpRelationNode() uses the same index to probe relfile node.
		 */

		ItemPointerData persistentTid;
		int64			persistentSerialNum;

		if (!ReadGpRelationNode(
				relation->rd_rel->reltablespace,
				relation->rd_rel->relfilenode,
				/* segmentFileNum */ 0,
				&persistentTid,
				&persistentSerialNum))
		{
			elog(ERROR,
				 "did not find gp_relation_node entry for relation name %s, "
				 "relation id %u, tablespace %u, relfilenode %u",
				 relation->rd_rel->relname.data,
				 relation->rd_id,
				 relation->rd_rel->reltablespace,
				 relation->rd_rel->relfilenode);
		}

		if (ItemPointerCompare(&persistentTid,
							   &relation->rd_segfile0_relationnodeinfo.persistentTid) ||
			(persistentSerialNum != relation->rd_segfile0_relationnodeinfo.persistentSerialNum))
		{
			ereport(ERROR,
					(errmsg("invalid persistent TID and/or serial number in "
							"relcache entry"),
					 errdetail("relation name %s, relation id %u, relfilenode %u "
							   "contains invalid persistent TID %s and/or serial "
							   "number " INT64_FORMAT ".  Expected TID is %s and "
							   "serial number " INT64_FORMAT,
							   relation->rd_rel->relname.data, relation->rd_id,
							   relation->rd_node.relNode,
							   ItemPointerToString(
								   &relation->rd_segfile0_relationnodeinfo.persistentTid),
							   relation->rd_segfile0_relationnodeinfo.persistentSerialNum,
							   ItemPointerToString2(&persistentTid),
							   persistentSerialNum)));
		}
	}

}

// UNDONE: Temporary
void
RelationFetchGpRelationNodeForXLog_Index(
	Relation relation)
{
	static int countInThisBackend = 0;
	static int deep = 0;
	
	deep++;

	countInThisBackend++;

	if (deep >= 2)
	{
		elog(ERROR, "RelationFetchGpRelationNodeForXLog_Index [%d] for non-heap %u/%u/%u (deep %d)",
			 countInThisBackend,
			 relation->rd_node.spcNode,
			 relation->rd_node.dbNode,
			 relation->rd_node.relNode,
			 deep);
	}

	RelationFetchSegFile0GpRelationNode(relation);

	deep--;
}

/*
 *		AllocateRelationDesc
 *
 *		This is used to allocate memory for a new relation descriptor
 *		and initialize the rd_rel field from the given pg_class tuple.
 */
static Relation
AllocateRelationDesc(Form_pg_class relp)
{
	Relation	relation;
	MemoryContext oldcxt;
	Form_pg_class relationForm;

	/* Relcache entries must live in CacheMemoryContext */
	oldcxt = MemoryContextSwitchTo(CacheMemoryContext);

	/*
	 * allocate and zero space for new relation descriptor
	 */
	relation = (Relation) palloc0(sizeof(RelationData));

	/*
	 * clear fields of reldesc that should initialize to something non-zero
	 */
	relation->rd_targblock = InvalidBlockNumber;

	/* make sure relation is marked as having no open file yet */
	relation->rd_smgr = NULL;

	/*
	 * Copy the relation tuple form
	 *
	 * We only allocate space for the fixed fields, ie, CLASS_TUPLE_SIZE. The
	 * variable-length fields (relacl, reloptions) are NOT stored in the
	 * relcache --- there'd be little point in it, since we don't copy the
	 * tuple's nulls bitmap and hence wouldn't know if the values are valid.
	 * Bottom line is that relacl *cannot* be retrieved from the relcache. Get
	 * it from the syscache if you need it.  The same goes for the original
	 * form of reloptions (however, we do store the parsed form of reloptions
	 * in rd_options).
	 */
	relationForm = (Form_pg_class) palloc(CLASS_TUPLE_SIZE);

	memcpy(relationForm, relp, CLASS_TUPLE_SIZE);

	/* initialize relation tuple form */
	relation->rd_rel = relationForm;

	/*
	 * This part MUST be remain as a fetch on demand, otherwise you end up
	 * needing it to open pg_class and then relation_open does infinite recursion...
	 */
	relation->rd_segfile0_relationnodeinfo.isPresent = false;
	relation->rd_segfile0_relationnodeinfo.tidAllowedToBeZero = false;

	/* and allocate attribute tuple form storage */
	relation->rd_att = CreateTemplateTupleDesc(relationForm->relnatts,
											   relationForm->relhasoids);
	/* which we mark as a reference-counted tupdesc */
	relation->rd_att->tdrefcount = 1;

	MemoryContextSwitchTo(oldcxt);

	return relation;
}

/*
 * RelationParseRelOptions
 *		Convert pg_class.reloptions into pre-parsed rd_options
 *
 * tuple is the real pg_class tuple (not rd_rel!) for relation
 *
 * Note: rd_rel and (if an index) rd_am must be valid already
 */
static void
RelationParseRelOptions(Relation relation, HeapTuple tuple)
{
	Datum		datum;
	bool		isnull;
	bytea	   *options;

	relation->rd_options = NULL;

	/* Fall out if relkind should not have options */
	switch (relation->rd_rel->relkind)
	{
		case RELKIND_RELATION:
		case RELKIND_TOASTVALUE:
		case RELKIND_AOSEGMENTS:
		case RELKIND_AOBLOCKDIR:
		case RELKIND_AOVISIMAP:
		case RELKIND_INDEX:
			break;
		default:
			return;
	}

	/*
	 * Fetch reloptions from tuple; have to use a hardwired descriptor because
	 * we might not have any other for pg_class yet (consider executing this
	 * code for pg_class itself)
	 */
	datum = fastgetattr(tuple,
						Anum_pg_class_reloptions,
						GetPgClassDescriptor(),
						&isnull);
	if (isnull)
		return;

	/* Parse into appropriate format; don't error out here */
	switch (relation->rd_rel->relkind)
	{
		case RELKIND_RELATION:
		case RELKIND_TOASTVALUE:
		case RELKIND_AOSEGMENTS:
		case RELKIND_AOBLOCKDIR:
		case RELKIND_AOVISIMAP:
		case RELKIND_UNCATALOGED:
			options = heap_reloptions(relation->rd_rel->relkind, datum,
									  false);
			break;
		case RELKIND_INDEX:
			options = index_reloptions(relation->rd_am->amoptions, datum,
									   false);
			break;
		default:
			Assert(false);		/* can't get here */
			options = NULL;		/* keep compiler quiet */
			break;
	}

	/*
	 * Copy parsed data into CacheMemoryContext.  To guard against the
	 * possibility of leaks in the reloptions code, we want to do the actual
	 * parsing in the caller's memory context and copy the results into
	 * CacheMemoryContext after the fact.
	 */
	if (options)
	{
		relation->rd_options = MemoryContextAlloc(CacheMemoryContext,
												  VARSIZE(options));
		memcpy(relation->rd_options, options, VARSIZE(options));
		pfree(options);
	}
}

/*
 *		RelationBuildTupleDesc
 *
 *		Form the relation's tuple descriptor from information in
 *		the pg_attribute, pg_attrdef & pg_constraint system catalogs.
 */
static void
RelationBuildTupleDesc(Relation relation)
{
	HeapTuple	pg_attribute_tuple;
	Relation	pg_attribute_desc;
	SysScanDesc pg_attribute_scan;
	ScanKeyData skey[2];
	int			need;
	TupleConstr *constr;
	AttrDefault *attrdef = NULL;
	int			ndef = 0;

	/* copy some fields from pg_class row to rd_att */
	relation->rd_att->tdtypeid = relation->rd_rel->reltype;
	relation->rd_att->tdtypmod = -1;	/* unnecessary, but... */
	relation->rd_att->tdhasoid = relation->rd_rel->relhasoids;

	constr = (TupleConstr *) MemoryContextAlloc(CacheMemoryContext,
												sizeof(TupleConstr));
	constr->has_not_null = false;

	/*
	 * Form a scan key that selects only user attributes (attnum > 0).
	 * (Eliminating system attribute rows at the index level is lots faster
	 * than fetching them.)
	 */
	ScanKeyInit(&skey[0],
				Anum_pg_attribute_attrelid,
				BTEqualStrategyNumber, F_OIDEQ,
				ObjectIdGetDatum(RelationGetRelid(relation)));
	ScanKeyInit(&skey[1],
				Anum_pg_attribute_attnum,
				BTGreaterStrategyNumber, F_INT2GT,
				Int16GetDatum(0));

	/*
	 * Open pg_attribute and begin a scan.	Force heap scan if we haven't yet
	 * built the critical relcache entries (this includes initdb and startup
	 * without a pg_internal.init file).
	 */
	pg_attribute_desc = heap_open(AttributeRelationId, AccessShareLock);
	pg_attribute_scan = systable_beginscan(pg_attribute_desc,
										   AttributeRelidNumIndexId,
										   criticalRelcachesBuilt,
										   SnapshotNow,
										   2, skey);

	/*
	 * add attribute data to relation->rd_att
	 */
	need = relation->rd_rel->relnatts;

	while (HeapTupleIsValid(pg_attribute_tuple = systable_getnext(pg_attribute_scan)))
	{
		Form_pg_attribute attp;

		attp = (Form_pg_attribute) GETSTRUCT(pg_attribute_tuple);

		if (attp->attnum <= 0 ||
			attp->attnum > relation->rd_rel->relnatts)
			elog(ERROR, "invalid attribute number %d for %s",
				 attp->attnum, RelationGetRelationName(relation));

		memcpy(relation->rd_att->attrs[attp->attnum - 1],
			   attp,
			   ATTRIBUTE_FIXED_PART_SIZE);

		/* Update constraint/default info */
		if (attp->attnotnull)
			constr->has_not_null = true;

		if (attp->atthasdef)
		{
			if (attrdef == NULL)
				attrdef = (AttrDefault *)
					MemoryContextAllocZero(CacheMemoryContext,
										   relation->rd_rel->relnatts *
										   sizeof(AttrDefault));
			attrdef[ndef].adnum = attp->attnum;
			attrdef[ndef].adbin = NULL;
			ndef++;
		}
		need--;
		if (need == 0)
			break;
	}

	/*
	 * end the scan and close the attribute relation
	 */
	systable_endscan(pg_attribute_scan);
	heap_close(pg_attribute_desc, AccessShareLock);

	if (need != 0)
		elog(ERROR, "catalog is missing %d attribute(s) for relid %u",
			 need, RelationGetRelid(relation));

	/*
	 * The attcacheoff values we read from pg_attribute should all be -1
	 * ("unknown").  Verify this if assert checking is on.	They will be
	 * computed when and if needed during tuple access.
	 */
#ifdef USE_ASSERT_CHECKING
	{
		int			i;

		for (i = 0; i < relation->rd_rel->relnatts; i++)
			Assert(relation->rd_att->attrs[i]->attcacheoff == -1);
	}
#endif

	/*
	 * However, we can easily set the attcacheoff value for the first
	 * attribute: it must be zero.	This eliminates the need for special cases
	 * for attnum=1 that used to exist in fastgetattr() and index_getattr().
	 */
	if (relation->rd_rel->relnatts > 0)
		relation->rd_att->attrs[0]->attcacheoff = 0;

	/*
	 * Set up constraint/default info
	 */
	if (constr->has_not_null || ndef > 0 || relation->rd_rel->relchecks)
	{
		relation->rd_att->constr = constr;

		if (ndef > 0)			/* DEFAULTs */
		{
			if (ndef < relation->rd_rel->relnatts)
				constr->defval = (AttrDefault *)
					repalloc(attrdef, ndef * sizeof(AttrDefault));
			else
				constr->defval = attrdef;
			constr->num_defval = ndef;
			AttrDefaultFetch(relation);
		}
		else
			constr->num_defval = 0;

		if (relation->rd_rel->relchecks > 0)	/* CHECKs */
		{
			constr->num_check = relation->rd_rel->relchecks;
			constr->check = (ConstrCheck *)
				MemoryContextAllocZero(CacheMemoryContext,
									constr->num_check * sizeof(ConstrCheck));
			CheckConstraintFetch(relation);
		}
		else
			constr->num_check = 0;
	}
	else
	{
		pfree(constr);
		relation->rd_att->constr = NULL;
	}
}

/*
 *		RelationBuildRuleLock
 *
 *		Form the relation's rewrite rules from information in
 *		the pg_rewrite system catalog.
 *
 * Note: The rule parsetrees are potentially very complex node structures.
 * To allow these trees to be freed when the relcache entry is flushed,
 * we make a private memory context to hold the RuleLock information for
 * each relcache entry that has associated rules.  The context is used
 * just for rule info, not for any other subsidiary data of the relcache
 * entry, because that keeps the update logic in RelationClearRelation()
 * manageable.	The other subsidiary data structures are simple enough
 * to be easy to free explicitly, anyway.
 */
static void
RelationBuildRuleLock(Relation relation)
{
	MemoryContext rulescxt;
	MemoryContext oldcxt;
	HeapTuple	rewrite_tuple;
	Relation	rewrite_desc;
	TupleDesc	rewrite_tupdesc;
	SysScanDesc rewrite_scan;
	ScanKeyData key;
	RuleLock   *rulelock;
	int			numlocks;
	RewriteRule **rules;
	int			maxlocks;

	/*
	 * Make the private context.  Parameters are set on the assumption that
	 * it'll probably not contain much data.
	 */
	rulescxt = AllocSetContextCreate(CacheMemoryContext,
									 RelationGetRelationName(relation),
									 ALLOCSET_SMALL_MINSIZE,
									 ALLOCSET_SMALL_INITSIZE,
									 ALLOCSET_SMALL_MAXSIZE);
	relation->rd_rulescxt = rulescxt;

	/*
	 * allocate an array to hold the rewrite rules (the array is extended if
	 * necessary)
	 */
	maxlocks = 4;
	rules = (RewriteRule **)
		MemoryContextAlloc(rulescxt, sizeof(RewriteRule *) * maxlocks);
	numlocks = 0;

	/*
	 * form a scan key
	 */
	ScanKeyInit(&key,
				Anum_pg_rewrite_ev_class,
				BTEqualStrategyNumber, F_OIDEQ,
				ObjectIdGetDatum(RelationGetRelid(relation)));

	/*
	 * open pg_rewrite and begin a scan
	 *
	 * Note: since we scan the rules using RewriteRelRulenameIndexId, we will
	 * be reading the rules in name order, except possibly during
	 * emergency-recovery operations (ie, IgnoreSystemIndexes). This in turn
	 * ensures that rules will be fired in name order.
	 */
	rewrite_desc = heap_open(RewriteRelationId, AccessShareLock);
	rewrite_tupdesc = RelationGetDescr(rewrite_desc);

	rewrite_scan = systable_beginscan(rewrite_desc,
									  RewriteRelRulenameIndexId,
									  true, SnapshotNow,
									  1, &key);

	while (HeapTupleIsValid(rewrite_tuple = systable_getnext(rewrite_scan)))
	{
		Form_pg_rewrite rewrite_form = (Form_pg_rewrite) GETSTRUCT(rewrite_tuple);
		bool		isnull;
		Datum		rule_datum;
		char	   *rule_str;
		RewriteRule *rule;

		rule = (RewriteRule *) MemoryContextAlloc(rulescxt,
												  sizeof(RewriteRule));

		rule->ruleId = HeapTupleGetOid(rewrite_tuple);

		rule->event = rewrite_form->ev_type - '0';
		rule->attrno = rewrite_form->ev_attr;
		rule->enabled = rewrite_form->ev_enabled;
		rule->isInstead = rewrite_form->is_instead;

		/*
		 * Must use heap_getattr to fetch ev_action and ev_qual.  Also, the
		 * rule strings are often large enough to be toasted.  To avoid
		 * leaking memory in the caller's context, do the detoasting here so
		 * we can free the detoasted version.
		 */
		rule_datum = heap_getattr(rewrite_tuple,
								  Anum_pg_rewrite_ev_action,
								  rewrite_tupdesc,
								  &isnull);
		Assert(!isnull);
		rule_str = TextDatumGetCString(rule_datum);
		oldcxt = MemoryContextSwitchTo(rulescxt);
		rule->actions = (List *) stringToNode(rule_str);
		MemoryContextSwitchTo(oldcxt);
		pfree(rule_str);

		rule_datum = heap_getattr(rewrite_tuple,
								  Anum_pg_rewrite_ev_qual,
								  rewrite_tupdesc,
								  &isnull);
		Assert(!isnull);
		rule_str = TextDatumGetCString(rule_datum);
		oldcxt = MemoryContextSwitchTo(rulescxt);
		rule->qual = (Node *) stringToNode(rule_str);
		MemoryContextSwitchTo(oldcxt);
		pfree(rule_str);

		/*
		 * We want the rule's table references to be checked as though by the
		 * table owner, not the user referencing the rule.	Therefore, scan
		 * through the rule's actions and set the checkAsUser field on all
		 * rtable entries.	We have to look at the qual as well, in case it
		 * contains sublinks.
		 *
		 * The reason for doing this when the rule is loaded, rather than when
		 * it is stored, is that otherwise ALTER TABLE OWNER would have to
		 * grovel through stored rules to update checkAsUser fields. Scanning
		 * the rule tree during load is relatively cheap (compared to
		 * constructing it in the first place), so we do it here.
		 */
		setRuleCheckAsUser((Node *) rule->actions, relation->rd_rel->relowner);
		setRuleCheckAsUser(rule->qual, relation->rd_rel->relowner);

		if (numlocks >= maxlocks)
		{
			maxlocks *= 2;
			rules = (RewriteRule **)
				repalloc(rules, sizeof(RewriteRule *) * maxlocks);
		}
		rules[numlocks++] = rule;
	}

	/*
	 * end the scan and close the attribute relation
	 */
	systable_endscan(rewrite_scan);
	heap_close(rewrite_desc, AccessShareLock);

	/*
	 * form a RuleLock and insert into relation
	 */
	rulelock = (RuleLock *) MemoryContextAlloc(rulescxt, sizeof(RuleLock));
	rulelock->numLocks = numlocks;
	rulelock->rules = rules;

	relation->rd_rules = rulelock;
}

/*
 *		equalRuleLocks
 *
 *		Determine whether two RuleLocks are equivalent
 *
 *		Probably this should be in the rules code someplace...
 */
static bool
equalRuleLocks(RuleLock *rlock1, RuleLock *rlock2)
{
	int			i;

	/*
	 * As of 7.3 we assume the rule ordering is repeatable, because
	 * RelationBuildRuleLock should read 'em in a consistent order.  So just
	 * compare corresponding slots.
	 */
	if (rlock1 != NULL)
	{
		if (rlock2 == NULL)
			return false;
		if (rlock1->numLocks != rlock2->numLocks)
			return false;
		for (i = 0; i < rlock1->numLocks; i++)
		{
			RewriteRule *rule1 = rlock1->rules[i];
			RewriteRule *rule2 = rlock2->rules[i];

			if (rule1->ruleId != rule2->ruleId)
				return false;
			if (rule1->event != rule2->event)
				return false;
			if (rule1->attrno != rule2->attrno)
				return false;
			if (rule1->enabled != rule2->enabled)
				return false;
			if (rule1->isInstead != rule2->isInstead)
				return false;
			if (!equal(rule1->qual, rule2->qual))
				return false;
			if (!equal(rule1->actions, rule2->actions))
				return false;
		}
	}
	else if (rlock2 != NULL)
		return false;
	return true;
}


/*
 *		RelationBuildDesc
 *
<<<<<<< HEAD
 *		Build a relation descriptor.  The caller must hold at least
 *		AccessShareLock on the target relid.
 *
 *		The new descriptor is inserted into the hash table if insertIt is true.
=======
 *		Build a relation descriptor --- either a new one, or by
 *		recycling the given old relation object.  The latter case
 *		supports rebuilding a relcache entry without invalidating
 *		pointers to it.  The caller must hold at least
 *		AccessShareLock on the target relid.
>>>>>>> 49f001d8
 *
 *		Returns NULL if no pg_class row could be found for the given relid
 *		(suggesting we are trying to access a just-deleted relation).
 *		Any other error is reported via elog.
 */
static Relation
RelationBuildDesc(Oid targetRelId, bool insertIt)
{
	Relation	relation;
	Oid			relid;
	Relation    pg_class_relation;
	HeapTuple	pg_class_tuple;
	Form_pg_class relp;

	/*
	 * find the tuple in pg_class corresponding to the given relation id
	 */
	pg_class_tuple = ScanPgRelation(targetRelId, true, &pg_class_relation);

	/*
	 * if no such tuple exists, return NULL
	 */
	if (!HeapTupleIsValid(pg_class_tuple))
		return NULL;

	/*
	 * get information from the pg_class_tuple
	 */
	relid = HeapTupleGetOid(pg_class_tuple);
	relp = (Form_pg_class) GETSTRUCT(pg_class_tuple);
	heap_close(pg_class_relation, AccessShareLock);

	/*
	 * allocate storage for the relation descriptor, and copy pg_class_tuple
	 * to relation->rd_rel and new fields into relation->rd_newfields.
	 */
	relation = AllocateRelationDesc(relp);

	/*
	 * initialize the relation's relation id (relation->rd_id)
	 */
	RelationGetRelid(relation) = relid;

	/*
	 * normal relations are not nailed into the cache; nor can a pre-existing
	 * relation be new.  It could be temp though.  (Actually, it could be new
	 * too, but it's okay to forget that fact if forced to flush the entry.)
	 */
	relation->rd_refcnt = 0;
	relation->rd_isnailed = false;
	relation->rd_createSubid = InvalidSubTransactionId;
	relation->rd_newRelfilenodeSubid = InvalidSubTransactionId;
	relation->rd_istemp = isTempOrToastNamespace(relation->rd_rel->relnamespace);
	relation->rd_issyscat = (strncmp(relation->rd_rel->relname.data, "pg_", 3) == 0);

	/*
	 * CDB: On QEs, temp relations must use shared buffer cache so data
	 * will be visible to all segmates.  On QD, sequence objects must
	 * use shared buffer cache so data will be visible to sequence server.
	 */
	if (relation->rd_istemp &&
		relation->rd_rel->relkind != RELKIND_SEQUENCE &&
		Gp_role != GP_ROLE_EXECUTE)
		relation->rd_isLocalBuf = true;
	else
		relation->rd_isLocalBuf = false;

	/*
	 * initialize the tuple descriptor (relation->rd_att).
	 */
	RelationBuildTupleDesc(relation);

	/*
	 * Fetch rules and triggers that affect this relation
	 */
	if (relation->rd_rel->relhasrules)
		RelationBuildRuleLock(relation);
	else
	{
		relation->rd_rules = NULL;
		relation->rd_rulescxt = NULL;
	}

	if (relation->rd_rel->reltriggers > 0)
		RelationBuildTriggers(relation);
	else
		relation->trigdesc = NULL;

	/*
	 * if it's an index, initialize index-related information
	 */
	if (OidIsValid(relation->rd_rel->relam))
		RelationInitIndexAccessInfo(relation);

	/*
	 * if it's an append-only table, get information from pg_appendonly
	 */
	if (relation->rd_rel->relstorage == RELSTORAGE_AOROWS ||
		relation->rd_rel->relstorage == RELSTORAGE_AOCOLS)
	{
		RelationInitAppendOnlyInfo(relation);
	}

	/* extract reloptions if any */
	RelationParseRelOptions(relation, pg_class_tuple);

	/*
	 * initialize the relation lock manager information
	 */
	RelationInitLockInfo(relation);		/* see lmgr.c */

	/*
	 * initialize physical addressing information for the relation
	 */
	RelationInitPhysicalAddr(relation);

	/* make sure relation is marked as having no open file yet */
	relation->rd_smgr = NULL;

    /*
     * initialize Greenplum Database partitioning info
     */
    if (relation->rd_rel->relkind == RELKIND_RELATION &&
        !IsSystemRelation(relation))
        relation->rd_cdbpolicy = GpPolicyFetch(CacheMemoryContext, targetRelId);

    relation->rd_cdbDefaultStatsWarningIssued = false;

	/*
	 * now we can free the memory allocated for pg_class_tuple
	 */
	heap_freetuple(pg_class_tuple);

	/*
	 * Insert newly created relation into relcache hash table, if requested.
	 */
	if (insertIt)
		RelationCacheInsert(relation);

	/* It's fully valid */
	relation->rd_isvalid = true;

	return relation;
}

/*
 * Initialize the physical addressing info (RelFileNode) for a relcache entry
 */
static void
RelationInitPhysicalAddr(Relation relation)
{
	if (relation->rd_rel->reltablespace)
		relation->rd_node.spcNode = relation->rd_rel->reltablespace;
	else
		relation->rd_node.spcNode = MyDatabaseTableSpace;
	if (relation->rd_rel->relisshared)
		relation->rd_node.dbNode = InvalidOid;
	else
		relation->rd_node.dbNode = MyDatabaseId;
	relation->rd_node.relNode = relation->rd_rel->relfilenode;
}

/*
 * Initialize index-access-method support data for an index relation
 */
void
RelationInitIndexAccessInfo(Relation relation)
{
	HeapTuple	tuple;
	Form_pg_am	aform;
	Datum		indclassDatum;
	Datum		indoptionDatum;
	bool		isnull;
	oidvector  *indclass;
	int2vector *indoption;
	MemoryContext indexcxt;
	MemoryContext oldcontext;
	int			natts;
	uint16		amstrategies;
	uint16		amsupport;

	/*
	 * Make a copy of the pg_index entry for the index.  Since pg_index
	 * contains variable-length and possibly-null fields, we have to do this
	 * honestly rather than just treating it as a Form_pg_index struct.
	 */
	tuple = SearchSysCache(INDEXRELID,
						   ObjectIdGetDatum(RelationGetRelid(relation)),
						   0, 0, 0);
	if (!HeapTupleIsValid(tuple))
		elog(ERROR, "cache lookup failed for index %u",
			 RelationGetRelid(relation));
	oldcontext = MemoryContextSwitchTo(CacheMemoryContext);
	relation->rd_indextuple = heap_copytuple(tuple);
	relation->rd_index = (Form_pg_index) GETSTRUCT(relation->rd_indextuple);
	MemoryContextSwitchTo(oldcontext);
	ReleaseSysCache(tuple);

	/*
	 * Make a copy of the pg_am entry for the index's access method
	 */
	tuple = SearchSysCache(AMOID,
						   ObjectIdGetDatum(relation->rd_rel->relam),
						   0, 0, 0);
	if (!HeapTupleIsValid(tuple))
		elog(ERROR, "cache lookup failed for access method %u",
			 relation->rd_rel->relam);
	aform = (Form_pg_am) MemoryContextAlloc(CacheMemoryContext, sizeof *aform);
	memcpy(aform, GETSTRUCT(tuple), sizeof *aform);
	ReleaseSysCache(tuple);
	relation->rd_am = aform;

	natts = relation->rd_rel->relnatts;
	if (natts != relation->rd_index->indnatts)
		elog(ERROR, "relnatts disagrees with indnatts for index %u",
			 RelationGetRelid(relation));
	amstrategies = aform->amstrategies;
	amsupport = aform->amsupport;

	/*
	 * Make the private context to hold index access info.	The reason we need
	 * a context, and not just a couple of pallocs, is so that we won't leak
	 * any subsidiary info attached to fmgr lookup records.
	 *
	 * Context parameters are set on the assumption that it'll probably not
	 * contain much data.
	 */
	indexcxt = AllocSetContextCreate(CacheMemoryContext,
									 RelationGetRelationName(relation),
									 ALLOCSET_SMALL_MINSIZE,
									 ALLOCSET_SMALL_INITSIZE,
									 ALLOCSET_SMALL_MAXSIZE);
	relation->rd_indexcxt = indexcxt;

	/*
	 * Allocate arrays to hold data
	 */
	relation->rd_aminfo = (RelationAmInfo *)
		MemoryContextAllocZero(indexcxt, sizeof(RelationAmInfo));

	relation->rd_opfamily = (Oid *)
		MemoryContextAllocZero(indexcxt, natts * sizeof(Oid));
	relation->rd_opcintype = (Oid *)
		MemoryContextAllocZero(indexcxt, natts * sizeof(Oid));

	if (amstrategies > 0)
		relation->rd_operator = (Oid *)
			MemoryContextAllocZero(indexcxt,
								   natts * amstrategies * sizeof(Oid));
	else
		relation->rd_operator = NULL;

	if (amsupport > 0)
	{
		int			nsupport = natts * amsupport;

		relation->rd_support = (RegProcedure *)
			MemoryContextAllocZero(indexcxt, nsupport * sizeof(RegProcedure));
		relation->rd_supportinfo = (FmgrInfo *)
			MemoryContextAllocZero(indexcxt, nsupport * sizeof(FmgrInfo));
	}
	else
	{
		relation->rd_support = NULL;
		relation->rd_supportinfo = NULL;
	}

	relation->rd_indoption = (int16 *)
		MemoryContextAllocZero(indexcxt, natts * sizeof(int16));

	/*
	 * indclass cannot be referenced directly through the C struct, because it
	 * comes after the variable-width indkey field.  Must extract the datum
	 * the hard way...
	 */
	indclassDatum = fastgetattr(relation->rd_indextuple,
								Anum_pg_index_indclass,
								GetPgIndexDescriptor(),
								&isnull);
	Assert(!isnull);
	indclass = (oidvector *) DatumGetPointer(indclassDatum);

	/*
	 * Fill the operator and support procedure OID arrays, as well as the info
	 * about opfamilies and opclass input types.  (aminfo and supportinfo are
	 * left as zeroes, and are filled on-the-fly when used)
	 */
	IndexSupportInitialize(indclass,
						   relation->rd_operator, relation->rd_support,
						   relation->rd_opfamily, relation->rd_opcintype,
						   amstrategies, amsupport, natts);

	/*
	 * Similarly extract indoption and copy it to the cache entry
	 */
	indoptionDatum = fastgetattr(relation->rd_indextuple,
								 Anum_pg_index_indoption,
								 GetPgIndexDescriptor(),
								 &isnull);
	Assert(!isnull);
	indoption = (int2vector *) DatumGetPointer(indoptionDatum);
	memcpy(relation->rd_indoption, indoption->values, natts * sizeof(int16));

	/*
	 * expressions and predicate cache will be filled later
	 */
	relation->rd_indexprs = NIL;
	relation->rd_indpred = NIL;
	relation->rd_amcache = NULL;
}

/*
 * IndexSupportInitialize
 *		Initializes an index's cached opclass information,
 *		given the index's pg_index.indclass entry.
 *
 * Data is returned into *indexOperator, *indexSupport, *opFamily, and
 * *opcInType, which are arrays allocated by the caller.
 *
 * The caller also passes maxStrategyNumber, maxSupportNumber, and
 * maxAttributeNumber, since these indicate the size of the arrays
 * it has allocated --- but in practice these numbers must always match
 * those obtainable from the system catalog entries for the index and
 * access method.
 */
void
IndexSupportInitialize(oidvector *indclass,
					   Oid *indexOperator,
					   RegProcedure *indexSupport,
					   Oid *opFamily,
					   Oid *opcInType,
					   StrategyNumber maxStrategyNumber,
					   StrategyNumber maxSupportNumber,
					   AttrNumber maxAttributeNumber)
{
	int			attIndex;

	for (attIndex = 0; attIndex < maxAttributeNumber; attIndex++)
	{
		OpClassCacheEnt *opcentry;

		if (!OidIsValid(indclass->values[attIndex]))
			elog(ERROR, "bogus pg_index tuple");

		/* look up the info for this opclass, using a cache */
		opcentry = LookupOpclassInfo(indclass->values[attIndex],
									 maxStrategyNumber,
									 maxSupportNumber);

		/* copy cached data into relcache entry */
		opFamily[attIndex] = opcentry->opcfamily;
		opcInType[attIndex] = opcentry->opcintype;
		if (maxStrategyNumber > 0)
			memcpy(&indexOperator[attIndex * maxStrategyNumber],
				   opcentry->operatorOids,
				   maxStrategyNumber * sizeof(Oid));
		if (maxSupportNumber > 0)
			memcpy(&indexSupport[attIndex * maxSupportNumber],
				   opcentry->supportProcs,
				   maxSupportNumber * sizeof(RegProcedure));
	}
}

/*
 * LookupOpclassInfo
 *
 * This routine maintains a per-opclass cache of the information needed
 * by IndexSupportInitialize().  This is more efficient than relying on
 * the catalog cache, because we can load all the info about a particular
 * opclass in a single indexscan of pg_amproc or pg_amop.
 *
 * The information from pg_am about expected range of strategy and support
 * numbers is passed in, rather than being looked up, mainly because the
 * caller will have it already.
 *
 * Note there is no provision for flushing the cache.  This is OK at the
 * moment because there is no way to ALTER any interesting properties of an
 * existing opclass --- all you can do is drop it, which will result in
 * a useless but harmless dead entry in the cache.  To support altering
 * opclass membership (not the same as opfamily membership!), we'd need to
 * be able to flush this cache as well as the contents of relcache entries
 * for indexes.
 */
static OpClassCacheEnt *
LookupOpclassInfo(Oid operatorClassOid,
				  StrategyNumber numStrats,
				  StrategyNumber numSupport)
{
	OpClassCacheEnt *opcentry;
	bool		found;
	Relation	rel;
	SysScanDesc scan;
	ScanKeyData skey[3];
	HeapTuple	htup;
	bool		indexOK;

	if (OpClassCache == NULL)
	{
		/* First time through: initialize the opclass cache */
		HASHCTL		ctl;

		if (!CacheMemoryContext)
			CreateCacheMemoryContext();

		MemSet(&ctl, 0, sizeof(ctl));
		ctl.keysize = sizeof(Oid);
		ctl.entrysize = sizeof(OpClassCacheEnt);
		ctl.hash = oid_hash;
		OpClassCache = hash_create("Operator class cache", 64,
								   &ctl, HASH_ELEM | HASH_FUNCTION);
	}

	opcentry = (OpClassCacheEnt *) hash_search(OpClassCache,
											   (void *) &operatorClassOid,
											   HASH_ENTER, &found);

	if (!found)
	{
		/* Need to allocate memory for new entry */
		opcentry->valid = false;	/* until known OK */
		opcentry->numStrats = numStrats;
		opcentry->numSupport = numSupport;

		if (numStrats > 0)
			opcentry->operatorOids = (Oid *)
				MemoryContextAllocZero(CacheMemoryContext,
									   numStrats * sizeof(Oid));
		else
			opcentry->operatorOids = NULL;

		if (numSupport > 0)
			opcentry->supportProcs = (RegProcedure *)
				MemoryContextAllocZero(CacheMemoryContext,
									   numSupport * sizeof(RegProcedure));
		else
			opcentry->supportProcs = NULL;
	}
	else
	{
		Assert(numStrats == opcentry->numStrats);
		Assert(numSupport == opcentry->numSupport);
	}

	/*
	 * When testing for cache-flush hazards, we intentionally disable the
	 * operator class cache and force reloading of the info on each call.
	 * This is helpful because we want to test the case where a cache flush
	 * occurs while we are loading the info, and it's very hard to provoke
	 * that if this happens only once per opclass per backend.
	 */
#if defined(CLOBBER_CACHE_ALWAYS)
	opcentry->valid = false;
#endif

	if (opcentry->valid)
		return opcentry;

	/*
	 * Need to fill in new entry.
	 *
	 * To avoid infinite recursion during startup, force heap scans if we're
	 * looking up info for the opclasses used by the indexes we would like to
	 * reference here.
	 */
	indexOK = criticalRelcachesBuilt ||
		(operatorClassOid != OID_BTREE_OPS_OID &&
		 operatorClassOid != INT2_BTREE_OPS_OID);

	/*
	 * We have to fetch the pg_opclass row to determine its opfamily and
	 * opcintype, which are needed to look up the operators and functions.
	 * It'd be convenient to use the syscache here, but that probably doesn't
	 * work while bootstrapping.
	 */
	ScanKeyInit(&skey[0],
				ObjectIdAttributeNumber,
				BTEqualStrategyNumber, F_OIDEQ,
				ObjectIdGetDatum(operatorClassOid));
	rel = heap_open(OperatorClassRelationId, AccessShareLock);
	scan = systable_beginscan(rel, OpclassOidIndexId, indexOK,
							  SnapshotNow, 1, skey);

	if (HeapTupleIsValid(htup = systable_getnext(scan)))
	{
		Form_pg_opclass opclassform = (Form_pg_opclass) GETSTRUCT(htup);

		opcentry->opcfamily = opclassform->opcfamily;
		opcentry->opcintype = opclassform->opcintype;
	}
	else
		elog(ERROR, "could not find tuple for opclass %u", operatorClassOid);

	systable_endscan(scan);
	heap_close(rel, AccessShareLock);


	/*
	 * Scan pg_amop to obtain operators for the opclass.  We only fetch the
	 * default ones (those with lefttype = righttype = opcintype).
	 */
	if (numStrats > 0)
	{
		ScanKeyInit(&skey[0],
					Anum_pg_amop_amopfamily,
					BTEqualStrategyNumber, F_OIDEQ,
					ObjectIdGetDatum(opcentry->opcfamily));
		ScanKeyInit(&skey[1],
					Anum_pg_amop_amoplefttype,
					BTEqualStrategyNumber, F_OIDEQ,
					ObjectIdGetDatum(opcentry->opcintype));
		ScanKeyInit(&skey[2],
					Anum_pg_amop_amoprighttype,
					BTEqualStrategyNumber, F_OIDEQ,
					ObjectIdGetDatum(opcentry->opcintype));
		rel = heap_open(AccessMethodOperatorRelationId, AccessShareLock);
		scan = systable_beginscan(rel, AccessMethodStrategyIndexId, indexOK,
								  SnapshotNow, 3, skey);

		while (HeapTupleIsValid(htup = systable_getnext(scan)))
		{
			Form_pg_amop amopform = (Form_pg_amop) GETSTRUCT(htup);

			if (amopform->amopstrategy <= 0 ||
				(StrategyNumber) amopform->amopstrategy > numStrats)
				elog(ERROR, "invalid amopstrategy number %d for opclass %u",
					 amopform->amopstrategy, operatorClassOid);
			opcentry->operatorOids[amopform->amopstrategy - 1] =
				amopform->amopopr;
		}

		systable_endscan(scan);
		heap_close(rel, AccessShareLock);
	}

	/*
	 * Scan pg_amproc to obtain support procs for the opclass.	We only fetch
	 * the default ones (those with lefttype = righttype = opcintype).
	 */
	if (numSupport > 0)
	{
		ScanKeyInit(&skey[0],
					Anum_pg_amproc_amprocfamily,
					BTEqualStrategyNumber, F_OIDEQ,
					ObjectIdGetDatum(opcentry->opcfamily));
		ScanKeyInit(&skey[1],
					Anum_pg_amproc_amproclefttype,
					BTEqualStrategyNumber, F_OIDEQ,
					ObjectIdGetDatum(opcentry->opcintype));
		ScanKeyInit(&skey[2],
					Anum_pg_amproc_amprocrighttype,
					BTEqualStrategyNumber, F_OIDEQ,
					ObjectIdGetDatum(opcentry->opcintype));
		rel = heap_open(AccessMethodProcedureRelationId, AccessShareLock);
		scan = systable_beginscan(rel, AccessMethodProcedureIndexId, indexOK,
								  SnapshotNow, 3, skey);

		while (HeapTupleIsValid(htup = systable_getnext(scan)))
		{
			Form_pg_amproc amprocform = (Form_pg_amproc) GETSTRUCT(htup);

			if (amprocform->amprocnum <= 0 ||
				(StrategyNumber) amprocform->amprocnum > numSupport)
				elog(ERROR, "invalid amproc number %d for opclass %u",
					 amprocform->amprocnum, operatorClassOid);

			opcentry->supportProcs[amprocform->amprocnum - 1] =
				amprocform->amproc;
		}

		systable_endscan(scan);
		heap_close(rel, AccessShareLock);
	}

	opcentry->valid = true;
	return opcentry;
}


/*
 *		formrdesc
 *
 *		This is a special cut-down version of RelationBuildDesc(),
 *		used while initializing the relcache.
 *		The relation descriptor is built just from the supplied parameters,
 *		without actually looking at any system table entries.  We cheat
 *		quite a lot since we only need to work for a few basic system
 *		catalogs.
 *
 * formrdesc is currently used for: pg_database, pg_authid, pg_auth_members,
 * pg_class, pg_attribute, pg_proc, and pg_type
 * (see RelationCacheInitializePhase2/3).
 *
 * Note that these catalogs can't have constraints (except attnotnull),
 * default values, rules, or triggers, since we don't cope with any of that.
 * (Well, actually, this only matters for properties that need to be valid
 * during bootstrap or before RelationCacheInitializePhase3 runs, and none of
 * these properties matter then...)
 *
 * NOTE: we assume we are already switched into CacheMemoryContext.
 */
static void
formrdesc(const char *relationName, Oid relationReltype,
		  bool isshared, bool hasoids,
		  int natts, const FormData_pg_attribute *attrs)
{
	Relation	relation;
	int			i;
	bool		has_not_null;

	/*
	 * allocate new relation desc, clear all fields of reldesc
	 */
	relation = (Relation) palloc0(sizeof(RelationData));
	relation->rd_targblock = InvalidBlockNumber;

	/* make sure relation is marked as having no open file yet */
	relation->rd_smgr = NULL;

	/*
	 * initialize reference count: 1 because it is nailed in cache
	 */
	relation->rd_refcnt = 1;

	/*
	 * all entries built with this routine are nailed-in-cache; none are for
	 * new or temp relations.
	 */
	relation->rd_isnailed = true;
	relation->rd_createSubid = InvalidSubTransactionId;
	relation->rd_newRelfilenodeSubid = InvalidSubTransactionId;
	relation->rd_istemp = false;
	relation->rd_issyscat = (strncmp(relationName, "pg_", 3) == 0);	/* GP */
    relation->rd_isLocalBuf = false;    /*CDB*/

	/*
	 * initialize relation tuple form
	 *
	 * The data we insert here is pretty incomplete/bogus, but it'll serve to
	 * get us launched.  RelationCacheInitializePhase2() will read the real
	 * data from pg_class and replace what we've done here.  Note in particular
	 * that relowner is left as zero; this cues RelationCacheInitializePhase2
	 * that the real data isn't there yet.
	 */
	relation->rd_rel = (Form_pg_class) palloc0(CLASS_TUPLE_SIZE);

	namestrcpy(&relation->rd_rel->relname, relationName);
	relation->rd_rel->relnamespace = PG_CATALOG_NAMESPACE;
	relation->rd_rel->reltype = relationReltype;

	/*
	 * It's important to distinguish between shared and non-shared relations,
	 * even at bootstrap time, to make sure we know where they are stored.
	 */
	relation->rd_rel->relisshared = isshared;
	if (isshared)
		relation->rd_rel->reltablespace = GLOBALTABLESPACE_OID;

	relation->rd_rel->relpages = 0;
	relation->rd_rel->reltuples = 0;
	relation->rd_rel->relkind = RELKIND_RELATION;
	relation->rd_rel->relstorage = RELSTORAGE_HEAP;
	relation->rd_rel->relhasoids = hasoids;
	relation->rd_rel->relnatts = (int16) natts;

	/*
	 * Physical file-system information.
	 */
	relation->rd_segfile0_relationnodeinfo.isPresent = false;
	relation->rd_segfile0_relationnodeinfo.tidAllowedToBeZero = false;
	
	/*
	 * initialize attribute tuple form
	 *
	 * Unlike the case with the relation tuple, this data had better be right
	 * because it will never be replaced.  The input values must be correctly
	 * defined by macros in src/include/catalog/ headers.
	 */
	relation->rd_att = CreateTemplateTupleDesc(natts, hasoids);
	relation->rd_att->tdrefcount = 1;	/* mark as refcounted */

	relation->rd_att->tdtypeid = relationReltype;
	relation->rd_att->tdtypmod = -1;	/* unnecessary, but... */

	/*
	 * initialize tuple desc info
	 */
	has_not_null = false;
	for (i = 0; i < natts; i++)
	{
		memcpy(relation->rd_att->attrs[i],
			   &attrs[i],
			   ATTRIBUTE_FIXED_PART_SIZE);
		has_not_null |= attrs[i].attnotnull;
		/* make sure attcacheoff is valid */
		relation->rd_att->attrs[i]->attcacheoff = -1;
	}

	/* initialize first attribute's attcacheoff, cf RelationBuildTupleDesc */
	relation->rd_att->attrs[0]->attcacheoff = 0;

	/* mark not-null status */
	if (has_not_null)
	{
		TupleConstr *constr = (TupleConstr *) palloc0(sizeof(TupleConstr));

		constr->has_not_null = true;
		relation->rd_att->constr = constr;
	}

	/*
	 * initialize relation id from info in att array (my, this is ugly)
	 */
	RelationGetRelid(relation) = relation->rd_att->attrs[0]->attrelid;
	relation->rd_rel->relfilenode = RelationGetRelid(relation);

	/*
	 * initialize the relation lock manager information
	 */
	RelationInitLockInfo(relation);		/* see lmgr.c */

	/*
	 * initialize physical addressing information for the relation
	 */
	RelationInitPhysicalAddr(relation);

	/*
	 * initialize the rel-has-index flag, using hardwired knowledge
	 */
	if (IsBootstrapProcessingMode())
	{
		/* In bootstrap mode, we have no indexes */
		relation->rd_rel->relhasindex = false;
	}
	else
	{
		/* Otherwise, all the rels formrdesc is used for have indexes */
		relation->rd_rel->relhasindex = true;
	}

	/*
	 * add new reldesc to relcache
	 */
	RelationCacheInsert(relation);

	/* It's fully valid */
	relation->rd_isvalid = true;
}


static void
RelationInitAppendOnlyInfo(Relation relation)
{
	Relation	pg_appendonly_rel;
	HeapTuple	tuple;
	MemoryContext oldcontext;
	SysScanDesc scan;
	ScanKeyData skey;

	/*
	 * Check the pg_appendonly relation to be certain the ao table
	 * is there.
	 */
	pg_appendonly_rel = heap_open(AppendOnlyRelationId, AccessShareLock);

	ScanKeyInit(&skey,
				Anum_pg_appendonly_relid,
				BTEqualStrategyNumber, F_OIDEQ,
				ObjectIdGetDatum(RelationGetRelid(relation)));
	/* FIXME: isn't there a mode in relcache code to *not* use an index? Should
	 * we do something here to obey it?
	 */
	scan = systable_beginscan(pg_appendonly_rel, AppendOnlyRelidIndexId, true,
							  SnapshotNow, 1, &skey);

	tuple = systable_getnext(scan);
	if (!tuple)
		elog(ERROR, "could not find pg_appendonly tuple for relation \"%s\"",
			 RelationGetRelationName(relation));

	/*
	 * Make a copy of the pg_appendonly entry for the table.
	 */
	oldcontext = MemoryContextSwitchTo(CacheMemoryContext);
	relation->rd_aotuple = heap_copytuple(tuple);
	relation->rd_appendonly = (Form_pg_appendonly) GETSTRUCT(relation->rd_aotuple);
	MemoryContextSwitchTo(oldcontext);
	systable_endscan(scan);
	heap_close(pg_appendonly_rel, AccessShareLock);

}


/* ----------------------------------------------------------------
 *				 Relation Descriptor Lookup Interface
 * ----------------------------------------------------------------
 */

/*
 *		RelationIdGetRelation
 *
 *		Lookup a reldesc by OID; make one if not already in cache.
 *
 *		Returns NULL if no pg_class row could be found for the given relid
 *		(suggesting we are trying to access a just-deleted relation).
 *		Any other error is reported via elog.
 *
 *		NB: caller should already have at least AccessShareLock on the
 *		relation ID, else there are nasty race conditions.
 *
 *		NB: relation ref count is incremented, or set to 1 if new entry.
 *		Caller should eventually decrement count.  (Usually,
 *		that happens by calling RelationClose().)
 */
Relation
RelationIdGetRelation(Oid relationId)
{
	Relation	rd;

	/*
	 * first try to find reldesc in the cache
	 */
	RelationIdCacheLookup(relationId, rd);

	if (RelationIsValid(rd))
	{
		RelationIncrementReferenceCount(rd);
		/* revalidate cache entry if necessary */
		if (!rd->rd_isvalid)
		{
			/*
			 * Indexes only have a limited number of possible schema changes,
			 * and we don't want to use the full-blown procedure because it's
			 * a headache for indexes that reload itself depends on.
			 */
			if (rd->rd_rel->relkind == RELKIND_INDEX)
				RelationReloadIndexInfo(rd);
			else
				RelationClearRelation(rd, true);
		}
		return rd;
	}

	/*
	 * no reldesc in the cache, so have RelationBuildDesc() build one and add
	 * it.
	 */
	rd = RelationBuildDesc(relationId, true);
	if (RelationIsValid(rd))
		RelationIncrementReferenceCount(rd);

	return rd;
}

/* ----------------------------------------------------------------
 *				cache invalidation support routines
 * ----------------------------------------------------------------
 */

/*
 * RelationIncrementReferenceCount
 *		Increments relation reference count.
 *
 * Note: bootstrap mode has its own weird ideas about relation refcount
 * behavior; we ought to fix it someday, but for now, just disable
 * reference count ownership tracking in bootstrap mode.
 */
void
RelationIncrementReferenceCount(Relation rel)
{
	ResourceOwnerEnlargeRelationRefs(CurrentResourceOwner);
	rel->rd_refcnt += 1;
	if (!IsBootstrapProcessingMode())
		ResourceOwnerRememberRelationRef(CurrentResourceOwner, rel);
}

/*
 * RelationDecrementReferenceCount
 *		Decrements relation reference count.
 */
void
RelationDecrementReferenceCount(Relation rel)
{
	if (rel->rd_refcnt <= 0)
	{
		elog(ERROR,
			 "Relation decrement reference count found relation %u/%u/%u with bad count (reference count %d)",
			 rel->rd_node.spcNode,
			 rel->rd_node.dbNode,
			 rel->rd_node.relNode,
			 rel->rd_refcnt);
	}
	
	rel->rd_refcnt -= 1;
	if (!IsBootstrapProcessingMode())
		ResourceOwnerForgetRelationRef(CurrentResourceOwner, rel);
}

/*
 * RelationClose - close an open relation
 *
 *	Actually, we just decrement the refcount.
 *
 *	NOTE: if compiled with -DRELCACHE_FORCE_RELEASE then relcache entries
 *	will be freed as soon as their refcount goes to zero.  In combination
 *	with aset.c's CLOBBER_FREED_MEMORY option, this provides a good test
 *	to catch references to already-released relcache entries.  It slows
 *	things down quite a bit, however.
 */
void
RelationClose(Relation relation)
{
	/* Note: no locking manipulations needed */
	RelationDecrementReferenceCount(relation);

#ifdef RELCACHE_FORCE_RELEASE
	if (RelationHasReferenceCountZero(relation) &&
		relation->rd_createSubid == InvalidSubTransactionId &&
		relation->rd_newRelfilenodeSubid == InvalidSubTransactionId)
		RelationClearRelation(relation, false);
#endif
}

/*
 * RelationReloadIndexInfo - reload minimal information for an open index
 *
 *	This function is used only for indexes.  A relcache inval on an index
 *	can mean that its pg_class or pg_index row changed.  There are only
 *	very limited changes that are allowed to an existing index's schema,
 *	so we can update the relcache entry without a complete rebuild; which
 *	is fortunate because we can't rebuild an index entry that is "nailed"
 *	and/or in active use.  We support full replacement of the pg_class row,
 *	as well as updates of a few simple fields of the pg_index row.
 *
 *	We can't necessarily reread the catalog rows right away; we might be
 *	in a failed transaction when we receive the SI notification.  If so,
 *	RelationClearRelation just marks the entry as invalid by setting
 *	rd_isvalid to false.  This routine is called to fix the entry when it
 *	is next needed.
 *
 *	We assume that at the time we are called, we have at least AccessShareLock
 *	on the target index.  (Note: in the calls from RelationClearRelation,
 *	this is legitimate because we know the rel has positive refcount.)
<<<<<<< HEAD
 *
 *	If the target index is an index on pg_class or pg_index, we'd better have
 *	previously gotten at least AccessShareLock on its underlying catalog,
 *	else we are at risk of deadlock against someone trying to exclusive-lock
 *	the heap and index in that order.  This is ensured in current usage by
 *	only applying this to indexes being opened or having positive refcount.
=======
>>>>>>> 49f001d8
 */
static void
RelationReloadIndexInfo(Relation relation)
{
	bool		indexOK;
	HeapTuple	pg_class_tuple;
	Form_pg_class relp;

	/* Should be called only for invalidated indexes */
	Assert(relation->rd_rel->relkind == RELKIND_INDEX &&
		   !relation->rd_isvalid);
	/* Should be closed at smgr level */
	Assert(relation->rd_smgr == NULL);

	/* Make sure targblock is reset in case rel was truncated */
	relation->rd_targblock = InvalidBlockNumber;
	/* Must free any AM cached data, too */
	if (relation->rd_amcache)
		pfree(relation->rd_amcache);
	relation->rd_amcache = NULL;

	/*
	 * If it's a shared index, we might be called before backend startup has
	 * finished selecting a database, in which case we have no way to read
	 * pg_class yet.  However, a shared index can never have any significant
	 * schema updates, so it's okay to ignore the invalidation signal.  Just
	 * mark it valid and return without doing anything more.
	 */
	if (relation->rd_rel->relisshared && !criticalRelcachesBuilt)
	{
		relation->rd_isvalid = true;
		return;
	}

	/*
	 * Read the pg_class row
	 *
	 * Don't try to use an indexscan of pg_class_oid_index to reload the info
	 * for pg_class_oid_index ...
	 */
	indexOK = (RelationGetRelid(relation) != ClassOidIndexId);
	pg_class_tuple = ScanPgRelation(RelationGetRelid(relation), indexOK, NULL);
	if (!HeapTupleIsValid(pg_class_tuple))
		elog(ERROR, "could not find pg_class tuple for index %u",
			 RelationGetRelid(relation));
	relp = (Form_pg_class) GETSTRUCT(pg_class_tuple);
	memcpy(relation->rd_rel, relp, CLASS_TUPLE_SIZE);
	/* Reload reloptions in case they changed */
	if (relation->rd_options)
		pfree(relation->rd_options);
	RelationParseRelOptions(relation, pg_class_tuple);
	/* done with pg_class tuple */
	heap_freetuple(pg_class_tuple);
	/* We must recalculate physical address in case it changed */
	RelationInitPhysicalAddr(relation);

	/* Forget gp_relation_node information -- it may have changed. */
	MemSet(&relation->rd_segfile0_relationnodeinfo, 0, sizeof(RelationNodeInfo));

	/*
	 * For a non-system index, there are fields of the pg_index row that are
	 * allowed to change, so re-read that row and update the relcache entry.
	 * Most of the info derived from pg_index (such as support function lookup
	 * info) cannot change, and indeed the whole point of this routine is to
	 * update the relcache entry without clobbering that data; so wholesale
	 * replacement is not appropriate.
	 */
	if (!IsSystemRelation(relation))
	{
		HeapTuple	tuple;
		Form_pg_index index;

		tuple = SearchSysCache(INDEXRELID,
							   ObjectIdGetDatum(RelationGetRelid(relation)),
							   0, 0, 0);
		if (!HeapTupleIsValid(tuple))
			elog(ERROR, "cache lookup failed for index %u",
				 RelationGetRelid(relation));
		index = (Form_pg_index) GETSTRUCT(tuple);

		/*
		 * Basically, let's just copy all the bool fields.  There are one or
		 * two of these that can't actually change in the current code, but
		 * it's not worth it to track exactly which ones they are.  None of
		 * the array fields are allowed to change, though.
		 */
		relation->rd_index->indisunique = index->indisunique;
		relation->rd_index->indisprimary = index->indisprimary;
		relation->rd_index->indisclustered = index->indisclustered;
		relation->rd_index->indisvalid = index->indisvalid;
		relation->rd_index->indcheckxmin = index->indcheckxmin;
		relation->rd_index->indisready = index->indisready;

		/* Copy xmin too, as that is needed to make sense of indcheckxmin */
		HeapTupleHeaderSetXmin(relation->rd_indextuple->t_data,
							   HeapTupleHeaderGetXmin(tuple->t_data));

		ReleaseSysCache(tuple);
	}

	/* Okay, now it's valid again */
	relation->rd_isvalid = true;
}

/*
 * RelationDestroyRelation
 *
 *	Physically delete a relation cache entry and all subsidiary data.
 *	Caller must already have unhooked the entry from the hash table.
 */
static void
RelationDestroyRelation(Relation relation)
{
	Assert(RelationHasReferenceCountZero(relation));

	/*
	 * Make sure smgr and lower levels close the relation's files, if they
	 * weren't closed already.  (This was probably done by caller, but let's
	 * just be real sure.)
	 */
	RelationCloseSmgr(relation);

	/*
	 * Free all the subsidiary data structures of the relcache entry,
	 * then the entry itself.
	 */
	if (relation->rd_rel)
		pfree(relation->rd_rel);
	/* can't use DecrTupleDescRefCount here */
	Assert(relation->rd_att->tdrefcount > 0);
	if (--relation->rd_att->tdrefcount == 0)
		FreeTupleDesc(relation->rd_att);
	list_free(relation->rd_indexlist);
	bms_free(relation->rd_indexattr);
	FreeTriggerDesc(relation->trigdesc);
	if (relation->rd_options)
		pfree(relation->rd_options);
	if (relation->rd_indextuple)
		pfree(relation->rd_indextuple);
	if (relation->rd_aotuple)
		pfree(relation->rd_aotuple);
	if (relation->rd_am)
		pfree(relation->rd_am);
	if (relation->rd_indexcxt)
		MemoryContextDelete(relation->rd_indexcxt);
	if (relation->rd_rulescxt)
		MemoryContextDelete(relation->rd_rulescxt);
	if (relation->rd_cdbpolicy)
		pfree(relation->rd_cdbpolicy);

	pfree(relation);
}

/*
 * RelationClearRelation
 *
 *	 Physically blow away a relation cache entry, or reset it and rebuild
 *	 it from scratch (that is, from catalog entries).  The latter path is
<<<<<<< HEAD
 *	 used when we are notified of a change to an open relation (one with
 *	 refcount > 0).
 *
 *	 NB: when rebuilding, we'd better hold some lock on the relation,
 *	 else the catalog data we need to read could be changing under us.
 *	 Also, a rel to be rebuilt had better have refcnt > 0.  This is because
 *	 an sinval reset could happen while we're accessing the catalogs, and
 *	 the rel would get blown away underneath us by RelationCacheInvalidate
 *	 if it has zero refcnt.
 *
 *	 The "rebuild" parameter is redundant in current usage because it has
 *	 to match the relation's refcnt status, but we keep it as a crosscheck
 *	 that we're doing what the caller expects.
=======
 *	 usually used when we are notified of a change to an open relation
 *	 (one with refcount > 0).  However, this routine just does whichever
 *	 it's told to do; callers must determine which they want.
 *
 *	 NB: when rebuilding, we'd better hold some lock on the relation.
 *	 In current usages this is presumed true because it has refcnt > 0.
>>>>>>> 49f001d8
 */
static void
RelationClearRelation(Relation relation, bool rebuild)
{
	/*
	 * As per notes above, a rel to be rebuilt MUST have refcnt > 0; while
	 * of course it would be a bad idea to blow away one with nonzero refcnt.
	 */
	Assert(rebuild ?
		   !RelationHasReferenceCountZero(relation) :
		   RelationHasReferenceCountZero(relation));

	/*
	 * Make sure smgr and lower levels close the relation's files, if they
	 * weren't closed already.  If the relation is not getting deleted, the
	 * next smgr access should reopen the files automatically.	This ensures
	 * that the low-level file access state is updated after, say, a vacuum
	 * truncation.
	 */
	RelationCloseSmgr(relation);

	/*
	 * Never, never ever blow away a nailed-in system relation, because we'd
	 * be unable to recover.  However, we must reset rd_targblock, in case we
	 * got called because of a relation cache flush that was triggered by
	 * VACUUM.  Likewise reset the fsm and vm size info.
	 *
	 * If it's a nailed index, then we need to re-read the pg_class row to see
	 * if its relfilenode changed.	We can't necessarily do that here, because
	 * we might be in a failed transaction.  We assume it's okay to do it if
	 * there are open references to the relcache entry (cf notes for
	 * AtEOXact_RelationCache).  Otherwise just mark the entry as possibly
	 * invalid, and it'll be fixed when next opened.
	 */
	if (relation->rd_isnailed)
	{
		relation->rd_targblock = InvalidBlockNumber;
		if (relation->rd_rel->relkind == RELKIND_INDEX)
		{
			relation->rd_isvalid = false;		/* needs to be revalidated */
			if (relation->rd_refcnt > 1)
				RelationReloadIndexInfo(relation);
		}
		return;
	}

	/*
	 * Even non-system indexes should not be blown away if they are open and
	 * have valid index support information.  This avoids problems with active
	 * use of the index support information.  As with nailed indexes, we
	 * re-read the pg_class row to handle possible physical relocation of the
	 * index, and we check for pg_index updates too.
	 */
	if (relation->rd_rel->relkind == RELKIND_INDEX &&
		relation->rd_refcnt > 0 &&
		relation->rd_indexcxt != NULL)
	{
		relation->rd_isvalid = false;	/* needs to be revalidated */
		RelationReloadIndexInfo(relation);
		return;
	}

	/* Mark it invalid until we've finished rebuild */
	relation->rd_isvalid = false;

	/*
	 * If we're really done with the relcache entry, blow it away. But if
	 * someone is still using it, reconstruct the whole deal without moving
	 * the physical RelationData record (so that the someone's pointer is
	 * still valid).
	 */
	if (!rebuild)
	{
		/* Remove it from the hash table */
		RelationCacheDelete(relation);

		/* And release storage */
		RelationDestroyRelation(relation);
	}
	else
	{
		/*
		 * Our strategy for rebuilding an open relcache entry is to build
		 * a new entry from scratch, swap its contents with the old entry,
		 * and finally delete the new entry (along with any infrastructure
		 * swapped over from the old entry).  This is to avoid trouble in case
		 * an error causes us to lose control partway through.  The old entry
		 * will still be marked !rd_isvalid, so we'll try to rebuild it again
		 * on next access.  Meanwhile it's not any less valid than it was
		 * before, so any code that might expect to continue accessing it
		 * isn't hurt by the rebuild failure.  (Consider for example a
		 * subtransaction that ALTERs a table and then gets cancelled partway
		 * through the cache entry rebuild.  The outer transaction should
		 * still see the not-modified cache entry as valid.)  The worst
		 * consequence of an error is leaking the necessarily-unreferenced
		 * new entry, and this shouldn't happen often enough for that to be
		 * a big problem.
		 *
		 * When rebuilding an open relcache entry, we must preserve ref count
		 * and rd_createSubid/rd_newRelfilenodeSubid state.  Also attempt to
		 * preserve the pg_class entry (rd_rel), tupledesc, and rewrite-rule
		 * substructures in place, because various places assume that these
		 * structures won't move while they are working with an open relcache
		 * entry.  (Note: the refcount mechanism for tupledescs might someday
		 * allow us to remove this hack for the tupledesc.)
 		 *
 		 * Note that this process does not touch CurrentResourceOwner; which
 		 * is good because whatever ref counts the entry may have do not
 		 * necessarily belong to that resource owner.
 		 */
		Relation	newrel;
 		Oid			save_relid = RelationGetRelid(relation);
		bool		keep_tupdesc;
		bool		keep_rules;
		bool		keep_pt_info;

		/* Build temporary entry, but don't link it into hashtable */
		newrel = RelationBuildDesc(save_relid, false);
		if (newrel == NULL)
 		{
 			/* Should only get here if relation was deleted */
			RelationCacheDelete(relation);
			RelationDestroyRelation(relation);
 			elog(ERROR, "relation %u deleted while still in use", save_relid);
 		}
 
		keep_tupdesc = equalTupleDescs(relation->rd_att, newrel->rd_att, true);
		keep_rules = equalRuleLocks(relation->rd_rules, newrel->rd_rules);
		keep_pt_info = (relation->rd_rel->relfilenode ==
						newrel->rd_rel->relfilenode);

		/*
		 * Perform swapping of the relcache entry contents.  Within this
		 * process the old entry is momentarily invalid, so there *must*
		 * be no possibility of CHECK_FOR_INTERRUPTS within this sequence.
		 * Do it in all-in-line code for safety.
		 *
		 * Since the vast majority of fields should be swapped, our method
		 * is to swap the whole structures and then re-swap those few fields
		 * we didn't want swapped.
		 */
#define SWAPFIELD(fldtype, fldname) \
		do { \
			fldtype _tmp = newrel->fldname; \
			newrel->fldname = relation->fldname; \
			relation->fldname = _tmp; \
		} while (0)

		/* swap all Relation struct fields */
 		{
			RelationData tmpstruct;

			memcpy(&tmpstruct, newrel, sizeof(RelationData));
			memcpy(newrel, relation, sizeof(RelationData));
			memcpy(relation, &tmpstruct, sizeof(RelationData));
		}

		/* rd_smgr must not be swapped, due to back-links from smgr level */
		SWAPFIELD(SMgrRelation, rd_smgr);
		/* rd_refcnt must be preserved */
		SWAPFIELD(int, rd_refcnt);
		/* isnailed shouldn't change */
		Assert(newrel->rd_isnailed == relation->rd_isnailed);
		/* creation sub-XIDs must be preserved */
		SWAPFIELD(SubTransactionId, rd_createSubid);
		SWAPFIELD(SubTransactionId, rd_newRelfilenodeSubid);
		/* un-swap rd_rel pointers, swap contents instead */
		SWAPFIELD(Form_pg_class, rd_rel);
		/* ... but actually, we don't have to update newrel->rd_rel */
		memcpy(relation->rd_rel, newrel->rd_rel, CLASS_TUPLE_SIZE);
		/* preserve old tupledesc and rules if no logical change */
		if (keep_tupdesc)
			SWAPFIELD(TupleDesc, rd_att);
		if (keep_rules)
 		{
			SWAPFIELD(RuleLock *, rd_rules);
			SWAPFIELD(MemoryContext, rd_rulescxt);
 		}
		/* pgstat_info must be preserved */
		SWAPFIELD(struct PgStat_TableStatus *, pgstat_info);

		/* preserve persistent table information for the relation  */
		if (keep_pt_info)
			SWAPFIELD(struct RelationNodeInfo, rd_segfile0_relationnodeinfo);

#undef SWAPFIELD

		/* And now we can throw away the temporary entry */
		RelationDestroyRelation(newrel);
	}
}

/*
 * RelationFlushRelation
 *
 *	 Rebuild the relation if it is open (refcount > 0), else blow it away.
 */
static void
RelationFlushRelation(Relation relation)
{
	if (relation->rd_createSubid != InvalidSubTransactionId ||
		relation->rd_newRelfilenodeSubid != InvalidSubTransactionId)
	{
		/*
		 * New relcache entries are always rebuilt, not flushed; else we'd
		 * forget the "new" status of the relation, which is a useful
		 * optimization to have.  Ditto for the new-relfilenode status.
		 *
		 * The rel could have zero refcnt here, so temporarily increment
		 * the refcnt to ensure it's safe to rebuild it.  We can assume that
		 * the current transaction has some lock on the rel already.
		 */
		RelationIncrementReferenceCount(relation);
		RelationClearRelation(relation, true);
		RelationDecrementReferenceCount(relation);
	}
	else
	{
		/*
		 * Pre-existing rels can be dropped from the relcache if not open.
		 */
		bool	rebuild = !RelationHasReferenceCountZero(relation);

		RelationClearRelation(relation, rebuild);
	}
}

/*
 * RelationForgetRelation - unconditionally remove a relcache entry
 *
 *		   External interface for destroying a relcache entry when we
 *		   drop the relation.
 */
void
RelationForgetRelation(Oid rid)
{
	Relation	relation;

	RelationIdCacheLookup(rid, relation);

	if (!PointerIsValid(relation))
		return;					/* not in cache, nothing to do */

	if (!RelationHasReferenceCountZero(relation))
		elog(ERROR, "relation %u is still open", rid);

	/* Unconditionally destroy the relcache entry */
	RelationClearRelation(relation, false);
}

/*
 *		RelationCacheInvalidateEntry
 *
 *		This routine is invoked for SI cache flush messages.
 *
 * Any relcache entry matching the relid must be flushed.  (Note: caller has
 * already determined that the relid belongs to our database or is a shared
 * relation.)
 *
 * We used to skip local relations, on the grounds that they could
 * not be targets of cross-backend SI update messages; but it seems
 * safer to process them, so that our *own* SI update messages will
 * have the same effects during CommandCounterIncrement for both
 * local and nonlocal relations.
 */
void
RelationCacheInvalidateEntry(Oid relationId)
{
	Relation	relation;

	RelationIdCacheLookup(relationId, relation);

	if (PointerIsValid(relation))
	{
		relcacheInvalsReceived++;
		RelationFlushRelation(relation);
	}
}

/*
 * RelationCacheInvalidate
 *	 Blow away cached relation descriptors that have zero reference counts,
 *	 and rebuild those with positive reference counts.	Also reset the smgr
 *	 relation cache.
 *
 *	 This is currently used only to recover from SI message buffer overflow,
 *	 so we do not touch new-in-transaction relations; they cannot be targets
 *	 of cross-backend SI updates (and our own updates now go through a
 *	 separate linked list that isn't limited by the SI message buffer size).
 *	 Likewise, we need not discard new-relfilenode-in-transaction hints,
 *	 since any invalidation of those would be a local event.
 *
 *	 We do this in two phases: the first pass deletes deletable items, and
 *	 the second one rebuilds the rebuildable items.  This is essential for
 *	 safety, because hash_seq_search only copes with concurrent deletion of
 *	 the element it is currently visiting.	If a second SI overflow were to
 *	 occur while we are walking the table, resulting in recursive entry to
 *	 this routine, we could crash because the inner invocation blows away
 *	 the entry next to be visited by the outer scan.  But this way is OK,
 *	 because (a) during the first pass we won't process any more SI messages,
 *	 so hash_seq_search will complete safely; (b) during the second pass we
 *	 only hold onto pointers to nondeletable entries.
 *
 *	 The two-phase approach also makes it easy to ensure that we process
 *	 nailed-in-cache indexes before other nondeletable items, and that we
 *	 process pg_class_oid_index first of all.  In scenarios where a nailed
 *	 index has been given a new relfilenode, we have to detect that update
 *	 before the nailed index is used in reloading any other relcache entry.
 */
void
RelationCacheInvalidate(void)
{
	HASH_SEQ_STATUS status;
	RelIdCacheEnt *idhentry;
	Relation	relation;
	List	   *rebuildFirstList = NIL;
	List	   *rebuildList = NIL;
	ListCell   *l;

	/* Phase 1 */
	hash_seq_init(&status, RelationIdCache);

	while ((idhentry = (RelIdCacheEnt *) hash_seq_search(&status)) != NULL)
	{
		relation = idhentry->reldesc;

		/* Must close all smgr references to avoid leaving dangling ptrs */
		RelationCloseSmgr(relation);

		/* Ignore new relations, since they are never SI targets */
		if (relation->rd_createSubid != InvalidSubTransactionId)
			continue;

		relcacheInvalsReceived++;

		if (RelationHasReferenceCountZero(relation))
		{
			/* Delete this entry immediately */
			Assert(!relation->rd_isnailed);
			RelationClearRelation(relation, false);
		}
		else
		{
			/*
			 * Add this entry to list of stuff to rebuild in second pass.
			 * pg_class_oid_index goes on the front of rebuildFirstList, other
			 * nailed indexes on the back, and everything else into
			 * rebuildList (in no particular order).
			 */
			if (relation->rd_isnailed &&
				relation->rd_rel->relkind == RELKIND_INDEX)
			{
				if (RelationGetRelid(relation) == ClassOidIndexId)
					rebuildFirstList = lcons(relation, rebuildFirstList);
				else
					rebuildFirstList = lappend(rebuildFirstList, relation);
			}
			else
				rebuildList = lcons(relation, rebuildList);
		}
	}

	/*
	 * Now zap any remaining smgr cache entries.  This must happen before we
	 * start to rebuild entries, since that may involve catalog fetches which
	 * will re-open catalog files.
	 */
	smgrcloseall();

	/* Phase 2: rebuild the items found to need rebuild in phase 1 */
	foreach(l, rebuildFirstList)
	{
		relation = (Relation) lfirst(l);
		RelationClearRelation(relation, true);
	}
	list_free(rebuildFirstList);
	foreach(l, rebuildList)
	{
		relation = (Relation) lfirst(l);
		RelationClearRelation(relation, true);
	}
	list_free(rebuildList);
}

/*
 * AtEOXact_RelationCache
 *
 *	Clean up the relcache at main-transaction commit or abort.
 *
 * Note: this must be called *before* processing invalidation messages.
 * In the case of abort, we don't want to try to rebuild any invalidated
 * cache entries (since we can't safely do database accesses).  Therefore
 * we must reset refcnts before handling pending invalidations.
 *
 * As of PostgreSQL 8.1, relcache refcnts should get released by the
 * ResourceOwner mechanism.  This routine just does a debugging
 * cross-check that no pins remain.  However, we also need to do special
 * cleanup when the current transaction created any relations or made use
 * of forced index lists.
 */
void
AtEOXact_RelationCache(bool isCommit)
{
	HASH_SEQ_STATUS status;
	RelIdCacheEnt *idhentry;

	/*
	 * To speed up transaction exit, we want to avoid scanning the relcache
	 * unless there is actually something for this routine to do.  Other than
	 * the debug-only Assert checks, most transactions don't create any work
	 * for us to do here, so we keep a static flag that gets set if there is
	 * anything to do.	(Currently, this means either a relation is created in
	 * the current xact, or one is given a new relfilenode, or an index list
	 * is forced.)  For simplicity, the flag remains set till end of top-level
	 * transaction, even though we could clear it at subtransaction end in
	 * some cases.
	 *
	 * MPP-3333: READERS need to *always* scan, otherwise they will not be able
	 * to maintain a coherent view of the storage layer.
	 */
	if (!need_eoxact_work
		&& DistributedTransactionContext != DTX_CONTEXT_QE_READER
#ifdef USE_ASSERT_CHECKING
		&& !assert_enabled
#endif
		)
		return;

	hash_seq_init(&status, RelationIdCache);

	while ((idhentry = (RelIdCacheEnt *) hash_seq_search(&status)) != NULL)
	{
		Relation	relation = idhentry->reldesc;

		/*
		 * The relcache entry's ref count should be back to its normal
		 * not-in-a-transaction state: 0 unless it's nailed in cache.
		 *
		 * In bootstrap mode, this is NOT true, so don't check it --- the
		 * bootstrap code expects relations to stay open across start/commit
		 * transaction calls.  (That seems bogus, but it's not worth fixing.)
		 */
#ifdef USE_ASSERT_CHECKING
		if (!IsBootstrapProcessingMode())
		{
			int			expected_refcnt;

			expected_refcnt = relation->rd_isnailed ? 1 : 0;
			Assert(relation->rd_refcnt == expected_refcnt);
		}
#endif

		/*
		 * QE-readers aren't properly enrolled in transactions, they
		 * just get the snapshot which corresponds -- so here, where
		 * we are maintaining their relcache, we want to just clean
		 * up (almost as if we had aborted). (MPP-3338)
		 */
		if (DistributedTransactionContext == DTX_CONTEXT_QE_ENTRY_DB_SINGLETON ||
			DistributedTransactionContext == DTX_CONTEXT_QE_READER)
		{
			RelationClearRelation(relation, relation->rd_isnailed ? true : false);
			continue;
		}

		/*
		 * Is it a relation created in the current transaction?
		 *
		 * During commit, reset the flag to zero, since we are now out of the
		 * creating transaction.  During abort, simply delete the relcache
		 * entry --- it isn't interesting any longer.  (NOTE: if we have
		 * forgotten the new-ness of a new relation due to a forced cache
		 * flush, the entry will get deleted anyway by shared-cache-inval
		 * processing of the aborted pg_class insertion.)
		 */
		if (relation->rd_createSubid != InvalidSubTransactionId)
		{
			if (isCommit)
				relation->rd_createSubid = InvalidSubTransactionId;
			else
			{
				/*
				 * In abort, delete the error log file before forgetting
				 * this relation.
				 */
				ErrorLogDelete(MyDatabaseId, RelationGetRelid(relation));
				RelationClearRelation(relation, false);
				continue;
			}
		}

		/*
		 * Likewise, reset the hint about the relfilenode being new.
		 */
		relation->rd_newRelfilenodeSubid = InvalidSubTransactionId;

		/*
		 * Flush any temporary index list.
		 */
		if (relation->rd_indexvalid == 2)
		{
			list_free(relation->rd_indexlist);
			relation->rd_indexlist = NIL;
			relation->rd_oidindex = InvalidOid;
			relation->rd_indexvalid = 0;
		}
	}

	/* Once done with the transaction, we can reset need_eoxact_work */
	need_eoxact_work = false;
}

/*
 * AtEOSubXact_RelationCache
 *
 *	Clean up the relcache at sub-transaction commit or abort.
 *
 * Note: this must be called *before* processing invalidation messages.
 */
void
AtEOSubXact_RelationCache(bool isCommit, SubTransactionId mySubid,
						  SubTransactionId parentSubid)
{
	HASH_SEQ_STATUS status;
	RelIdCacheEnt *idhentry;

	/*
	 * Skip the relcache scan if nothing to do --- see notes for
	 * AtEOXact_RelationCache.
	 */
	if (!need_eoxact_work &&
		DistributedTransactionContext != DTX_CONTEXT_QE_READER)
		return;

	hash_seq_init(&status, RelationIdCache);

	while ((idhentry = (RelIdCacheEnt *) hash_seq_search(&status)) != NULL)
	{
		Relation	relation = idhentry->reldesc;

		/*
		 * As opposed to AtEOXact_RelationCache, subtransactions
		 * in readers are only caused by internal commands, and
		 * there shouldn't be interaction with global transactions,
		 * (reader gangs commit their transaction independently)
		 * we must not clear the relcache here.
		 */

		/*
		 * Is it a relation created in the current subtransaction?
		 *
		 * During subcommit, mark it as belonging to the parent, instead.
		 * During subabort, simply delete the relcache entry.
		 */
		if (relation->rd_createSubid == mySubid)
		{
			if (isCommit)
				relation->rd_createSubid = parentSubid;
			else if (RelationHasReferenceCountZero(relation))
			{
				/*
				 * In abort, delete the error log file before forgetting
				 * this relation.
				 */
				ErrorLogDelete(MyDatabaseId, RelationGetRelid(relation));

				RelationClearRelation(relation, false);
				continue;
			}
			else
			{
				/*
				 * Hmm, somewhere there's a (leaked?) reference to the
				 * relation.  We daren't remove the entry for fear of
				 * dereferencing a dangling pointer later.  Bleat, and mark it
				 * as not belonging to the current transaction.  Hopefully
				 * it'll get cleaned up eventually.  This must be just a
				 * WARNING to avoid error-during-error-recovery loops.
				 */
				relation->rd_createSubid = InvalidSubTransactionId;
				elog(WARNING, "cannot remove relcache entry for \"%s\" because it has nonzero refcount",
					 RelationGetRelationName(relation));
			}
		}

		/*
		 * Likewise, update or drop any new-relfilenode-in-subtransaction
		 * hint.
		 */
		if (relation->rd_newRelfilenodeSubid == mySubid)
		{
			if (isCommit)
				relation->rd_newRelfilenodeSubid = parentSubid;
			else
				relation->rd_newRelfilenodeSubid = InvalidSubTransactionId;
		}

		/*
		 * Flush any temporary index list.
		 */
		if (relation->rd_indexvalid == 2)
		{
			list_free(relation->rd_indexlist);
			relation->rd_indexlist = NIL;
			relation->rd_oidindex = InvalidOid;
			relation->rd_indexvalid = 0;
		}
	}
}

/*
 * RelationCacheMarkNewRelfilenode
 *
 *	Mark the rel as having been given a new relfilenode in the current
 *	(sub) transaction.	This is a hint that can be used to optimize
 *	later operations on the rel in the same transaction.
 */
void
RelationCacheMarkNewRelfilenode(Relation rel)
{
	/* Mark it... */
	rel->rd_newRelfilenodeSubid = GetCurrentSubTransactionId();
	/* ... and now we have eoxact cleanup work to do */
	need_eoxact_work = true;
}


/*
 *		RelationBuildLocalRelation
 *			Build a relcache entry for an about-to-be-created relation,
 *			and enter it into the relcache.
 */
Relation
RelationBuildLocalRelation(const char *relname,
						   Oid relnamespace,
						   TupleDesc tupDesc,
						   Oid relid,
						   Oid reltablespace,
			               char relkind,            /*CDB*/
						   bool shared_relation)
{
	Relation	rel;
	MemoryContext oldcxt;
	int			natts = tupDesc->natts;
	int			i;
	bool		has_not_null;
	bool		nailit;

	AssertArg(natts >= 0);

	/*
	 * check for creation of a rel that must be nailed in cache.
	 *
	 * XXX this list had better match the relations specially handled in
	 * RelationCacheInitializePhase2/3.
	 */
	switch (relid)
	{
		case DatabaseRelationId:
		case AuthIdRelationId:
		case AuthMemRelationId:
		case RelationRelationId:
		case AttributeRelationId:
		case ProcedureRelationId:
		case TypeRelationId:
			nailit = true;
			break;
		default:
			nailit = false;
			break;
	}

	/*
	 * check that hardwired list of shared rels matches what's in the
	 * bootstrap .bki file.  If you get a failure here during initdb, you
	 * probably need to fix IsSharedRelation() to match whatever you've done
	 * to the set of shared relations.
	 */
	if (shared_relation != IsSharedRelation(relid))
		elog(ERROR, "shared_relation flag for \"%s\" does not match IsSharedRelation(%u)",
			 relname, relid);

	/*
	 * switch to the cache context to create the relcache entry.
	 */
	if (!CacheMemoryContext)
		CreateCacheMemoryContext();

	oldcxt = MemoryContextSwitchTo(CacheMemoryContext);

	/*
	 * allocate a new relation descriptor and fill in basic state fields.
	 */
	rel = (Relation) palloc0(sizeof(RelationData));

	rel->rd_targblock = InvalidBlockNumber;

	/* make sure relation is marked as having no open file yet */
	rel->rd_smgr = NULL;

	/* mark it nailed if appropriate */
	rel->rd_isnailed = nailit;

	rel->rd_refcnt = nailit ? 1 : 0;

	/* it's being created in this transaction */
	rel->rd_createSubid = GetCurrentSubTransactionId();
	rel->rd_newRelfilenodeSubid = InvalidSubTransactionId;

	/* must flag that we have rels created in this transaction */
	need_eoxact_work = true;

	/* is it a temporary relation? */
	rel->rd_istemp = isTempOrToastNamespace(relnamespace);

	/* is it a system catalog? */
	rel->rd_issyscat = (strncmp(relname, "pg_", 3) == 0);

	/*
	 * CDB: On QEs, temp relations must use shared buffer cache so data
	 * will be visible to all segmates.  On QD, sequence objects must
	 * use shared buffer cache so data will be visible to sequence server.
	 */
	if (rel->rd_istemp &&
		relkind != RELKIND_SEQUENCE &&
		Gp_role != GP_ROLE_EXECUTE)
		rel->rd_isLocalBuf = true;
	else
		rel->rd_isLocalBuf = false;

	/*
	 * create a new tuple descriptor from the one passed in.  We do this
	 * partly to copy it into the cache context, and partly because the new
	 * relation can't have any defaults or constraints yet; they have to be
	 * added in later steps, because they require additions to multiple system
	 * catalogs.  We can copy attnotnull constraints here, however.
	 */
	rel->rd_att = CreateTupleDescCopy(tupDesc);
	rel->rd_att->tdrefcount = 1;	/* mark as refcounted */
	has_not_null = false;
	for (i = 0; i < natts; i++)
	{
		rel->rd_att->attrs[i]->attnotnull = tupDesc->attrs[i]->attnotnull;
		has_not_null |= tupDesc->attrs[i]->attnotnull;
	}

	if (has_not_null)
	{
		TupleConstr *constr = (TupleConstr *) palloc0(sizeof(TupleConstr));

		constr->has_not_null = true;
		rel->rd_att->constr = constr;
	}

	/*
	 * initialize relation tuple form (caller may add/override data later)
	 */
	rel->rd_rel = (Form_pg_class) palloc0(CLASS_TUPLE_SIZE);

	namestrcpy(&rel->rd_rel->relname, relname);
	rel->rd_rel->relnamespace = relnamespace;

	rel->rd_rel->relkind = RELKIND_UNCATALOGED;
	rel->rd_rel->relstorage = RELSTORAGE_HEAP;
	rel->rd_rel->relhasoids = rel->rd_att->tdhasoid;
	rel->rd_rel->relnatts = natts;
	rel->rd_rel->reltype = InvalidOid;
	/* needed when bootstrapping: */
	rel->rd_rel->relowner = BOOTSTRAP_SUPERUSERID;

	/*
	 * Create zeroed-out gp_relation_node data.  It will be filled in when the
	 * disk file is created.
	 */
	rel->rd_segfile0_relationnodeinfo.isPresent = false;
	rel->rd_segfile0_relationnodeinfo.tidAllowedToBeZero = false;

	/*
	 * Insert relation physical and logical identifiers (OIDs) into the right
	 * places.
	 *
	 * In PostgreSQL, the physical ID (relfilenode) is initially the same
	 * as the logical ID (OID). In GPDB, the table's logical OID is allocated
	 * in the master, and might already be in use as a relfilenode of an
	 * existing relation in a segment.
	 *
	 * In binary upgrade mode, however, use the OID also as the relfilenode.
	 * pg_upgrade gets confused if they don't match.
	 */
	rel->rd_rel->relisshared = shared_relation;

	RelationGetRelid(rel) = relid;

	for (i = 0; i < natts; i++)
		rel->rd_att->attrs[i]->attrelid = relid;

	if (relid < FirstNormalObjectId /* bootstrap only */
		|| (Gp_role != GP_ROLE_EXECUTE && relkind == RELKIND_SEQUENCE)
		|| IsBinaryUpgrade)
		rel->rd_rel->relfilenode = relid;
	else
	{
		rel->rd_rel->relfilenode = GetNewRelFileNode(reltablespace, shared_relation);
		if (Gp_role == GP_ROLE_EXECUTE)
			AdvanceObjectId(relid);
	}

	rel->rd_rel->reltablespace = reltablespace;

	RelationInitLockInfo(rel);	/* see lmgr.c */

	RelationInitPhysicalAddr(rel);

	/*
	 * Okay to insert into the relcache hash tables.
	 */
	RelationCacheInsert(rel);

	/*
	 * done building relcache entry.
	 */
	MemoryContextSwitchTo(oldcxt);

	/* It's fully valid */
	rel->rd_isvalid = true;

	/*
	 * Caller expects us to pin the returned entry.
	 */
	RelationIncrementReferenceCount(rel);

	return rel;
}

/*
 *		RelationCacheInitialize
 *
 *		This initializes the relation descriptor cache.  At the time
 *		that this is invoked, we can't do database access yet (mainly
 *		because the transaction subsystem is not up); all we are doing
 *		is making an empty cache hashtable.  This must be done before
 *		starting the initialization transaction, because otherwise
 *		AtEOXact_RelationCache would crash if that transaction aborts
 *		before we can get the relcache set up.
 */

#define INITRELCACHESIZE		400

void
RelationCacheInitialize(void)
{
	MemoryContext oldcxt;
	HASHCTL		ctl;

	/*
	 * make sure cache memory context exists
	 */
	if (!CacheMemoryContext)
		CreateCacheMemoryContext();

    /*
	 * switch to cache memory context
	 */
	oldcxt = MemoryContextSwitchTo(CacheMemoryContext);

	/*
	 * create hashtable that indexes the relcache
	 */
	MemSet(&ctl, 0, sizeof(ctl));
	ctl.keysize = sizeof(Oid);
	ctl.entrysize = sizeof(RelIdCacheEnt);
	ctl.hash = oid_hash;
	RelationIdCache = hash_create("Relcache by OID", INITRELCACHESIZE,
								  &ctl, HASH_ELEM | HASH_FUNCTION);

	MemoryContextSwitchTo(oldcxt);
}

/*
 *		RelationCacheInitializePhase2
 *
 *		This is called to prepare for access to shared catalogs during startup.
 *		We must at least set up nailed reldescs for pg_database, pg_authid,
 *		and pg_auth_members.  Ideally we'd like to have reldescs for their
 *		indexes, too.  We attempt to load this information from the shared
 *		relcache init file.  If that's missing or broken, just make phony
 *		entries for the catalogs themselves.  RelationCacheInitializePhase3
 *		will clean up as needed.
 */
void
RelationCacheInitializePhase2(void)
{
	MemoryContext oldcxt;

	/*
	 * In bootstrap mode, the shared catalogs aren't there yet anyway, so do
	 * nothing.
	 */
	if (IsBootstrapProcessingMode())
		return;

	/*
	 * switch to cache memory context
	 */
	oldcxt = MemoryContextSwitchTo(CacheMemoryContext);

	/*
	 * Try to load the shared relcache cache file.	If unsuccessful, bootstrap
	 * the cache with pre-made descriptors for the critical shared catalogs.
	 */
	if (!load_relcache_init_file(true))
	{
		formrdesc("pg_database", PG_DATABASE_RELTYPE_OID, true,
				  true, Natts_pg_database, Desc_pg_database);
		formrdesc("pg_authid", PG_AUTHID_RELTYPE_OID, true,
				  true, Natts_pg_authid, Desc_pg_authid);
		formrdesc("pg_auth_members", PG_AUTH_MEMBERS_RELTYPE_OID, true,
				  false, Natts_pg_auth_members, Desc_pg_auth_members);

#define NUM_CRITICAL_SHARED_RELS	3	/* fix if you change list above */
	}

	MemoryContextSwitchTo(oldcxt);
}

/*
 *		RelationCacheInitializePhase3
 *
 *		This is called as soon as the catcache and transaction system
 *		are functional and we have determined MyDatabaseId.  At this point
 *		we can actually read data from the database's system catalogs.
 *		We first try to read pre-computed relcache entries from the local
 *		relcache init file.  If that's missing or broken, make phony entries
 *		for the minimum set of nailed-in-cache relations.  Then (unless
 *		bootstrapping) make sure we have entries for the critical system
 *		indexes.  Once we've done all this, we have enough infrastructure to
 *		open any system catalog or use any catcache.  The last step is to
 *		rewrite the cache files if needed.
 */
void
RelationCacheInitializePhase3(void)
{
	HASH_SEQ_STATUS status;
	RelIdCacheEnt *idhentry;
	MemoryContext oldcxt;
	bool		needNewCacheFile = !criticalSharedRelcachesBuilt;

	/*
	 * Relation cache initialization or any sort of heap access is
	 * dangerous before recovery is finished.
	 */
	if (!IsBootstrapProcessingMode() && RecoveryInProgress())
		elog(ERROR, "relation cache initialization during recovery or non-bootstrap processes.");

	/*
	 * switch to cache memory context
	 */
	oldcxt = MemoryContextSwitchTo(CacheMemoryContext);

	/*
	 * Try to load the local relcache cache file.  If unsuccessful, bootstrap
	 * the cache with pre-made descriptors for the critical "nailed-in" system
	 * catalogs.
	 */
	if (IsBootstrapProcessingMode() ||
		!load_relcache_init_file(false))
	{
		needNewCacheFile = true;

		formrdesc("pg_class", PG_CLASS_RELTYPE_OID, false,
				  true, Natts_pg_class, Desc_pg_class);
		formrdesc("pg_attribute", PG_ATTRIBUTE_RELTYPE_OID, false,
				  false, Natts_pg_attribute, Desc_pg_attribute);
		formrdesc("pg_proc", PG_PROC_RELTYPE_OID, false,
				  true, Natts_pg_proc, Desc_pg_proc);
		formrdesc("pg_type", PG_TYPE_RELTYPE_OID, false,
				  true, Natts_pg_type, Desc_pg_type);

#define NUM_CRITICAL_LOCAL_RELS 4		/* fix if you change list above */
	}

	MemoryContextSwitchTo(oldcxt);

	/* In bootstrap mode, the faked-up formrdesc info is all we'll have */
	if (IsBootstrapProcessingMode())
		return;

	/*
	 * If we didn't get the critical system indexes loaded into relcache, do
	 * so now.	These are critical because the catcache and/or opclass cache
	 * depend on them for fetches done during relcache load.  Thus, we have an
	 * infinite-recursion problem.	We can break the recursion by doing
	 * heapscans instead of indexscans at certain key spots. To avoid hobbling
	 * performance, we only want to do that until we have the critical indexes
	 * loaded into relcache.  Thus, the flag criticalRelcachesBuilt is used to
	 * decide whether to do heapscan or indexscan at the key spots, and we set
	 * it true after we've loaded the critical indexes.
	 *
	 * The critical indexes are marked as "nailed in cache", partly to make it
	 * easy for load_relcache_init_file to count them, but mainly because we
	 * cannot flush and rebuild them once we've set criticalRelcachesBuilt to
	 * true.  (NOTE: perhaps it would be possible to reload them by
	 * temporarily setting criticalRelcachesBuilt to false again.  For now,
	 * though, we just nail 'em in.)
	 *
	 * RewriteRelRulenameIndexId and TriggerRelidNameIndexId are not critical
	 * in the same way as the others, because the critical catalogs don't
	 * (currently) have any rules or triggers, and so these indexes can be
	 * rebuilt without inducing recursion.	However they are used during
	 * relcache load when a rel does have rules or triggers, so we choose to
	 * nail them for performance reasons.
	 */
	if (!criticalRelcachesBuilt)
	{
<<<<<<< HEAD
		load_critical_index(ClassOidIndexId,
							RelationRelationId);
		load_critical_index(AttributeRelidNumIndexId,
							AttributeRelationId);
		load_critical_index(IndexRelidIndexId,
							IndexRelationId);
		load_critical_index(AccessMethodStrategyIndexId,
							AccessMethodOperatorRelationId);
		load_critical_index(OpclassOidIndexId,
							OperatorClassRelationId);
		load_critical_index(AccessMethodProcedureIndexId,
							AccessMethodProcedureRelationId);
		load_critical_index(OperatorOidIndexId,
							OperatorRelationId);
		load_critical_index(RewriteRelRulenameIndexId,
							RewriteRelationId);
		load_critical_index(TriggerRelidNameIndexId,
							TriggerRelationId);

#define NUM_CRITICAL_LOCAL_INDEXES	9	/* fix if you change list above */
=======
		Relation	ird;

#define LOAD_CRIT_INDEX(indexoid) \
		do { \
			LockRelationOid(indexoid, AccessShareLock); \
			ird = RelationBuildDesc(indexoid, NULL); \
			if (ird == NULL) \
				elog(PANIC, "could not open critical system index %u", \
					 indexoid); \
			ird->rd_isnailed = true; \
			ird->rd_refcnt = 1; \
			UnlockRelationOid(indexoid, AccessShareLock); \
		} while (0)

		LOAD_CRIT_INDEX(ClassOidIndexId);
		LOAD_CRIT_INDEX(AttributeRelidNumIndexId);
		LOAD_CRIT_INDEX(IndexRelidIndexId);
		LOAD_CRIT_INDEX(OpclassOidIndexId);
		LOAD_CRIT_INDEX(AccessMethodStrategyIndexId);
		LOAD_CRIT_INDEX(AccessMethodProcedureIndexId);
		LOAD_CRIT_INDEX(OperatorOidIndexId);
		LOAD_CRIT_INDEX(RewriteRelRulenameIndexId);
		LOAD_CRIT_INDEX(TriggerRelidNameIndexId);

#define NUM_CRITICAL_INDEXES	9		/* fix if you change list above */
>>>>>>> 49f001d8

		criticalRelcachesBuilt = true;
	}

	/*
	 * Process critical shared indexes too.
	 *
	 * DatabaseNameIndexId isn't critical for relcache loading, but rather for
	 * initial lookup of MyDatabaseId, without which we'll never find any
	 * non-shared catalogs at all.	Autovacuum calls InitPostgres with a
	 * database OID, so it instead depends on DatabaseOidIndexId.  We also
	 * need to nail up some indexes on pg_authid and pg_auth_members for use
	 * during client authentication.
	 */
	if (!criticalSharedRelcachesBuilt)
	{
		load_critical_index(DatabaseNameIndexId,
							DatabaseRelationId);
		load_critical_index(DatabaseOidIndexId,
							DatabaseRelationId);
		load_critical_index(AuthIdRolnameIndexId,
							AuthIdRelationId);
		load_critical_index(AuthIdOidIndexId,
							AuthIdRelationId);
		load_critical_index(AuthMemMemRoleIndexId,
							AuthMemRelationId);

#define NUM_CRITICAL_SHARED_INDEXES 5	/* fix if you change list above */

		criticalSharedRelcachesBuilt = true;
	}

	/*
	 * Now, scan all the relcache entries and update anything that might be
	 * wrong in the results from formrdesc or the relcache cache file. If we
	 * faked up relcache entries using formrdesc, then read the real pg_class
	 * rows and replace the fake entries with them. Also, if any of the
	 * relcache entries have rules or triggers, load that info the hard way
	 * since it isn't recorded in the cache file.
	 *
	 * Whenever we access the catalogs to read data, there is a possibility
	 * of a shared-inval cache flush causing relcache entries to be removed.
	 * Since hash_seq_search only guarantees to still work after the *current*
	 * entry is removed, it's unsafe to continue the hashtable scan afterward.
	 * We handle this by restarting the scan from scratch after each access.
	 * This is theoretically O(N^2), but the number of entries that actually
	 * need to be fixed is small enough that it doesn't matter.
	 */
	hash_seq_init(&status, RelationIdCache);

	while ((idhentry = (RelIdCacheEnt *) hash_seq_search(&status)) != NULL)
	{
		Relation	relation = idhentry->reldesc;
		bool		restart = false;

		/*
		 * Make sure *this* entry doesn't get flushed while we work with it.
		 */
		RelationIncrementReferenceCount(relation);

		/*
		 * If it's a faked-up entry, read the real pg_class tuple.
		 */
		if (relation->rd_rel->relowner == InvalidOid)
		{
			HeapTuple	htup;
			Form_pg_class relp;

			htup = SearchSysCache(RELOID,
							   ObjectIdGetDatum(RelationGetRelid(relation)),
								  0, 0, 0);
			if (!HeapTupleIsValid(htup))
				elog(FATAL, "cache lookup failed for relation %u",
					 RelationGetRelid(relation));
			relp = (Form_pg_class) GETSTRUCT(htup);

			/*
			 * Copy tuple to relation->rd_rel. (See notes in
			 * AllocateRelationDesc())
			 */
			memcpy((char *) relation->rd_rel, (char *) relp, CLASS_TUPLE_SIZE);

			/* Update rd_options while we have the tuple */
			if (relation->rd_options)
				pfree(relation->rd_options);
			RelationParseRelOptions(relation, htup);

			/*
			 * Check the values in rd_att were set up correctly.  (We cannot
			 * just copy them over now: formrdesc must have set up the
			 * rd_att data correctly to start with, because it may already
			 * have been copied into one or more catcache entries.)
			 */
			Assert(relation->rd_att->tdtypeid == relp->reltype);
			Assert(relation->rd_att->tdtypmod == -1);
			Assert(relation->rd_att->tdhasoid == relp->relhasoids);

			ReleaseSysCache(htup);

			/* relowner had better be OK now, else we'll loop forever */
			if (relation->rd_rel->relowner == InvalidOid)
				elog(ERROR, "invalid relowner in pg_class entry for \"%s\"",
					 RelationGetRelationName(relation));

			restart = true;
		}

		/*
		 * Fix data that isn't saved in relcache cache file.
		 *
		 * relhasrules or relhastriggers could possibly be wrong or out of
		 * date.  If we don't actually find any rules or triggers, clear the
		 * local copy of the flag so that we don't get into an infinite loop
		 * here.  We don't make any attempt to fix the pg_class entry, though.
		 */
		if (relation->rd_rel->relhasrules && relation->rd_rules == NULL)
		{
			RelationBuildRuleLock(relation);
			if (relation->rd_rules == NULL)
				relation->rd_rel->relhasrules = false;
			restart = true;
		}
		if (relation->rd_rel->reltriggers > 0 && relation->trigdesc == NULL)
		{
			RelationBuildTriggers(relation);
			if (relation->trigdesc == NULL)
				relation->rd_rel->reltriggers = 0;
			restart = true;
		}

		/* Release hold on the relation */
		RelationDecrementReferenceCount(relation);

		/* Now, restart the hashtable scan if needed */
		if (restart)
		{
			hash_seq_term(&status);
			hash_seq_init(&status, RelationIdCache);
		}
	}

	/*
	 * Lastly, write out new relcache cache files if needed.  We don't bother
	 * to distinguish cases where only one of the two needs an update.
	 */
	if (needNewCacheFile)
	{
		/*
		 * Force all the catcaches to finish initializing and thereby open the
		 * catalogs and indexes they use.  This will preload the relcache with
		 * entries for all the most important system catalogs and indexes, so
		 * that the init files will be most useful for future backends.
		 */
		InitCatalogCachePhase2();

		/* reset initFileRelationIds list; we'll fill it during write */
		initFileRelationIds = NIL;

		/* now write the files */
		write_relcache_init_file(true);
		write_relcache_init_file(false);
	}
}

/*
 * Load one critical system index into the relcache
 *
 * indexoid is the OID of the target index, heapoid is the OID of the catalog
 * it belongs to.
 */
static void
load_critical_index(Oid indexoid, Oid heapoid)
{
	Relation	ird;

	/*
	 * We must lock the underlying catalog before locking the index to avoid
	 * deadlock, since RelationBuildDesc might well need to read the catalog,
	 * and if anyone else is exclusive-locking this catalog and index they'll
	 * be doing it in that order.
	 */
	LockRelationOid(heapoid, AccessShareLock);
	LockRelationOid(indexoid, AccessShareLock);
	ird = RelationBuildDesc(indexoid, true);
	if (ird == NULL)
		elog(PANIC, "could not open critical system index %u", indexoid);
	ird->rd_isnailed = true;
	ird->rd_refcnt = 1;
	UnlockRelationOid(indexoid, AccessShareLock);
	UnlockRelationOid(heapoid, AccessShareLock);
}

/*
 * GetPgClassDescriptor -- get a predefined tuple descriptor for pg_class
 * GetPgIndexDescriptor -- get a predefined tuple descriptor for pg_index
 *
 * We need this kluge because we have to be able to access non-fixed-width
 * fields of pg_class and pg_index before we have the standard catalog caches
 * available.  We use predefined data that's set up in just the same way as
 * the bootstrapped reldescs used by formrdesc().  The resulting tupdesc is
 * not 100% kosher: it does not have the correct rowtype OID in tdtypeid, nor
 * does it have a TupleConstr field.  But it's good enough for the purpose of
 * extracting fields.
 */
static TupleDesc
BuildHardcodedDescriptor(int natts, const FormData_pg_attribute *attrs,
						 bool hasoids)
{
	TupleDesc	result;
	MemoryContext oldcxt;
	int			i;

	oldcxt = MemoryContextSwitchTo(CacheMemoryContext);

	result = CreateTemplateTupleDesc(natts, hasoids);
	result->tdtypeid = RECORDOID;		/* not right, but we don't care */
	result->tdtypmod = -1;

	for (i = 0; i < natts; i++)
	{
		memcpy(result->attrs[i], &attrs[i], ATTRIBUTE_FIXED_PART_SIZE);
		/* make sure attcacheoff is valid */
		result->attrs[i]->attcacheoff = -1;
	}

	/* initialize first attribute's attcacheoff, cf RelationBuildTupleDesc */
	result->attrs[0]->attcacheoff = 0;

	/* Note: we don't bother to set up a TupleConstr entry */

	MemoryContextSwitchTo(oldcxt);

	return result;
}

static TupleDesc
GetPgClassDescriptor(void)
{
	static TupleDesc pgclassdesc = NULL;

	/* Already done? */
	if (pgclassdesc == NULL)
		pgclassdesc = BuildHardcodedDescriptor(Natts_pg_class,
											   Desc_pg_class,
											   true);

	return pgclassdesc;
}

static TupleDesc
GetPgIndexDescriptor(void)
{
	static TupleDesc pgindexdesc = NULL;

	/* Already done? */
	if (pgindexdesc == NULL)
		pgindexdesc = BuildHardcodedDescriptor(Natts_pg_index,
											   Desc_pg_index,
											   false);

	return pgindexdesc;
}

/*
 * Load any default attribute value definitions for the relation.
 */
static void
AttrDefaultFetch(Relation relation)
{
	AttrDefault *attrdef = relation->rd_att->constr->defval;
	int			ndef = relation->rd_att->constr->num_defval;
	Relation	adrel;
	SysScanDesc adscan;
	ScanKeyData skey;
	HeapTuple	htup;
	Datum		val;
	bool		isnull;
	int			found;
	int			i;

	ScanKeyInit(&skey,
				Anum_pg_attrdef_adrelid,
				BTEqualStrategyNumber, F_OIDEQ,
				ObjectIdGetDatum(RelationGetRelid(relation)));

	adrel = heap_open(AttrDefaultRelationId, AccessShareLock);
	adscan = systable_beginscan(adrel, AttrDefaultIndexId, true,
								SnapshotNow, 1, &skey);
	found = 0;

	while (HeapTupleIsValid(htup = systable_getnext(adscan)))
	{
		Form_pg_attrdef adform = (Form_pg_attrdef) GETSTRUCT(htup);

		for (i = 0; i < ndef; i++)
		{
			if (adform->adnum != attrdef[i].adnum)
				continue;
			if (attrdef[i].adbin != NULL)
				elog(WARNING, "multiple attrdef records found for attr %s of rel %s",
				NameStr(relation->rd_att->attrs[adform->adnum - 1]->attname),
					 RelationGetRelationName(relation));
			else
				found++;

			val = fastgetattr(htup,
							  Anum_pg_attrdef_adbin,
							  adrel->rd_att, &isnull);
			if (isnull)
				elog(WARNING, "null adbin for attr %s of rel %s",
				NameStr(relation->rd_att->attrs[adform->adnum - 1]->attname),
					 RelationGetRelationName(relation));
			else
				attrdef[i].adbin = MemoryContextStrdup(CacheMemoryContext,
													TextDatumGetCString(val));
			break;
		}

		if (i >= ndef)
			elog(WARNING, "unexpected attrdef record found for attr %d of rel %s",
				 adform->adnum, RelationGetRelationName(relation));
	}

	systable_endscan(adscan);
	heap_close(adrel, AccessShareLock);

	if (found != ndef)
		elog(WARNING, "%d attrdef record(s) missing for rel %s",
			 ndef - found, RelationGetRelationName(relation));
}

/*
 * Load any check constraints for the relation.
 */
static void
CheckConstraintFetch(Relation relation)
{
	ConstrCheck *check = relation->rd_att->constr->check;
	int			ncheck = relation->rd_att->constr->num_check;
	Relation	conrel;
	SysScanDesc conscan;
	ScanKeyData skey[1];
	HeapTuple	htup;
	Datum		val;
	bool		isnull;
	int			found = 0;

	ScanKeyInit(&skey[0],
				Anum_pg_constraint_conrelid,
				BTEqualStrategyNumber, F_OIDEQ,
				ObjectIdGetDatum(RelationGetRelid(relation)));

	conrel = heap_open(ConstraintRelationId, AccessShareLock);
	conscan = systable_beginscan(conrel, ConstraintRelidIndexId, true,
								 SnapshotNow, 1, skey);

	while (HeapTupleIsValid(htup = systable_getnext(conscan)))
	{
		Form_pg_constraint conform = (Form_pg_constraint) GETSTRUCT(htup);

		/* We want check constraints only */
		if (conform->contype != CONSTRAINT_CHECK)
			continue;

		if (found >= ncheck)
			elog(ERROR,
			     "pg_class reports %d constraint record(s) for rel %s, but found extra in pg_constraint",
			     ncheck, RelationGetRelationName(relation));

		check[found].ccname = MemoryContextStrdup(CacheMemoryContext,
												  NameStr(conform->conname));

		/* Grab and test conbin is actually set */
		val = fastgetattr(htup,
						  Anum_pg_constraint_conbin,
						  conrel->rd_att, &isnull);
		if (isnull)
			elog(ERROR, "null conbin for rel %s",
				 RelationGetRelationName(relation));

		check[found].ccbin = MemoryContextStrdup(CacheMemoryContext,
												 TextDatumGetCString(val));
		found++;
	}

	systable_endscan(conscan);
	heap_close(conrel, AccessShareLock);

	if (found != ncheck)
		elog(ERROR,
		     "found %d in pg_constraint, but pg_class reports %d constraint record(s) for rel %s",
		     found, ncheck, RelationGetRelationName(relation));
}


/*
 * RelationGetPartitioningKey -- get GpPolicy struct for distributed relation
 *
 * Returns a copy of the relation's GpPolicy object, palloc'd in
 * the caller's context.  Caller should pfree() it.  If NULL is
 * returned, relation should be accessed locally.
 */
GpPolicy*
RelationGetPartitioningKey(Relation relation)
{
    return GpPolicyCopy(CurrentMemoryContext, relation->rd_cdbpolicy);
}                                       /* RelationGetPartitioningKey */


/*
 * RelationGetIndexList -- get a list of OIDs of indexes on this relation
 *
 * The index list is created only if someone requests it.  We scan pg_index
 * to find relevant indexes, and add the list to the relcache entry so that
 * we won't have to compute it again.  Note that shared cache inval of a
 * relcache entry will delete the old list and set rd_indexvalid to 0,
 * so that we must recompute the index list on next request.  This handles
 * creation or deletion of an index.
 *
 * The returned list is guaranteed to be sorted in order by OID.  This is
 * needed by the executor, since for index types that we obtain exclusive
 * locks on when updating the index, all backends must lock the indexes in
 * the same order or we will get deadlocks (see ExecOpenIndices()).  Any
 * consistent ordering would do, but ordering by OID is easy.
 *
 * Since shared cache inval causes the relcache's copy of the list to go away,
 * we return a copy of the list palloc'd in the caller's context.  The caller
 * may list_free() the returned list after scanning it. This is necessary
 * since the caller will typically be doing syscache lookups on the relevant
 * indexes, and syscache lookup could cause SI messages to be processed!
 *
 * We also update rd_oidindex, which this module treats as effectively part
 * of the index list.  rd_oidindex is valid when rd_indexvalid isn't zero;
 * it is the pg_class OID of a unique index on OID when the relation has one,
 * and InvalidOid if there is no such index.
 */
List *
RelationGetIndexList(Relation relation)
{
	Relation	indrel;
	SysScanDesc indscan;
	ScanKeyData skey;
	HeapTuple	htup;
	List	   *result;
	Oid			oidIndex;
	MemoryContext oldcxt;

	/* Quick exit if we already computed the list. */
	if (relation->rd_indexvalid != 0)
		return list_copy(relation->rd_indexlist);

	/*
	 * We build the list we intend to return (in the caller's context) while
	 * doing the scan.	After successfully completing the scan, we copy that
	 * list into the relcache entry.  This avoids cache-context memory leakage
	 * if we get some sort of error partway through.
	 */
	result = NIL;
	oidIndex = InvalidOid;

	/* Prepare to scan pg_index for entries having indrelid = this rel. */
	ScanKeyInit(&skey,
				Anum_pg_index_indrelid,
				BTEqualStrategyNumber, F_OIDEQ,
				ObjectIdGetDatum(RelationGetRelid(relation)));

	indrel = heap_open(IndexRelationId, AccessShareLock);
	indscan = systable_beginscan(indrel, IndexIndrelidIndexId, true,
								 SnapshotNow, 1, &skey);

	while (HeapTupleIsValid(htup = systable_getnext(indscan)))
	{
		Form_pg_index index = (Form_pg_index) GETSTRUCT(htup);

		/* Add index's OID to result list in the proper order */
		result = insert_ordered_oid(result, index->indexrelid);

		/* Check to see if it is a unique, non-partial btree index on OID */
		if (IndexIsValid(index) &&
			index->indnatts == 1 &&
			index->indisunique &&
			index->indkey.values[0] == ObjectIdAttributeNumber &&
			index->indclass.values[0] == OID_BTREE_OPS_OID &&
			heap_attisnull(htup, Anum_pg_index_indpred))
			oidIndex = index->indexrelid;
	}

	systable_endscan(indscan);
	heap_close(indrel, AccessShareLock);

	/* Now save a copy of the completed list in the relcache entry. */
	oldcxt = MemoryContextSwitchTo(CacheMemoryContext);
	relation->rd_indexlist = list_copy(result);
	relation->rd_oidindex = oidIndex;
	relation->rd_indexvalid = 1;
	MemoryContextSwitchTo(oldcxt);

	return result;
}

/*
 * insert_ordered_oid
 *		Insert a new Oid into a sorted list of Oids, preserving ordering
 *
 * Building the ordered list this way is O(N^2), but with a pretty small
 * constant, so for the number of entries we expect it will probably be
 * faster than trying to apply qsort().  Most tables don't have very many
 * indexes...
 */
static List *
insert_ordered_oid(List *list, Oid datum)
{
	ListCell   *prev;

	/* Does the datum belong at the front? */
	if (list == NIL || datum < linitial_oid(list))
		return lcons_oid(datum, list);
	/* No, so find the entry it belongs after */
	prev = list_head(list);
	for (;;)
	{
		ListCell   *curr = lnext(prev);

		if (curr == NULL || datum < lfirst_oid(curr))
			break;				/* it belongs after 'prev', before 'curr' */

		prev = curr;
	}
	/* Insert datum into list after 'prev' */
	lappend_cell_oid(list, prev, datum);
	return list;
}

/*
 * RelationSetIndexList -- externally force the index list contents
 *
 * This is used to temporarily override what we think the set of valid
 * indexes is (including the presence or absence of an OID index).
 * The forcing will be valid only until transaction commit or abort.
 *
 * This should only be applied to nailed relations, because in a non-nailed
 * relation the hacked index list could be lost at any time due to SI
 * messages.  In practice it is only used on pg_class (see REINDEX).
 *
 * It is up to the caller to make sure the given list is correctly ordered.
 *
 * We deliberately do not change rd_indexattr here: even when operating
 * with a temporary partial index list, HOT-update decisions must be made
 * correctly with respect to the full index set.  It is up to the caller
 * to ensure that a correct rd_indexattr set has been cached before first
 * calling RelationSetIndexList; else a subsequent inquiry might cause a
 * wrong rd_indexattr set to get computed and cached.
 */
void
RelationSetIndexList(Relation relation, List *indexIds, Oid oidIndex)
{
	MemoryContext oldcxt;

	Assert(relation->rd_isnailed);
	/* Copy the list into the cache context (could fail for lack of mem) */
	oldcxt = MemoryContextSwitchTo(CacheMemoryContext);
	indexIds = list_copy(indexIds);
	MemoryContextSwitchTo(oldcxt);
	/* Okay to replace old list */
	list_free(relation->rd_indexlist);
	relation->rd_indexlist = indexIds;
	relation->rd_oidindex = oidIndex;
	relation->rd_indexvalid = 2;	/* mark list as forced */
	/* must flag that we have a forced index list */
	need_eoxact_work = true;
}

/*
 * RelationGetOidIndex -- get the pg_class OID of the relation's OID index
 *
 * Returns InvalidOid if there is no such index.
 */
Oid
RelationGetOidIndex(Relation relation)
{
	List	   *ilist;

	/*
	 * If relation doesn't have OIDs at all, caller is probably confused. (We
	 * could just silently return InvalidOid, but it seems better to throw an
	 * assertion.)
	 */
	Assert(relation->rd_rel->relhasoids);

	if (relation->rd_indexvalid == 0)
	{
		/* RelationGetIndexList does the heavy lifting. */
		ilist = RelationGetIndexList(relation);
		list_free(ilist);
		Assert(relation->rd_indexvalid != 0);
	}

	return relation->rd_oidindex;
}

/*
 * RelationGetIndexExpressions -- get the index expressions for an index
 *
 * We cache the result of transforming pg_index.indexprs into a node tree.
 * If the rel is not an index or has no expressional columns, we return NIL.
 * Otherwise, the returned tree is copied into the caller's memory context.
 * (We don't want to return a pointer to the relcache copy, since it could
 * disappear due to relcache invalidation.)
 */
List *
RelationGetIndexExpressions(Relation relation)
{
	List	   *result;
	Datum		exprsDatum;
	bool		isnull;
	char	   *exprsString;
	MemoryContext oldcxt;

	/* Quick exit if we already computed the result. */
	if (relation->rd_indexprs)
		return (List *) copyObject(relation->rd_indexprs);

	/* Quick exit if there is nothing to do. */
	if (relation->rd_indextuple == NULL ||
		heap_attisnull(relation->rd_indextuple, Anum_pg_index_indexprs))
		return NIL;

	/*
	 * We build the tree we intend to return in the caller's context. After
	 * successfully completing the work, we copy it into the relcache entry.
	 * This avoids problems if we get some sort of error partway through.
	 */
	exprsDatum = heap_getattr(relation->rd_indextuple,
							  Anum_pg_index_indexprs,
							  GetPgIndexDescriptor(),
							  &isnull);
	Assert(!isnull);
	exprsString = TextDatumGetCString(exprsDatum);
	result = (List *) stringToNode(exprsString);
	pfree(exprsString);

	/*
	 * Run the expressions through eval_const_expressions. This is not just an
	 * optimization, but is necessary, because the planner will be comparing
	 * them to similarly-processed qual clauses, and may fail to detect valid
	 * matches without this.  We don't bother with canonicalize_qual, however.
	 */
	result = (List *) eval_const_expressions(NULL, (Node *) result);

	/*
	 * Also mark any coercion format fields as "don't care", so that the
	 * planner can match to both explicit and implicit coercions.
	 */
	set_coercionform_dontcare((Node *) result);

	/* May as well fix opfuncids too */
	fix_opfuncids((Node *) result);

	/* Now save a copy of the completed tree in the relcache entry. */
	oldcxt = MemoryContextSwitchTo(relation->rd_indexcxt);
	relation->rd_indexprs = (List *) copyObject(result);
	MemoryContextSwitchTo(oldcxt);

	return result;
}

/*
 * RelationGetIndexPredicate -- get the index predicate for an index
 *
 * We cache the result of transforming pg_index.indpred into an implicit-AND
 * node tree (suitable for ExecQual).
 * If the rel is not an index or has no predicate, we return NIL.
 * Otherwise, the returned tree is copied into the caller's memory context.
 * (We don't want to return a pointer to the relcache copy, since it could
 * disappear due to relcache invalidation.)
 */
List *
RelationGetIndexPredicate(Relation relation)
{
	List	   *result;
	Datum		predDatum;
	bool		isnull;
	char	   *predString;
	MemoryContext oldcxt;

	/* Quick exit if we already computed the result. */
	if (relation->rd_indpred)
		return (List *) copyObject(relation->rd_indpred);

	/* Quick exit if there is nothing to do. */
	if (relation->rd_indextuple == NULL ||
		heap_attisnull(relation->rd_indextuple, Anum_pg_index_indpred))
		return NIL;

	/*
	 * We build the tree we intend to return in the caller's context. After
	 * successfully completing the work, we copy it into the relcache entry.
	 * This avoids problems if we get some sort of error partway through.
	 */
	predDatum = heap_getattr(relation->rd_indextuple,
							 Anum_pg_index_indpred,
							 GetPgIndexDescriptor(),
							 &isnull);
	Assert(!isnull);
	predString = TextDatumGetCString(predDatum);
	result = (List *) stringToNode(predString);
	pfree(predString);

	/*
	 * Run the expression through const-simplification and canonicalization.
	 * This is not just an optimization, but is necessary, because the planner
	 * will be comparing it to similarly-processed qual clauses, and may fail
	 * to detect valid matches without this.  This must match the processing
	 * done to qual clauses in preprocess_expression()!  (We can skip the
	 * stuff involving subqueries, however, since we don't allow any in index
	 * predicates.)
	 */
	result = (List *) eval_const_expressions(NULL, (Node *) result);

	result = (List *) canonicalize_qual((Expr *) result);

	/*
	 * Also mark any coercion format fields as "don't care", so that the
	 * planner can match to both explicit and implicit coercions.
	 */
	set_coercionform_dontcare((Node *) result);

	/* Also convert to implicit-AND format */
	result = make_ands_implicit((Expr *) result);

	/* May as well fix opfuncids too */
	fix_opfuncids((Node *) result);

	/* Now save a copy of the completed tree in the relcache entry. */
	oldcxt = MemoryContextSwitchTo(relation->rd_indexcxt);
	relation->rd_indpred = (List *) copyObject(result);
	MemoryContextSwitchTo(oldcxt);

	return result;
}

/*
 * RelationGetIndexAttrBitmap -- get a bitmap of index attribute numbers
 *
 * The result has a bit set for each attribute used anywhere in the index
 * definitions of all the indexes on this relation.  (This includes not only
 * simple index keys, but attributes used in expressions and partial-index
 * predicates.)
 *
 * Attribute numbers are offset by FirstLowInvalidHeapAttributeNumber so that
 * we can include system attributes (e.g., OID) in the bitmap representation.
 *
 * Caller had better hold at least RowExclusiveLock on the target relation
 * to ensure that it has a stable set of indexes.  This also makes it safe
 * (deadlock-free) for us to take locks on the relation's indexes.
 *
 * The returned result is palloc'd in the caller's memory context and should
 * be bms_free'd when not needed anymore.
 */
Bitmapset *
RelationGetIndexAttrBitmap(Relation relation)
{
	Bitmapset  *indexattrs;
	List	   *indexoidlist;
	ListCell   *l;
	MemoryContext oldcxt;

	/* Quick exit if we already computed the result. */
	if (relation->rd_indexattr != NULL)
		return bms_copy(relation->rd_indexattr);

	/* Fast path if definitely no indexes */
	if (!RelationGetForm(relation)->relhasindex)
		return NULL;

	/*
	 * Get cached list of index OIDs
	 */
	indexoidlist = RelationGetIndexList(relation);

	/* Fall out if no indexes (but relhasindex was set) */
	if (indexoidlist == NIL)
		return NULL;

	/*
	 * For each index, add referenced attributes to indexattrs.
	 *
	 * Note: we consider all indexes returned by RelationGetIndexList, even if
	 * they are not indisready or indisvalid.  This is important because an
	 * index for which CREATE INDEX CONCURRENTLY has just started must be
	 * included in HOT-safety decisions (see README.HOT).
	 */
	indexattrs = NULL;
	foreach(l, indexoidlist)
	{
		Oid			indexOid = lfirst_oid(l);
		Relation	indexDesc;
		IndexInfo  *indexInfo;
		int			i;

		indexDesc = index_open(indexOid, AccessShareLock);

		/* Extract index key information from the index's pg_index row */
		indexInfo = BuildIndexInfo(indexDesc);

		/* Collect simple attribute references */
		for (i = 0; i < indexInfo->ii_NumIndexAttrs; i++)
		{
			int			attrnum = indexInfo->ii_KeyAttrNumbers[i];

			if (attrnum != 0)
				indexattrs = bms_add_member(indexattrs,
							   attrnum - FirstLowInvalidHeapAttributeNumber);
		}

		/* Collect all attributes used in expressions, too */
		pull_varattnos((Node *) indexInfo->ii_Expressions, &indexattrs);

		/* Collect all attributes in the index predicate, too */
		pull_varattnos((Node *) indexInfo->ii_Predicate, &indexattrs);

		index_close(indexDesc, AccessShareLock);
	}

	list_free(indexoidlist);

	/* Now save a copy of the bitmap in the relcache entry. */
	oldcxt = MemoryContextSwitchTo(CacheMemoryContext);
	relation->rd_indexattr = bms_copy(indexattrs);
	MemoryContextSwitchTo(oldcxt);

	/* We return our original working copy for caller to play with */
	return indexattrs;
}


/*
 *	load_relcache_init_file, write_relcache_init_file
 *
 *		In late 1992, we started regularly having databases with more than
 *		a thousand classes in them.  With this number of classes, it became
 *		critical to do indexed lookups on the system catalogs.
 *
 *		Bootstrapping these lookups is very hard.  We want to be able to
 *		use an index on pg_attribute, for example, but in order to do so,
 *		we must have read pg_attribute for the attributes in the index,
 *		which implies that we need to use the index.
 *
 *		In order to get around the problem, we do the following:
 *
 *		   +  When the database system is initialized (at initdb time), we
 *			  don't use indexes.  We do sequential scans.
 *
 *		   +  When the backend is started up in normal mode, we load an image
 *			  of the appropriate relation descriptors, in internal format,
 *			  from an initialization file in the data/base/... directory.
 *
 *		   +  If the initialization file isn't there, then we create the
 *			  relation descriptors using sequential scans and write 'em to
 *			  the initialization file for use by subsequent backends.
 *
 *		We could dispense with the initialization files and just build the
 *		critical reldescs the hard way on every backend startup, but that
 *		slows down backend startup noticeably.
 *
 *		We can in fact go further, and save more relcache entries than
 *		just the ones that are absolutely critical; this allows us to speed
 *		up backend startup by not having to build such entries the hard way.
 *		Presently, all the catalog and index entries that are referred to
 *		by catcaches are stored in the initialization files.
 *
 *		The same mechanism that detects when catcache and relcache entries
 *		need to be invalidated (due to catalog updates) also arranges to
 *		unlink the initialization files when the contents may be out of date.
 *		The files will then be rebuilt during the next backend startup.
 */

/*
 * load_relcache_init_file -- attempt to load cache from the init file
 *
 * If successful, return TRUE and set criticalRelcachesBuilt to true.
 * If not successful, return FALSE.
 *
 * NOTE: we assume we are already switched into CacheMemoryContext.
 */
static bool
load_relcache_init_file(bool shared)
{
	FILE	   *fp;
	char		initfilename[MAXPGPATH];
	Relation   *rels;
	int			relno,
				num_rels,
				max_rels,
				nailed_rels,
				nailed_indexes,
				magic;
	int			i;

	if (shared)
		snprintf(initfilename, sizeof(initfilename), "global/%s",
				 RELCACHE_INIT_FILENAME);
	else
		snprintf(initfilename, sizeof(initfilename), "%s/%s",
				 DatabasePath, RELCACHE_INIT_FILENAME);

	fp = AllocateFile(initfilename, PG_BINARY_R);
	if (fp == NULL)
		return false;

	/*
	 * Read the index relcache entries from the file.  Note we will not enter
	 * any of them into the cache if the read fails partway through; this
	 * helps to guard against broken init files.
	 */
	max_rels = 100;
	rels = (Relation *) palloc(max_rels * sizeof(Relation));
	num_rels = 0;
	nailed_rels = nailed_indexes = 0;
	initFileRelationIds = NIL;

	/* check for correct magic number (compatible version) */
	if (fread(&magic, 1, sizeof(magic), fp) != sizeof(magic))
		goto read_failed;
	if (magic != RELCACHE_INIT_FILEMAGIC)
		goto read_failed;

	for (relno = 0;; relno++)
	{
		Size		len;
		size_t		nread;
		Relation	rel;
		Form_pg_class relform;
		bool		has_not_null;

		/* first read the relation descriptor length */
		if ((nread = fread(&len, 1, sizeof(len), fp)) != sizeof(len))
		{
			if (nread == 0)
				break;			/* end of file */
			goto read_failed;
		}

		/* safety check for incompatible relcache layout */
		if (len != sizeof(RelationData))
			goto read_failed;

		/* allocate another relcache header */
		if (num_rels >= max_rels)
		{
			max_rels *= 2;
			rels = (Relation *) repalloc(rels, max_rels * sizeof(Relation));
		}

		rel = rels[num_rels++] = (Relation) palloc(len);

		/* then, read the Relation structure */
		if ((nread = fread(rel, 1, len, fp)) != len)
			goto read_failed;

		/* next read the relation tuple form */
		if ((nread = fread(&len, 1, sizeof(len), fp)) != sizeof(len))
			goto read_failed;

		relform = (Form_pg_class) palloc(len);
		if ((nread = fread(relform, 1, len, fp)) != len)
			goto read_failed;

		rel->rd_rel = relform;

		/* initialize attribute tuple forms */
		rel->rd_att = CreateTemplateTupleDesc(relform->relnatts,
											  relform->relhasoids);
		rel->rd_att->tdrefcount = 1;	/* mark as refcounted */

		rel->rd_att->tdtypeid = relform->reltype;
		rel->rd_att->tdtypmod = -1;		/* unnecessary, but... */

		/* next read all the attribute tuple form data entries */
		has_not_null = false;
		for (i = 0; i < relform->relnatts; i++)
		{
			if ((nread = fread(&len, 1, sizeof(len), fp)) != sizeof(len))
				goto read_failed;
			if (len != ATTRIBUTE_FIXED_PART_SIZE)
				goto read_failed;
			if ((nread = fread(rel->rd_att->attrs[i], 1, len, fp)) != len)
				goto read_failed;

			has_not_null |= rel->rd_att->attrs[i]->attnotnull;
		}

		/* next read the access method specific field */
		if ((nread = fread(&len, 1, sizeof(len), fp)) != sizeof(len))
			goto read_failed;
		if (len > 0)
		{
			rel->rd_options = palloc(len);
			if ((nread = fread(rel->rd_options, 1, len, fp)) != len)
				goto read_failed;
			if (len != VARSIZE(rel->rd_options))
				goto read_failed;		/* sanity check */
		}
		else
		{
			rel->rd_options = NULL;
		}

		/* mark not-null status */
		if (has_not_null)
		{
			TupleConstr *constr = (TupleConstr *) palloc0(sizeof(TupleConstr));

			constr->has_not_null = true;
			rel->rd_att->constr = constr;
		}

		/* If it's an index, there's more to do */
		if (rel->rd_rel->relkind == RELKIND_INDEX)
		{
			Form_pg_am	am;
			MemoryContext indexcxt;
			Oid		   *opfamily;
			Oid		   *opcintype;
			Oid		   *operator;
			RegProcedure *support;
			int			nsupport;
			int16	   *indoption;

			/* Count nailed indexes to ensure we have 'em all */
			if (rel->rd_isnailed)
				nailed_indexes++;

			/* next, read the pg_index tuple */
			if ((nread = fread(&len, 1, sizeof(len), fp)) != sizeof(len))
				goto read_failed;

			rel->rd_indextuple = (HeapTuple) palloc(len);
			if ((nread = fread(rel->rd_indextuple, 1, len, fp)) != len)
				goto read_failed;

			/* Fix up internal pointers in the tuple -- see heap_copytuple */
			rel->rd_indextuple->t_data = (HeapTupleHeader) ((char *) rel->rd_indextuple + HEAPTUPLESIZE);
			rel->rd_index = (Form_pg_index) GETSTRUCT(rel->rd_indextuple);

			/* next, read the access method tuple form */
			if ((nread = fread(&len, 1, sizeof(len), fp)) != sizeof(len))
				goto read_failed;

			am = (Form_pg_am) palloc(len);
			if ((nread = fread(am, 1, len, fp)) != len)
				goto read_failed;
			rel->rd_am = am;

			/*
			 * prepare index info context --- parameters should match
			 * RelationInitIndexAccessInfo
			 */
			indexcxt = AllocSetContextCreate(CacheMemoryContext,
											 RelationGetRelationName(rel),
											 ALLOCSET_SMALL_MINSIZE,
											 ALLOCSET_SMALL_INITSIZE,
											 ALLOCSET_SMALL_MAXSIZE);
			rel->rd_indexcxt = indexcxt;

			/* next, read the vector of opfamily OIDs */
			if ((nread = fread(&len, 1, sizeof(len), fp)) != sizeof(len))
				goto read_failed;

			opfamily = (Oid *) MemoryContextAlloc(indexcxt, len);
			if ((nread = fread(opfamily, 1, len, fp)) != len)
				goto read_failed;

			rel->rd_opfamily = opfamily;

			/* next, read the vector of opcintype OIDs */
			if ((nread = fread(&len, 1, sizeof(len), fp)) != sizeof(len))
				goto read_failed;

			opcintype = (Oid *) MemoryContextAlloc(indexcxt, len);
			if ((nread = fread(opcintype, 1, len, fp)) != len)
				goto read_failed;

			rel->rd_opcintype = opcintype;

			/* next, read the vector of operator OIDs */
			if ((nread = fread(&len, 1, sizeof(len), fp)) != sizeof(len))
				goto read_failed;

			operator = (Oid *) MemoryContextAlloc(indexcxt, len);
			if ((nread = fread(operator, 1, len, fp)) != len)
				goto read_failed;

			rel->rd_operator = operator;

			/* next, read the vector of support procedures */
			if ((nread = fread(&len, 1, sizeof(len), fp)) != sizeof(len))
				goto read_failed;
			support = (RegProcedure *) MemoryContextAlloc(indexcxt, len);
			if ((nread = fread(support, 1, len, fp)) != len)
				goto read_failed;

			rel->rd_support = support;

			/* finally, read the vector of indoption values */
			if ((nread = fread(&len, 1, sizeof(len), fp)) != sizeof(len))
				goto read_failed;

			indoption = (int16 *) MemoryContextAlloc(indexcxt, len);
			if ((nread = fread(indoption, 1, len, fp)) != len)
				goto read_failed;

			rel->rd_indoption = indoption;

			/* set up zeroed fmgr-info vectors */
			rel->rd_aminfo = (RelationAmInfo *)
				MemoryContextAllocZero(indexcxt, sizeof(RelationAmInfo));
			nsupport = relform->relnatts * am->amsupport;
			rel->rd_supportinfo = (FmgrInfo *)
				MemoryContextAllocZero(indexcxt, nsupport * sizeof(FmgrInfo));
		}
		else
		{
			/* Count nailed rels to ensure we have 'em all */
			if (rel->rd_isnailed)
				nailed_rels++;

			Assert(rel->rd_index == NULL);
			Assert(rel->rd_indextuple == NULL);
			Assert(rel->rd_am == NULL);
			Assert(rel->rd_indexcxt == NULL);
			Assert(rel->rd_aminfo == NULL);
			Assert(rel->rd_opfamily == NULL);
			Assert(rel->rd_opcintype == NULL);
			Assert(rel->rd_operator == NULL);
			Assert(rel->rd_support == NULL);
			Assert(rel->rd_supportinfo == NULL);
			Assert(rel->rd_indoption == NULL);
		}

		/*
		 * Rules and triggers are not saved (mainly because the internal
		 * format is complex and subject to change).  They must be rebuilt if
		 * needed by RelationCacheInitializePhase3.  This is not expected to
		 * be a big performance hit since few system catalogs have such. Ditto
		 * for index expressions and predicates.
		 */
		rel->rd_rules = NULL;
		rel->rd_rulescxt = NULL;
		rel->trigdesc = NULL;
		rel->rd_indexprs = NIL;
		rel->rd_indpred = NIL;

		/*
		 * Reset transient-state fields in the relcache entry
		 */
		rel->rd_smgr = NULL;
		rel->rd_targblock = InvalidBlockNumber;
		if (rel->rd_isnailed)
			rel->rd_refcnt = 1;
		else
			rel->rd_refcnt = 0;
		rel->rd_indexvalid = 0;
		rel->rd_indexlist = NIL;
		rel->rd_indexattr = NULL;
		rel->rd_oidindex = InvalidOid;
		rel->rd_createSubid = InvalidSubTransactionId;
		rel->rd_newRelfilenodeSubid = InvalidSubTransactionId;
		rel->rd_amcache = NULL;
		MemSet(&rel->pgstat_info, 0, sizeof(rel->pgstat_info));
        rel->rd_cdbpolicy = NULL;
        rel->rd_cdbDefaultStatsWarningIssued = false;

		/*
		 * Recompute lock and physical addressing info.  This is needed in
		 * case the pg_internal.init file was copied from some other database
		 * by CREATE DATABASE.
		 */
		RelationInitLockInfo(rel);
		RelationInitPhysicalAddr(rel);
	}

	/*
	 * We reached the end of the init file without apparent problem. Did we
	 * get the right number of nailed items?  (This is a useful crosscheck in
	 * case the set of critical rels or indexes changes.)
	 */
	if (shared)
	{
		if (nailed_rels != NUM_CRITICAL_SHARED_RELS ||
			nailed_indexes != NUM_CRITICAL_SHARED_INDEXES)
			goto read_failed;
	}
	else
	{
		if (nailed_rels != NUM_CRITICAL_LOCAL_RELS ||
			nailed_indexes != NUM_CRITICAL_LOCAL_INDEXES)
			goto read_failed;
	}


	/*
	 * OK, all appears well.
	 *
	 * Now insert all the new relcache entries into the cache.
	 */
	for (relno = 0; relno < num_rels; relno++)
	{
		RelationCacheInsert(rels[relno]);
		/* also make a list of their OIDs, for RelationIdIsInInitFile */
		if (!shared)
			initFileRelationIds = lcons_oid(RelationGetRelid(rels[relno]),
											initFileRelationIds);
	}

	pfree(rels);
	FreeFile(fp);

	if (shared)
		criticalSharedRelcachesBuilt = true;
	else
		criticalRelcachesBuilt = true;
	return true;

	/*
	 * init file is broken, so do it the hard way.	We don't bother trying to
	 * free the clutter we just allocated; it's not in the relcache so it
	 * won't hurt.
	 */
read_failed:
	pfree(rels);
	FreeFile(fp);

	return false;
}

/*
 * Write out a new initialization file with the current contents
 * of the relcache.
 */
static void
write_relcache_init_file(bool shared)
{
	FILE	   *fp;
	char		tempfilename[MAXPGPATH];
	char		finalfilename[MAXPGPATH];
	int			magic;
	HASH_SEQ_STATUS status;
	RelIdCacheEnt *idhentry;
	MemoryContext oldcxt;
	int			i;

	/*
	 * We must write a temporary file and rename it into place. Otherwise,
	 * another backend starting at about the same time might crash trying to
	 * read the partially-complete file.
	 */
	if (shared)
	{
		snprintf(tempfilename, sizeof(tempfilename), "global/%s.%d",
				 RELCACHE_INIT_FILENAME, MyProcPid);
		snprintf(finalfilename, sizeof(finalfilename), "global/%s",
				 RELCACHE_INIT_FILENAME);
	}
	else
	{
		snprintf(tempfilename, sizeof(tempfilename), "%s/%s.%d",
				 DatabasePath, RELCACHE_INIT_FILENAME, MyProcPid);
		snprintf(finalfilename, sizeof(finalfilename), "%s/%s",
				 DatabasePath, RELCACHE_INIT_FILENAME);
	}

	unlink(tempfilename);		/* in case it exists w/wrong permissions */

	fp = AllocateFile(tempfilename, PG_BINARY_W);
	if (fp == NULL)
	{
		/*
		 * We used to consider this a fatal error, but we might as well
		 * continue with backend startup ...
		 */
		ereport(WARNING,
				(errcode_for_file_access(),
				 errmsg("could not create relation-cache initialization file \"%s\": %m",
						tempfilename),
			  errdetail("Continuing anyway, but there's something wrong.")));
		return;
	}

	/*
	 * Write a magic number to serve as a file version identifier.	We can
	 * change the magic number whenever the relcache layout changes.
	 */
	magic = RELCACHE_INIT_FILEMAGIC;
	if (fwrite(&magic, 1, sizeof(magic), fp) != sizeof(magic))
		elog(FATAL, "could not write init file");

	/*
	 * Write all the reldescs (in no particular order).
	 */
	hash_seq_init(&status, RelationIdCache);

	initFileRelationIds = NIL;

	while ((idhentry = (RelIdCacheEnt *) hash_seq_search(&status)) != NULL)
	{
		Relation	rel = idhentry->reldesc;
		Form_pg_class relform = rel->rd_rel;

		/* ignore if not correct group */
		if (relform->relisshared != shared)
			continue;

		/* first write the relcache entry proper */
		write_item(rel, sizeof(RelationData), fp);

		/* next write the relation tuple form */
		write_item(relform, CLASS_TUPLE_SIZE, fp);

		/* next, do all the attribute tuple form data entries */
		for (i = 0; i < relform->relnatts; i++)
		{
			write_item(rel->rd_att->attrs[i], ATTRIBUTE_FIXED_PART_SIZE, fp);
		}

		/* next, do the access method specific field */
		write_item(rel->rd_options,
				   (rel->rd_options ? VARSIZE(rel->rd_options) : 0),
				   fp);

		/* If it's an index, there's more to do */
		if (rel->rd_rel->relkind == RELKIND_INDEX)
		{
			Form_pg_am	am = rel->rd_am;

			/* write the pg_index tuple */
			/* we assume this was created by heap_copytuple! */
			write_item(rel->rd_indextuple,
					   HEAPTUPLESIZE + rel->rd_indextuple->t_len,
					   fp);

			/* next, write the access method tuple form */
			write_item(am, sizeof(FormData_pg_am), fp);

			/* next, write the vector of opfamily OIDs */
			write_item(rel->rd_opfamily,
					   relform->relnatts * sizeof(Oid),
					   fp);

			/* next, write the vector of opcintype OIDs */
			write_item(rel->rd_opcintype,
					   relform->relnatts * sizeof(Oid),
					   fp);

			/* next, write the vector of operator OIDs */
			write_item(rel->rd_operator,
					   relform->relnatts * (am->amstrategies * sizeof(Oid)),
					   fp);

			/* next, write the vector of support procedures */
			write_item(rel->rd_support,
				  relform->relnatts * (am->amsupport * sizeof(RegProcedure)),
					   fp);

			/* finally, write the vector of indoption values */
			write_item(rel->rd_indoption,
					   relform->relnatts * sizeof(int16),
					   fp);
		}

		/* also make a list of their OIDs, for RelationIdIsInInitFile */
		if (!shared)
		{
			oldcxt = MemoryContextSwitchTo(CacheMemoryContext);
			initFileRelationIds = lcons_oid(RelationGetRelid(rel),
											initFileRelationIds);
			MemoryContextSwitchTo(oldcxt);
		}
	}

	if (FreeFile(fp))
		elog(FATAL, "could not write init file");

	/*
	 * Now we have to check whether the data we've so painstakingly
	 * accumulated is already obsolete due to someone else's just-committed
	 * catalog changes.  If so, we just delete the temp file and leave it to
	 * the next backend to try again.  (Our own relcache entries will be
	 * updated by SI message processing, but we can't be sure whether what we
	 * wrote out was up-to-date.)
	 *
	 * This mustn't run concurrently with the code that unlinks an init file
	 * and sends SI messages, so grab a serialization lock for the duration.
	 */
	LWLockAcquire(RelCacheInitLock, LW_EXCLUSIVE);

	/* Make sure we have seen all incoming SI messages */
	AcceptInvalidationMessages();

	/*
	 * If we have received any SI relcache invals since backend start, assume
	 * we may have written out-of-date data.
	 */
	if (relcacheInvalsReceived == 0L)
	{
		/*
		 * OK, rename the temp file to its final name, deleting any
		 * previously-existing init file.
		 *
		 * Note: a failure here is possible under Cygwin, if some other
		 * backend is holding open an unlinked-but-not-yet-gone init file. So
		 * treat this as a noncritical failure; just remove the useless temp
		 * file on failure.
		 */
		if (rename(tempfilename, finalfilename) < 0)
			unlink(tempfilename);
	}
	else
	{
		/* Delete the already-obsolete temp file */
		unlink(tempfilename);
	}

	LWLockRelease(RelCacheInitLock);
}

/* write a chunk of data preceded by its length */
static void
write_item(const void *data, Size len, FILE *fp)
{
	if (fwrite(&len, 1, sizeof(len), fp) != sizeof(len))
		elog(FATAL, "could not write init file");
	if (fwrite(data, 1, len, fp) != len)
		elog(FATAL, "could not write init file");
}

/*
 * Detect whether a given relation (identified by OID) is one of the ones
 * we store in the init file.
 *
 * Note that we effectively assume that all backends running in a database
 * would choose to store the same set of relations in the init file;
 * otherwise there are cases where we'd fail to detect the need for an init
 * file invalidation.  This does not seem likely to be a problem in practice.
 */
bool
RelationIdIsInInitFile(Oid relationId)
{
	return list_member_oid(initFileRelationIds, relationId);
}

/*
 * Invalidate (remove) the init file during commit of a transaction that
 * changed one or more of the relation cache entries that are kept in the
 * local init file.
 *
 * To be safe against concurrent inspection or rewriting of the init file,
 * we must take RelCacheInitLock, then remove the old init file, then send
 * the SI messages that include relcache inval for such relations, and then
 * release RelCacheInitLock.  This serializes the whole affair against
 * write_relcache_init_file, so that we can be sure that any other process
 * that's concurrently trying to create a new init file won't move an
 * already-stale version into place after we unlink.  Also, because we unlink
 * before sending the SI messages, a backend that's currently starting cannot
 * read the now-obsolete init file and then miss the SI messages that will
 * force it to update its relcache entries.  (This works because the backend
 * startup sequence gets into the sinval array before trying to load the init
 * file.)
 *
 * We take the lock and do the unlink in RelationCacheInitFilePreInvalidate,
 * then release the lock in RelationCacheInitFilePostInvalidate.  Caller must
 * send any pending SI messages between those calls.
 *
 * Notice this deals only with the local init file, not the shared init file.
 * The reason is that there can never be a "significant" change to the
 * relcache entry of a shared relation; the most that could happen is
 * updates of noncritical fields such as relpages/reltuples.  So, while
 * it's worth updating the shared init file from time to time, it can never
 * be invalid enough to make it necessary to remove it.
 */
void
RelationCacheInitFilePreInvalidate(void)
{
	char		initfilename[MAXPGPATH];

	snprintf(initfilename, sizeof(initfilename), "%s/%s",
			 DatabasePath, RELCACHE_INIT_FILENAME);

	LWLockAcquire(RelCacheInitLock, LW_EXCLUSIVE);

	if (unlink(initfilename) < 0)
	{
		/*
		 * The file might not be there if no backend has been started since
		 * the last removal.  But complain about failures other than ENOENT.
		 * Fortunately, it's not too late to abort the transaction if we
		 * can't get rid of the would-be-obsolete init file.
		 */
		if (errno != ENOENT)
			ereport(ERROR,
					(errcode_for_file_access(),
					 errmsg("could not remove cache file \"%s\": %m",
							initfilename)));
	}
}

void
RelationCacheInitFilePostInvalidate(void)
{
	LWLockRelease(RelCacheInitLock);
}

/*
 * Remove the init files during postmaster startup.
 *
 * We used to keep the init files across restarts, but that is unsafe even in simple
 * crash-recovery cases as there are windows for the init files to become out-of-sync
 * with the database. So now we just remove them during startup and expect the
 * first backend launch to rebuild them. Of course, this has to happen in each
 * database of the cluster.
 */
void
RelationCacheInitFileRemove(void)
{
	char		path[MAXPGPATH];

	/*
	 * We zap the shared cache file too.  In theory it can't get out of sync
	 * enough to be a problem, but in data-corruption cases, who knows ...
	 */
	snprintf(path, sizeof(path), "global/%s",
			 RELCACHE_INIT_FILENAME);
	unlink_initfile(path);

	/* Scan everything in the default tablespace */
	RelationCacheInitFileRemoveInDir("base");
}

/* Process one per-tablespace directory for RelationCacheInitFileRemove */
static void
RelationCacheInitFileRemoveInDir(const char *tblspcpath)
{
	DIR		   *dir;
	struct dirent *de;
	char		initfilename[MAXPGPATH];

	/* Scan the tablespace directory to find per-database directories */
	dir = AllocateDir(tblspcpath);
	if (dir == NULL)
	{
		elog(LOG, "could not open tablespace directory \"%s\": %m",
			 tblspcpath);
		return;
	}

	while ((de = ReadDir(dir, tblspcpath)) != NULL)
	{
		if (strspn(de->d_name, "0123456789") == strlen(de->d_name))
		{
			/* Try to remove the init file in each database */
			snprintf(initfilename, sizeof(initfilename), "%s/%s/%s",
					 tblspcpath, de->d_name, RELCACHE_INIT_FILENAME);
			unlink_initfile(initfilename);
		}
	}

	FreeDir(dir);
}

static void
unlink_initfile(const char *initfilename)
{
	if (unlink(initfilename) < 0)
	{
		/* It might not be there, but log any error other than ENOENT */
		if (errno != ENOENT)
			elog(LOG, "could not remove cache file \"%s\": %m", initfilename);
	}
}

void
RelationGetPTInfo(Relation rel,
	ItemPointer persistentTid,
	int64 *persistentSerialNum)
{
	if (! GpPersistent_SkipXLogInfo(rel->rd_node.relNode) &&
		! rel->rd_segfile0_relationnodeinfo.isPresent)
	{
		elog(ERROR,
			 "required Persistent Table information missing for relation %u/%u/%u",
			 rel->rd_node.spcNode, rel->rd_node.dbNode, rel->rd_node.relNode);
	}

	*persistentTid = rel->rd_segfile0_relationnodeinfo.persistentTid;
	*persistentSerialNum = rel->rd_segfile0_relationnodeinfo.persistentSerialNum;
}<|MERGE_RESOLUTION|>--- conflicted
+++ resolved
@@ -1283,18 +1283,10 @@
 /*
  *		RelationBuildDesc
  *
-<<<<<<< HEAD
  *		Build a relation descriptor.  The caller must hold at least
  *		AccessShareLock on the target relid.
  *
  *		The new descriptor is inserted into the hash table if insertIt is true.
-=======
- *		Build a relation descriptor --- either a new one, or by
- *		recycling the given old relation object.  The latter case
- *		supports rebuilding a relcache entry without invalidating
- *		pointers to it.  The caller must hold at least
- *		AccessShareLock on the target relid.
->>>>>>> 49f001d8
  *
  *		Returns NULL if no pg_class row could be found for the given relid
  *		(suggesting we are trying to access a just-deleted relation).
@@ -2237,15 +2229,12 @@
  *	We assume that at the time we are called, we have at least AccessShareLock
  *	on the target index.  (Note: in the calls from RelationClearRelation,
  *	this is legitimate because we know the rel has positive refcount.)
-<<<<<<< HEAD
  *
  *	If the target index is an index on pg_class or pg_index, we'd better have
  *	previously gotten at least AccessShareLock on its underlying catalog,
  *	else we are at risk of deadlock against someone trying to exclusive-lock
  *	the heap and index in that order.  This is ensured in current usage by
  *	only applying this to indexes being opened or having positive refcount.
-=======
->>>>>>> 49f001d8
  */
 static void
 RelationReloadIndexInfo(Relation relation)
@@ -2404,7 +2393,6 @@
  *
  *	 Physically blow away a relation cache entry, or reset it and rebuild
  *	 it from scratch (that is, from catalog entries).  The latter path is
-<<<<<<< HEAD
  *	 used when we are notified of a change to an open relation (one with
  *	 refcount > 0).
  *
@@ -2418,14 +2406,6 @@
  *	 The "rebuild" parameter is redundant in current usage because it has
  *	 to match the relation's refcnt status, but we keep it as a crosscheck
  *	 that we're doing what the caller expects.
-=======
- *	 usually used when we are notified of a change to an open relation
- *	 (one with refcount > 0).  However, this routine just does whichever
- *	 it's told to do; callers must determine which they want.
- *
- *	 NB: when rebuilding, we'd better hold some lock on the relation.
- *	 In current usages this is presumed true because it has refcnt > 0.
->>>>>>> 49f001d8
  */
 static void
 RelationClearRelation(Relation relation, bool rebuild)
@@ -3440,7 +3420,6 @@
 	 */
 	if (!criticalRelcachesBuilt)
 	{
-<<<<<<< HEAD
 		load_critical_index(ClassOidIndexId,
 							RelationRelationId);
 		load_critical_index(AttributeRelidNumIndexId,
@@ -3461,33 +3440,6 @@
 							TriggerRelationId);
 
 #define NUM_CRITICAL_LOCAL_INDEXES	9	/* fix if you change list above */
-=======
-		Relation	ird;
-
-#define LOAD_CRIT_INDEX(indexoid) \
-		do { \
-			LockRelationOid(indexoid, AccessShareLock); \
-			ird = RelationBuildDesc(indexoid, NULL); \
-			if (ird == NULL) \
-				elog(PANIC, "could not open critical system index %u", \
-					 indexoid); \
-			ird->rd_isnailed = true; \
-			ird->rd_refcnt = 1; \
-			UnlockRelationOid(indexoid, AccessShareLock); \
-		} while (0)
-
-		LOAD_CRIT_INDEX(ClassOidIndexId);
-		LOAD_CRIT_INDEX(AttributeRelidNumIndexId);
-		LOAD_CRIT_INDEX(IndexRelidIndexId);
-		LOAD_CRIT_INDEX(OpclassOidIndexId);
-		LOAD_CRIT_INDEX(AccessMethodStrategyIndexId);
-		LOAD_CRIT_INDEX(AccessMethodProcedureIndexId);
-		LOAD_CRIT_INDEX(OperatorOidIndexId);
-		LOAD_CRIT_INDEX(RewriteRelRulenameIndexId);
-		LOAD_CRIT_INDEX(TriggerRelidNameIndexId);
-
-#define NUM_CRITICAL_INDEXES	9		/* fix if you change list above */
->>>>>>> 49f001d8
 
 		criticalRelcachesBuilt = true;
 	}
