--- conflicted
+++ resolved
@@ -212,12 +212,6 @@
  */
 static CachedPlanSource *unnamed_stmt_psrc = NULL;
 
-<<<<<<< HEAD
-/* workspace for building a new unnamed statement in */
-static MemoryContext unnamed_stmt_context = NULL;
-
-=======
->>>>>>> 80edfd76
 /* assorted command-line switches */
 static const char *userDoption = NULL;	/* -D switch */
 
@@ -1066,7 +1060,7 @@
 	QueryDispatchDesc *ddesc = NULL;
 	CmdType		commandType = CMD_UNKNOWN;
 	SliceTable *sliceTable = NULL;
-    Slice      *slice = NULL;
+	Slice      *slice = NULL;
 	ParamListInfo paramLI = NULL;
 
 	Assert(Gp_role == GP_ROLE_EXECUTE);
@@ -1082,7 +1076,7 @@
 
 	debug_query_string = query_string;
 
-	pgstat_report_activity(query_string);
+	pgstat_report_activity(STATE_RUNNING, query_string);
 
 	/*
 	 * We use save_log_statement_stats so ShowUsage doesn't report incorrect
@@ -1347,7 +1341,7 @@
 		/*
 		 * Start the portal.
 		 */
-		PortalStart(portal, paramLI, InvalidSnapshot, ddesc);
+		PortalStart(portal, paramLI, 0, false, ddesc);
 
 		/*
 		 * Select text output format, the default.
@@ -1737,6 +1731,10 @@
 
 		plantree_list = pg_plan_queries(querytree_list, 0, NULL);
 
+		/* Done with the snapshot used for parsing/planning */
+		if (snapshot_set)
+			PopActiveSnapshot();
+
 		/* If we got a cancel signal in analysis or planning, quit */
 		CHECK_FOR_INTERRUPTS();
 
@@ -1762,23 +1760,9 @@
 						  NULL);
 
 		/*
-		 * Start the portal.
-		 *
-		 * If we took a snapshot for parsing/planning, the portal may be able
-		 * to reuse it for the execution phase.  Currently, this will only
-		 * happen in PORTAL_ONE_SELECT mode.  But even if PortalStart doesn't
-		 * end up being able to do this, keeping the parse/plan snapshot
-		 * around until after we start the portal doesn't cost much.
-		 */
-<<<<<<< HEAD
-		PortalStart(portal, NULL, InvalidSnapshot, NULL);
-=======
-		PortalStart(portal, NULL, 0, snapshot_set);
-
-		/* Done with the snapshot used for parsing/planning */
-		if (snapshot_set)
-			PopActiveSnapshot();
->>>>>>> 80edfd76
+		 * Start the portal.  No parameters here.
+		 */
+		PortalStart(portal, NULL, 0, InvalidSnapshot, NULL);
 
 		/*
 		 * Select the appropriate output format: text unless we are doing a
@@ -2087,32 +2071,13 @@
 
 		querytree_list = pg_rewrite_query(query);
 
-<<<<<<< HEAD
 		if (parsetree_list)
 		{
 			Node	   *parsetree = (Node *) linitial(parsetree_list);
 			sourceTag = nodeTag(parsetree);
 		}
 
-		/*
-		 * If this is the unnamed statement and it has parameters, defer query
-		 * planning until Bind.  Otherwise do it now.
-		 */
-		if (!is_named && numParams > 0)
-		{
-			stmt_list = querytree_list;
-			fully_planned = false;
-		}
-		else
-		{
-			stmt_list = pg_plan_queries(querytree_list, 0, NULL);
-			fully_planned = true;
-		}
-
-		/* Done with the snapshot used for parsing/planning */
-=======
 		/* Done with the snapshot used for parsing */
->>>>>>> 80edfd76
 		if (snapshot_set)
 			PopActiveSnapshot();
 	}
@@ -2138,6 +2103,7 @@
 	CompleteCachedPlan(psrc,
 					   querytree_list,
 					   unnamed_stmt_context,
+					   sourceTag,
 					   paramTypes,
 					   numParams,
 					   NULL,
@@ -2150,57 +2116,18 @@
 
 	if (is_named)
 	{
-<<<<<<< HEAD
-		StorePreparedStatement(stmt_name,
-							   raw_parse_tree,
-							   query_string,
-							   sourceTag,
-							   commandTag,
-							   paramTypes,
-							   numParams,
-							   0,		/* default cursor options */
-							   stmt_list,
-							   false);
-=======
 		/*
 		 * Store the query as a prepared statement.
 		 */
 		StorePreparedStatement(stmt_name, psrc, false);
->>>>>>> 80edfd76
 	}
 	else
 	{
 		/*
 		 * We just save the CachedPlanSource into unnamed_stmt_psrc.
 		 */
-<<<<<<< HEAD
-		Oid		   *newParamTypes;
-
-		if (numParams > 0)
-		{
-			newParamTypes = (Oid *) palloc(numParams * sizeof(Oid));
-			memcpy(newParamTypes, paramTypes, numParams * sizeof(Oid));
-		}
-		else
-			newParamTypes = NULL;
-
-		unnamed_stmt_psrc = FastCreateCachedPlan(raw_parse_tree,
-												 pstrdup(query_string),
-												 sourceTag,
-												 commandTag,
-												 newParamTypes,
-												 numParams,
-												 0,		/* cursor options */
-												 stmt_list,
-												 fully_planned,
-												 true,
-												 unnamed_stmt_context);
-		/* context now belongs to the plancache entry */
-		unnamed_stmt_context = NULL;
-=======
 		SaveCachedPlan(psrc);
 		unnamed_stmt_psrc = psrc;
->>>>>>> 80edfd76
 	}
 
 	MemoryContextSwitchTo(oldcontext);
@@ -2564,7 +2491,7 @@
 	 * will be generated in MessageContext.  The plan refcount will be
 	 * assigned to the Portal, so it will be released at portal destruction.
 	 */
-	cplan = GetCachedPlan(psrc, params, false);
+	cplan = GetCachedPlan(psrc, params, false, NULL);
 
 	/*
 	 * Now we can define the portal.
@@ -2580,22 +2507,14 @@
 					  cplan->stmt_list,
 					  cplan);
 
-	/*
-	 * And we're ready to start portal execution.
-	 *
-	 * If we took a snapshot for parsing/planning, we'll try to reuse it for
-	 * query execution (currently, reuse will only occur if PORTAL_ONE_SELECT
-	 * mode is chosen).
-	 */
-<<<<<<< HEAD
-	PortalStart(portal, params, InvalidSnapshot, NULL);
-=======
-	PortalStart(portal, params, 0, snapshot_set);
-
 	/* Done with the snapshot used for parameter I/O and parsing/planning */
 	if (snapshot_set)
 		PopActiveSnapshot();
->>>>>>> 80edfd76
+
+	/*
+	 * And we're ready to start portal execution.
+	 */
+	PortalStart(portal, params, 0, InvalidSnapshot, NULL);
 
 	/*
 	 * Apply the result format requests to the portal.
@@ -3572,6 +3491,7 @@
 
 		if (cancel_pending_hook)
 			(*cancel_pending_hook)();
+
 		/*
 		 * If it's safe to interrupt, and we're waiting for input or a lock,
 		 * service the interrupt immediately
@@ -3873,7 +3793,6 @@
 						 errmsg("terminating connection due to administrator command")));
 		}
 	}
-
 	if (ClientConnectionLost)
 	{
 		QueryCancelPending = false;		/* lost connection trumps QueryCancel */
@@ -3887,22 +3806,6 @@
 				(errcode(ERRCODE_CONNECTION_FAILURE),
 				 errmsg("connection to client lost")));
 	}
-<<<<<<< HEAD
-
-=======
-	if (ClientConnectionLost)
-	{
-		QueryCancelPending = false;		/* lost connection trumps QueryCancel */
-		ImmediateInterruptOK = false;	/* not idle anymore */
-		DisableNotifyInterrupt();
-		DisableCatchupInterrupt();
-		/* don't send to client, we already know the connection to be dead. */
-		whereToSendOutput = DestNone;
-		ereport(FATAL,
-				(errcode(ERRCODE_CONNECTION_FAILURE),
-				 errmsg("connection to client lost")));
-	}
->>>>>>> 80edfd76
 	if (QueryCancelPending)
 	{
 		elog(LOG,"Process interrupt for 'query cancel pending' (%s:%d)", filename, lineno);
@@ -4061,54 +3964,6 @@
 #endif
 #endif /* IA64 */
 
-
-/*
- * set_stack_base: set up reference point for stack depth checking
- *
- * Returns the old reference point, if any.
- */
-pg_stack_base_t
-set_stack_base(void)
-{
-	char		stack_base;
-	pg_stack_base_t old;
-
-#if defined(__ia64__) || defined(__ia64)
-	old.stack_base_ptr = stack_base_ptr;
-	old.register_stack_base_ptr = register_stack_base_ptr;
-#else
-	old = stack_base_ptr;
-#endif
-
-	/* Set up reference point for stack depth checking */
-	stack_base_ptr = &stack_base;
-#if defined(__ia64__) || defined(__ia64)
-	register_stack_base_ptr = ia64_get_bsp();
-#endif
-
-	return old;
-}
-
-/*
- * restore_stack_base: restore reference point for stack depth checking
- *
- * This can be used after set_stack_base() to restore the old value. This
- * is currently only used in PL/Java. When PL/Java calls a backend function
- * from different thread, the thread's stack is at a different location than
- * the main thread's stack, so it sets the base pointer before the call, and
- * restores it afterwards.
- */
-void
-restore_stack_base(pg_stack_base_t base)
-{
-#if defined(__ia64__) || defined(__ia64)
-	stack_base_ptr = base.stack_base_ptr;
-	register_stack_base_ptr = base.register_stack_base_ptr;
-#else
-	stack_base_ptr = base;
-#endif
-}
-
 /*
  * IA64-specific code to fetch the AR.BSP register for stack depth checks.
  *
@@ -4207,11 +4062,7 @@
 	long		stack_depth;
 
 	/*
-<<<<<<< HEAD
-	 * Compute distance from reference point to to my local variables
-=======
 	 * Compute distance from reference point to my local variables
->>>>>>> 80edfd76
 	 */
 	stack_depth = (long) (stack_base_ptr - &stack_top_loc);
 
@@ -4447,11 +4298,7 @@
 	 * postmaster/postmaster.c (the option sets should not conflict) and with
 	 * the common help() function in main/main.c.
 	 */
-<<<<<<< HEAD
-	while ((flag = getopt(argc, argv, "A:B:bc:D:d:EeFf:h:ijk:m:lN:nOo:Pp:r:S:sTt:Uv:W:y:-:")) != -1)
-=======
-	while ((flag = getopt(argc, argv, "A:B:bc:C:D:d:EeFf:h:ijk:lN:nOo:Pp:r:S:sTt:v:W:-:")) != -1)
->>>>>>> 80edfd76
+	while ((flag = getopt(argc, argv, "A:B:bc:C:D:d:EeFf:h:ijk:m:lN:nOo:Pp:r:S:sTt:Uv:W:y:-:")) != -1)
 	{
 		switch (flag)
 		{
@@ -4662,10 +4509,7 @@
 				errs++;
 				break;
 		}
-<<<<<<< HEAD
-=======
-
->>>>>>> 80edfd76
+
 		if (errs)
 			break;
 	}
@@ -4673,15 +4517,8 @@
 	/*
 	 * Optional database name should be there only if *dbname is NULL.
 	 */
-<<<<<<< HEAD
 	if (!errs && dbname && *dbname == NULL && argc - optind >= 1)
 		*dbname = strdup(argv[optind++]);
-=======
-	if (!errs && secure && argc - optind >= 1)
-		dbname = strdup(argv[optind++]);
-	else
-		dbname = NULL;
->>>>>>> 80edfd76
 
 	if (errs || argc != optind)
 	{
@@ -4690,7 +4527,7 @@
 
 		/* spell the error message a bit differently depending on context */
 		if (IsUnderPostmaster)
-		ereport(FATAL,
+			ereport(FATAL,
 					(errcode(ERRCODE_SYNTAX_ERROR),
 					 errmsg("invalid command-line argument for server process: %s", argv[optind]),
 			  errhint("Try \"%s --help\" for more information.", progname)));
@@ -4844,15 +4681,12 @@
 	{
 		if (!SelectConfigFiles(userDoption, progname))
 			proc_exit(1);
-<<<<<<< HEAD
 
         /*
 	     * Remember stand-alone backend startup time.
          * CDB: Moved this up from below for use in error message headers.
          */
 	    PgStartTime = GetCurrentTimestamp();
-=======
->>>>>>> 80edfd76
 	}
 
 	/*
@@ -5519,7 +5353,7 @@
 							elog((Debug_print_full_dtm ? LOG : DEBUG5), "PostgresMain explicit %s", query_string);
 
 							// UNDONE: HACK
-							pgstat_report_activity("BEGIN");
+							pgstat_report_activity(STATE_RUNNING, "BEGIN");
 
 							set_ps_display("BEGIN", false);
 
