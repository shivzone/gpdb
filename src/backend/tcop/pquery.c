--- conflicted
+++ resolved
@@ -3,13 +3,9 @@
  * pquery.c
  *	  POSTGRES process query command code
  *
-<<<<<<< HEAD
  * Portions Copyright (c) 2005-2010, Greenplum inc
  * Portions Copyright (c) 2012-Present Pivotal Software, Inc.
- * Portions Copyright (c) 1996-2011, PostgreSQL Global Development Group
-=======
  * Portions Copyright (c) 1996-2012, PostgreSQL Global Development Group
->>>>>>> 80edfd76
  * Portions Copyright (c) 1994, Regents of the University of California
  *
  *
@@ -22,6 +18,7 @@
 #include "postgres.h"
 
 #include "access/xact.h"
+#include "commands/createas.h"
 #include "commands/prepare.h"
 #include "executor/tstoreReceiver.h"
 #include "miscadmin.h"
@@ -32,7 +29,9 @@
 #include "utils/snapmgr.h"
 
 #include "cdb/ml_ipc.h"
+#include "commands/createas.h"
 #include "commands/queue.h"
+#include "commands/createas.h"
 #include "executor/spi.h"
 #include "postmaster/autostats.h"
 #include "postmaster/backoff.h"
@@ -214,6 +213,7 @@
 			 char *completionTag)
 {
 	QueryDesc  *queryDesc;
+	int eflag = 0;
 
 	/* auto-stats related */
 	Oid	relationOid = InvalidOid; 	/* relation that is modified */
@@ -284,7 +284,12 @@
 	/*
 	 * Call ExecutorStart to prepare the plan for execution
 	 */
-	ExecutorStart(queryDesc, 0);
+	if (Gp_role == GP_ROLE_EXECUTE &&
+		queryDesc->plannedstmt &&
+		queryDesc->plannedstmt->intoClause)
+		eflag = GetIntoRelEFlags(queryDesc->plannedstmt->intoClause);
+
+	ExecutorStart(queryDesc, eflag);
 
 	/*
 	 * Run the plan to completion.
@@ -374,6 +379,10 @@
 	 * auxiliary queries to a SELECT or a utility command. PORTAL_ONE_MOD_WITH
 	 * likewise allows only one top-level statement.
 	 */
+	/* Note For CreateTableAs, we still use PORTAL_MULTI_QUERY (not like PG)
+	 * since QE needs to use DestRemote to deliver completionTag to QD and
+	 * use DestIntoRel to insert tuples into the table(s).
+	 */
 	if (list_length(stmts) == 1)
 	{
 		Node	   *stmt = (Node *) linitial(stmts);
@@ -385,7 +394,8 @@
 			if (query->canSetTag)
 			{
 				if (query->commandType == CMD_SELECT &&
-					query->utilityStmt == NULL)
+					query->utilityStmt == NULL &&
+					!query->isCTAS)
 				{
 					if (query->hasModifyingCTE)
 						return PORTAL_ONE_MOD_WITH;
@@ -409,7 +419,8 @@
 			if (pstmt->canSetTag)
 			{
 				if (pstmt->commandType == CMD_SELECT &&
-					pstmt->utilityStmt == NULL)
+					pstmt->utilityStmt == NULL &&
+					pstmt->intoClause == NULL)
 				{
 					if (pstmt->hasModifyingCTE)
 						return PORTAL_ONE_MOD_WITH;
@@ -520,7 +531,8 @@
 		else
 		{
 			if (query->commandType == CMD_SELECT &&
-				query->utilityStmt == NULL)
+				query->utilityStmt == NULL &&
+				!query->isCTAS)
 				return query->targetList;
 			if (query->returningList)
 				return query->returningList;
@@ -532,7 +544,8 @@
 		PlannedStmt *pstmt = (PlannedStmt *) stmt;
 
 		if (pstmt->commandType == CMD_SELECT &&
-			pstmt->utilityStmt == NULL)
+			pstmt->utilityStmt == NULL &&
+			pstmt->intoClause == NULL)
 			return pstmt->planTree->targetlist;
 		if (pstmt->hasReturning)
 			return pstmt->planTree->targetlist;
@@ -574,23 +587,18 @@
  * currently only honored for PORTAL_ONE_SELECT portals).  Most callers
  * should simply pass zero.
  *
- * The use_active_snapshot parameter is currently used only for
- * PORTAL_ONE_SELECT portals.  If it is true, the active snapshot will
- * be used when starting up the executor; if false, a new snapshot will
- * be taken.  This is used both for cursors and to avoid taking an entirely
- * new snapshot when it isn't necessary.
+ * The caller can optionally pass a snapshot to be used; pass InvalidSnapshot
+ * for the normal behavior of setting a new snapshot.  This parameter is
+ * presently ignored for non-PORTAL_ONE_SELECT portals (it's only intended
+ * to be used for cursors).
  *
  * On return, portal is ready to accept PortalRun() calls, and the result
  * tupdesc (if any) is known.
  */
 void
-<<<<<<< HEAD
-PortalStart(Portal portal, ParamListInfo params, Snapshot snapshot,
+PortalStart(Portal portal, ParamListInfo params,
+			int eflags, Snapshot snapshot,
 			QueryDispatchDesc *ddesc)
-=======
-PortalStart(Portal portal, ParamListInfo params,
-			int eflags, bool use_active_snapshot)
->>>>>>> 80edfd76
 {
 	Portal		saveActivePortal;
 	ResourceOwner saveResourceOwner;
@@ -640,8 +648,8 @@
 			case PORTAL_ONE_SELECT:
 
 				/* Must set snapshot before starting executor. */
-				if (use_active_snapshot)
-					PushActiveSnapshot(GetActiveSnapshot());
+				if (snapshot)
+					PushActiveSnapshot(snapshot);
 				else
 					PushActiveSnapshot(GetTransactionSnapshot());
 
