--- conflicted
+++ resolved
@@ -3,10 +3,7 @@
  * parse_relation.c
  *	  parser support routines dealing with relations
  *
-<<<<<<< HEAD
  * Portions Copyright (c) 2006-2008, Greenplum inc
-=======
->>>>>>> d13f41d2
  * Portions Copyright (c) 1996-2008, PostgreSQL Global Development Group
  * Portions Copyright (c) 1994, Regents of the University of California
  *
@@ -487,16 +484,6 @@
 		attnum = specialAttNum(colname);
 		if (attnum != InvalidAttrNumber)
 		{
-<<<<<<< HEAD
-			/* now check to see if column actually is defined */
-			if (caql_getcount(
-						NULL,
-						cql("SELECT COUNT(*) FROM pg_attribute "
-							" WHERE attrelid = :1 "
-							" AND attnum = :2 ",
-							ObjectIdGetDatum(rte->relid),
-							Int16GetDatum(attnum))))
-=======
 			/*
 			 * Now check to see if column actually is defined.  Because of
 			 * an ancient oversight in DefineQueryRewrite, it's possible that
@@ -509,7 +496,6 @@
 									 Int16GetDatum(attnum),
 									 0, 0) &&
 				get_rel_relkind(rte->relid) != RELKIND_VIEW)
->>>>>>> d13f41d2
 			{
 				result = (Node *) make_var(pstate, rte, attnum, location);
 				/* Require read access */
@@ -1194,15 +1180,9 @@
 				ereport(ERROR,
 						(errcode(ERRCODE_INVALID_TABLE_DEFINITION),
 						 errmsg("column \"%s\" cannot be declared SETOF",
-<<<<<<< HEAD
 								attrname),
 						 parser_errposition(pstate, n->typname->location)));
-			attrtype = typenameTypeId(pstate, n->typname);
-			attrtypmod = typenameTypeMod(pstate, n->typname, attrtype);
-=======
-								attrname)));
-			attrtype = typenameTypeId(pstate, n->typename, &attrtypmod);
->>>>>>> d13f41d2
+			attrtype = typenameTypeId(pstate, n->typname, &attrtypmod);
 			eref->colnames = lappend(eref->colnames, makeString(attrname));
 			rte->funccoltypes = lappend_oid(rte->funccoltypes, attrtype);
 			rte->funccoltypmods = lappend_int(rte->funccoltypmods, attrtypmod);
@@ -1513,33 +1493,53 @@
  *
  * The oid must reference a normal, heap relation. This disallows
  * AO, AO/CO, external tables, views, etc.
+ *
+ * If 'noerror' is true, function returns true/false. If 'noerror'
+ * is false, throws an error if the relation is not simply updatable.
  */
 bool
-isSimplyUpdatableRelation(Oid relid)
-{
-	if (OidIsValid(relid))
-	{
-		cqContext		*pcqCtx;
-		HeapTuple		 tuple;
-
-		pcqCtx = caql_beginscan(
-				NULL,
-				cql("SELECT * FROM pg_class "
-					" WHERE oid = :1 ",
-					ObjectIdGetDatum(relid)));
-
-		tuple = caql_getnext(pcqCtx);
-
-		if (!HeapTupleIsValid(tuple))
-			elog(ERROR, "cache lookup failed for relation %u", relid);
-		Form_pg_class rel = (Form_pg_class) GETSTRUCT(tuple);
-		bool is_heap_tuple = rel->relkind == RELKIND_RELATION &&
-							 rel->relstorage == RELSTORAGE_HEAP;
-
-		caql_endscan(pcqCtx);
-		return is_heap_tuple;
-	}
-	return false;
+isSimplyUpdatableRelation(Oid relid, bool noerror)
+{
+	Relation rel;
+
+	rel = relation_open(relid, AccessShareLock);
+
+	/*
+	 * This should match the error message in rewriteManip.c,
+	 * so that you get the same error as in PostgreSQL.
+	 */
+	if (rel->rd_rel->relkind == RELKIND_VIEW)
+	{
+		if (!noerror)
+			ereport(ERROR,
+					(errcode(ERRCODE_FEATURE_NOT_SUPPORTED),
+					 errmsg("WHERE CURRENT OF on a view is not implemented")));
+		return false;
+	}
+
+	if (rel->rd_rel->relkind != RELKIND_RELATION)
+	{
+		if (!noerror)
+			ereport(ERROR,
+					(errcode(ERRCODE_FEATURE_NOT_SUPPORTED),
+					 errmsg("\"%s\" is not simply updatable",
+							RelationGetRelationName(rel))));
+		return false;
+	}
+
+	if (rel->rd_rel->relstorage != RELSTORAGE_HEAP)
+	{
+		if (!noerror)
+			ereport(ERROR,
+					(errcode(ERRCODE_FEATURE_NOT_SUPPORTED),
+					 errmsg("\"%s\" is not simply updatable",
+							RelationGetRelationName(rel))));
+		return false;
+	}
+
+	relation_close(rel, NoLock);
+
+	return true;
 }
 
 /*
