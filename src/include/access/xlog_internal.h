/*
 * xlog_internal.h
 *
 * PostgreSQL transaction log internal declarations
 *
 * NOTE: this file is intended to contain declarations useful for
 * manipulating the XLOG files directly, but it is not supposed to be
 * needed by rmgr routines (redo support for individual record types).
 * So the XLogRecord typedef and associated stuff appear in xlogrecord.h.
 *
 * Note: This file must be includable in both frontend and backend contexts,
 * to allow stand-alone tools like pg_receivexlog to deal with WAL files.
 *
 * Portions Copyright (c) 1996-2015, PostgreSQL Global Development Group
 * Portions Copyright (c) 1994, Regents of the University of California
 *
 * src/include/access/xlog_internal.h
 */
#ifndef XLOG_INTERNAL_H
#define XLOG_INTERNAL_H

#include "access/xlogdefs.h"
#include "access/xlogreader.h"
#include "datatype/timestamp.h"
#include "lib/stringinfo.h"
#include "pgtime.h"
#include "storage/block.h"
#include "storage/relfilenode.h"


/*
 * Each page of XLOG file has a header like this:
 */
#define XLOG_PAGE_MAGIC 0xD085	/* can be used as WAL version indicator */

typedef struct XLogPageHeaderData
{
	uint16		xlp_magic;		/* magic value for correctness checks */
	uint16		xlp_info;		/* flag bits, see below */
	TimeLineID	xlp_tli;		/* TimeLineID of first record on page */
	XLogRecPtr	xlp_pageaddr;	/* XLOG address of this page */

	/*
	 * When there is not enough space on current page for whole record, we
	 * continue on the next page.  xlp_rem_len is the number of bytes
	 * remaining from a previous page.
	 *
	 * Note that xl_rem_len includes backup-block data; that is, it tracks
	 * xl_tot_len not xl_len in the initial header.  Also note that the
	 * continuation data isn't necessarily aligned.
	 */
	uint32		xlp_rem_len;	/* total len of remaining data for record */
} XLogPageHeaderData;

#define SizeOfXLogShortPHD	MAXALIGN(sizeof(XLogPageHeaderData))

typedef XLogPageHeaderData *XLogPageHeader;

/*
 * When the XLP_LONG_HEADER flag is set, we store additional fields in the
 * page header.  (This is ordinarily done just in the first page of an
 * XLOG file.)	The additional fields serve to identify the file accurately.
 */
typedef struct XLogLongPageHeaderData
{
	XLogPageHeaderData std;		/* standard header fields */
	uint64		xlp_sysid;		/* system identifier from pg_control */
	uint32		xlp_seg_size;	/* just as a cross-check */
	uint32		xlp_xlog_blcksz;	/* just as a cross-check */
} XLogLongPageHeaderData;

#define SizeOfXLogLongPHD	MAXALIGN(sizeof(XLogLongPageHeaderData))

typedef XLogLongPageHeaderData *XLogLongPageHeader;

/* When record crosses page boundary, set this flag in new page's header */
#define XLP_FIRST_IS_CONTRECORD		0x0001
/* This flag indicates a "long" page header */
#define XLP_LONG_HEADER				0x0002
/* This flag indicates backup blocks starting in this page are optional */
#define XLP_BKP_REMOVABLE			0x0004
/* All defined flag bits in xlp_info (used for validity checking of header) */
#define XLP_ALL_FLAGS				0x0007

#define XLogPageHeaderSize(hdr)		\
	(((hdr)->xlp_info & XLP_LONG_HEADER) ? SizeOfXLogLongPHD : SizeOfXLogShortPHD)

/*
 * The XLOG is split into WAL segments (physical files) of the size indicated
 * by XLOG_SEG_SIZE.
 */
#define XLogSegSize		((uint32) XLOG_SEG_SIZE)
#define XLogSegmentsPerXLogId	(UINT64CONST(0x100000000) / XLOG_SEG_SIZE)

#define XLogSegNoOffsetToRecPtr(segno, offset, dest) \
		(dest) = (segno) * XLOG_SEG_SIZE + (offset)

/*
 * Compute a segment number from an XLogRecPtr.
 *
 * For XLByteToSeg, do the computation at face value.  For XLByteToPrevSeg,
 * a boundary byte is taken to be in the previous segment.  This is suitable
 * for deciding which segment to write given a pointer to a record end,
 * for example.
 */
#define XLByteToSeg(xlrp, logSegNo) \
	logSegNo = (xlrp) / XLogSegSize

#define XLByteToPrevSeg(xlrp, logSegNo) \
	logSegNo = ((xlrp) - 1) / XLogSegSize

/*
 * Is an XLogRecPtr within a particular XLOG segment?
 *
 * For XLByteInSeg, do the computation at face value.  For XLByteInPrevSeg,
 * a boundary byte is taken to be in the previous segment.
 */
#define XLByteInSeg(xlrp, logSegNo) \
	(((xlrp) / XLogSegSize) == (logSegNo))

#define XLByteInPrevSeg(xlrp, logSegNo) \
	((((xlrp) - 1) / XLogSegSize) == (logSegNo))

/* Check if an XLogRecPtr value is in a plausible range */
#define XRecOffIsValid(xlrp) \
		((xlrp) % XLOG_BLCKSZ >= SizeOfXLogShortPHD)

/*
 * The XLog directory and control file (relative to $PGDATA)
 */
#define XLOGDIR				"pg_xlog"
#define XLOG_CONTROL_FILE	"global/pg_control"

/*
 * These macros encapsulate knowledge about the exact layout of XLog file
 * names, timeline history file names, and archive-status file names.
 */
#define MAXFNAMELEN		64

#define XLogFileName(fname, tli, logSegNo)	\
	snprintf(fname, MAXFNAMELEN, "%08X%08X%08X", tli,		\
			 (uint32) ((logSegNo) / XLogSegmentsPerXLogId), \
			 (uint32) ((logSegNo) % XLogSegmentsPerXLogId))

#define IsXLogFileName(fname) \
	(strlen(fname) == 24 && strspn(fname, "0123456789ABCDEF") == 24)

/*
 * XLOG segment with .partial suffix.  Used by pg_receivexlog and at end of
 * archive recovery, when we want to archive a WAL segment but it might not
 * be complete yet.
 */
#define IsPartialXLogFileName(fname)	\
	(strlen(fname) == 24 + strlen(".partial") &&	\
	 strspn(fname, "0123456789ABCDEF") == 24 &&		\
	 strcmp((fname) + 24, ".partial") == 0)

#define XLogFromFileName(fname, tli, logSegNo)	\
	do {												\
		uint32 log;										\
		uint32 seg;										\
		sscanf(fname, "%08X%08X%08X", tli, &log, &seg); \
		*logSegNo = (uint64) log * XLogSegmentsPerXLogId + seg; \
	} while (0)

#define XLogFilePath(path, tli, logSegNo)	\
	snprintf(path, MAXPGPATH, XLOGDIR "/%08X%08X%08X", tli,				\
			 (uint32) ((logSegNo) / XLogSegmentsPerXLogId),				\
			 (uint32) ((logSegNo) % XLogSegmentsPerXLogId))

#define TLHistoryFileName(fname, tli)	\
	snprintf(fname, MAXFNAMELEN, "%08X.history", tli)

#define IsTLHistoryFileName(fname)	\
	(strlen(fname) == 8 + strlen(".history") &&		\
	 strspn(fname, "0123456789ABCDEF") == 8 &&		\
	 strcmp((fname) + 8, ".history") == 0)

#define TLHistoryFilePath(path, tli)	\
	snprintf(path, MAXPGPATH, XLOGDIR "/%08X.history", tli)

#define StatusFilePath(path, xlog, suffix)	\
	snprintf(path, MAXPGPATH, XLOGDIR "/archive_status/%s%s", xlog, suffix)

#define BackupHistoryFileName(fname, tli, logSegNo, offset) \
	snprintf(fname, MAXFNAMELEN, "%08X%08X%08X.%08X.backup", tli, \
			 (uint32) ((logSegNo) / XLogSegmentsPerXLogId),		  \
			 (uint32) ((logSegNo) % XLogSegmentsPerXLogId), offset)

#define IsBackupHistoryFileName(fname) \
	(strlen(fname) > 24 && \
	 strspn(fname, "0123456789ABCDEF") == 24 && \
	 strcmp((fname) + strlen(fname) - strlen(".backup"), ".backup") == 0)

#define BackupHistoryFilePath(path, tli, logSegNo, offset)	\
	snprintf(path, MAXPGPATH, XLOGDIR "/%08X%08X%08X.%08X.backup", tli, \
			 (uint32) ((logSegNo) / XLogSegmentsPerXLogId), \
			 (uint32) ((logSegNo) % XLogSegmentsPerXLogId), offset)

/*
 * Information logged when we detect a change in one of the parameters
 * important for Hot Standby.
 */
typedef struct xl_parameter_change
{
	int			MaxConnections;
	int			max_worker_processes;
	int			max_prepared_xacts;
	int			max_locks_per_xact;
	int			wal_level;
	bool		wal_log_hints;
	bool		track_commit_timestamp;
} xl_parameter_change;

/* logs restore point */
typedef struct xl_restore_point
{
	TimestampTz rp_time;
	char		rp_name[MAXFNAMELEN];
} xl_restore_point;

/* End of recovery mark, when we don't do an END_OF_RECOVERY checkpoint */
typedef struct xl_end_of_recovery
{
	TimestampTz end_time;
	TimeLineID	ThisTimeLineID; /* new TLI */
	TimeLineID	PrevTimeLineID; /* previous TLI we forked off from */
} xl_end_of_recovery;

typedef struct CheckpointExtendedRecord
{
	struct TMGXACT_CHECKPOINT *dtxCheckpoint;
	uint32				dtxCheckpointLen;
	struct prepared_transaction_agg_state  *ptas;
} CheckpointExtendedRecord;

/*
 * The functions in xloginsert.c construct a chain of XLogRecData structs
 * to represent the final WAL record.
 */
typedef struct XLogRecData
{
	struct XLogRecData *next;	/* next struct in chain, or NULL */
	char	   *data;			/* start of rmgr data to include */
	uint32		len;			/* length of rmgr data to include */
} XLogRecData;

/*
 * Recovery target action.
 */
typedef enum
{
	RECOVERY_TARGET_ACTION_PAUSE,
	RECOVERY_TARGET_ACTION_PROMOTE,
	RECOVERY_TARGET_ACTION_SHUTDOWN,
} RecoveryTargetAction;

/*
 * Method table for resource managers.
 *
 * This struct must be kept in sync with the PG_RMGR definition in
 * rmgr.c.
 *
 * rm_identify must return a name for the record based on xl_info (without
 * reference to the rmid). For example, XLOG_BTREE_VACUUM would be named
 * "VACUUM". rm_desc can then be called to obtain additional detail for the
 * record, if available (e.g. the last block).
 *
 * RmgrTable[] is indexed by RmgrId values (see rmgrlist.h).
 */
typedef struct RmgrData
{
	const char *rm_name;
<<<<<<< HEAD
	void		(*rm_redo) (XLogRecPtr beginLoc, XLogRecPtr lsn, struct XLogRecord *rptr);
	void		(*rm_desc) (StringInfo buf, struct XLogRecord *record);
=======
	void		(*rm_redo) (XLogReaderState *record);
	void		(*rm_desc) (StringInfo buf, XLogReaderState *record);
	const char *(*rm_identify) (uint8 info);
>>>>>>> ab93f90c
	void		(*rm_startup) (void);
	void		(*rm_cleanup) (void);

	/*
	 * rm_mask takes as input a page modified by the resource manager and masks
	 * out bits that shouldn't be flagged by wal_consistency_checking.
	 */
	void		(*rm_mask) (char *pagedata, BlockNumber blkno);
} RmgrData;

extern const RmgrData RmgrTable[];

/*
 * Exported to support xlog switching from checkpointer
 */
extern pg_time_t GetLastSegSwitchTime(void);
extern XLogRecPtr RequestXLogSwitch(void);

extern void GetOldestRestartPoint(XLogRecPtr *oldrecptr, TimeLineID *oldtli);

/*
 * Exported for the functions in timeline.c and xlogarchive.c.  Only valid
 * in the startup process.
 */
extern bool ArchiveRecoveryRequested;
extern bool InArchiveRecovery;
extern bool StandbyMode;
extern char *recoveryRestoreCommand;

/*
 * Prototypes for functions in xlogarchive.c
 */
extern bool RestoreArchivedFile(char *path, const char *xlogfname,
					const char *recovername, off_t expectedSize,
					bool cleanupEnabled);
extern void ExecuteRecoveryCommand(char *command, char *commandName,
					   bool failOnerror);
extern void KeepFileRestoredFromArchive(char *path, char *xlogfname);
extern void XLogArchiveNotify(const char *xlog);
extern void XLogArchiveNotifySeg(XLogSegNo segno);
extern void XLogArchiveForceDone(const char *xlog);
extern bool XLogArchiveCheckDone(const char *xlog);
extern bool XLogArchiveIsBusy(const char *xlog);
extern bool XLogArchiveIsReady(const char *xlog);
<<<<<<< HEAD
=======
extern bool XLogArchiveIsReadyOrDone(const char *xlog);
>>>>>>> ab93f90c
extern void XLogArchiveCleanup(const char *xlog);

#endif   /* XLOG_INTERNAL_H */<|MERGE_RESOLUTION|>--- conflicted
+++ resolved
@@ -271,14 +271,9 @@
 typedef struct RmgrData
 {
 	const char *rm_name;
-<<<<<<< HEAD
-	void		(*rm_redo) (XLogRecPtr beginLoc, XLogRecPtr lsn, struct XLogRecord *rptr);
-	void		(*rm_desc) (StringInfo buf, struct XLogRecord *record);
-=======
 	void		(*rm_redo) (XLogReaderState *record);
 	void		(*rm_desc) (StringInfo buf, XLogReaderState *record);
 	const char *(*rm_identify) (uint8 info);
->>>>>>> ab93f90c
 	void		(*rm_startup) (void);
 	void		(*rm_cleanup) (void);
 
@@ -323,10 +318,7 @@
 extern bool XLogArchiveCheckDone(const char *xlog);
 extern bool XLogArchiveIsBusy(const char *xlog);
 extern bool XLogArchiveIsReady(const char *xlog);
-<<<<<<< HEAD
-=======
 extern bool XLogArchiveIsReadyOrDone(const char *xlog);
->>>>>>> ab93f90c
 extern void XLogArchiveCleanup(const char *xlog);
 
 #endif   /* XLOG_INTERNAL_H */