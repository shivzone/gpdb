/*
 * multixact.h
 *
 * PostgreSQL multi-transaction-log manager
 *
 * Portions Copyright (c) 1996-2009, PostgreSQL Global Development Group
 * Portions Copyright (c) 1994, Regents of the University of California
 *
 * $PostgreSQL: pgsql/src/include/access/multixact.h,v 1.15 2009/11/23 09:58:36 heikki Exp $
 */
#ifndef MULTIXACT_H
#define MULTIXACT_H

#include "access/xlog.h"

#define InvalidMultiXactId	((MultiXactId) 0)
#define FirstMultiXactId	((MultiXactId) 1)

#define MultiXactIdIsValid(multi) ((multi) != InvalidMultiXactId)

/* Number of SLRU buffers to use for multixact */
#define NUM_MXACTOFFSET_BUFFERS		8
#define NUM_MXACTMEMBER_BUFFERS		16

/* ----------------
 *		multixact-related XLOG entries
 * ----------------
 */

#define XLOG_MULTIXACT_ZERO_OFF_PAGE	0x00
#define XLOG_MULTIXACT_ZERO_MEM_PAGE	0x10
#define XLOG_MULTIXACT_CREATE_ID		0x20

typedef struct xl_multixact_create
{
	MultiXactId mid;			/* new MultiXact's ID */
	MultiXactOffset moff;		/* its starting offset in members file */
	int32		nxids;			/* number of member XIDs */
	TransactionId xids[1];		/* VARIABLE LENGTH ARRAY */
} xl_multixact_create;

#define MinSizeOfMultiXactCreate offsetof(xl_multixact_create, xids)


extern MultiXactId MultiXactIdCreate(TransactionId xid1, TransactionId xid2);
extern MultiXactId MultiXactIdExpand(MultiXactId multi, TransactionId xid);
extern bool MultiXactIdIsRunning(MultiXactId multi);
extern bool MultiXactIdIsCurrent(MultiXactId multi);
extern void MultiXactIdWait(MultiXactId multi);
extern bool ConditionalMultiXactIdWait(MultiXactId multi);
extern void MultiXactIdSetOldestMember(void);
extern int	GetMultiXactIdMembers(MultiXactId multi, TransactionId **xids);

extern void AtEOXact_MultiXact(void);
extern void AtPrepare_MultiXact(void);
extern void PostPrepare_MultiXact(TransactionId xid);

extern Size MultiXactShmemSize(void);
extern void MultiXactShmemInit(void);
extern void BootStrapMultiXact(void);
extern void StartupMultiXact(void);
extern void ShutdownMultiXact(void);
extern void MultiXactGetCheckptMulti(bool is_shutdown,
						 MultiXactId *nextMulti,
						 MultiXactOffset *nextMultiOffset);
extern void CheckPointMultiXact(void);
extern void MultiXactSetNextMXact(MultiXactId nextMulti,
					  MultiXactOffset nextMultiOffset);
extern void MultiXactAdvanceNextMXact(MultiXactId minMulti,
						  MultiXactOffset minMultiOffset);

<<<<<<< HEAD
extern void multixact_redo(XLogRecPtr beginLoc __attribute__((unused)),
						   XLogRecPtr lsn __attribute__((unused)), XLogRecord *record);
extern void multixact_desc(StringInfo buf, XLogRecPtr beginLoc, XLogRecord *record);
=======
>>>>>>> 78a09145
extern void multixact_twophase_recover(TransactionId xid, uint16 info,
						   void *recdata, uint32 len);
extern void multixact_twophase_postcommit(TransactionId xid, uint16 info,
							  void *recdata, uint32 len);
extern void multixact_twophase_postabort(TransactionId xid, uint16 info,
							 void *recdata, uint32 len);
<<<<<<< HEAD
=======

extern void multixact_redo(XLogRecPtr lsn, XLogRecord *record);
extern void multixact_desc(StringInfo buf, uint8 xl_info, char *rec);
>>>>>>> 78a09145

#endif   /* MULTIXACT_H */<|MERGE_RESOLUTION|>--- conflicted
+++ resolved
@@ -69,23 +69,15 @@
 extern void MultiXactAdvanceNextMXact(MultiXactId minMulti,
 						  MultiXactOffset minMultiOffset);
 
-<<<<<<< HEAD
-extern void multixact_redo(XLogRecPtr beginLoc __attribute__((unused)),
-						   XLogRecPtr lsn __attribute__((unused)), XLogRecord *record);
-extern void multixact_desc(StringInfo buf, XLogRecPtr beginLoc, XLogRecord *record);
-=======
->>>>>>> 78a09145
 extern void multixact_twophase_recover(TransactionId xid, uint16 info,
 						   void *recdata, uint32 len);
 extern void multixact_twophase_postcommit(TransactionId xid, uint16 info,
 							  void *recdata, uint32 len);
 extern void multixact_twophase_postabort(TransactionId xid, uint16 info,
 							 void *recdata, uint32 len);
-<<<<<<< HEAD
-=======
 
-extern void multixact_redo(XLogRecPtr lsn, XLogRecord *record);
-extern void multixact_desc(StringInfo buf, uint8 xl_info, char *rec);
->>>>>>> 78a09145
+extern void multixact_redo(XLogRecPtr beginLoc __attribute__((unused)),
+						   XLogRecPtr lsn __attribute__((unused)), XLogRecord *record);
+extern void multixact_desc(StringInfo buf, XLogRecPtr beginLoc, XLogRecord *record);
 
 #endif   /* MULTIXACT_H */