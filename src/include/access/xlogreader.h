--- conflicted
+++ resolved
@@ -196,20 +196,16 @@
 extern struct XLogRecord *XLogReadRecord(XLogReaderState *state,
 			   XLogRecPtr recptr, char **errormsg);
 
-<<<<<<< HEAD
 /* Validate a page */
 extern bool XLogReaderValidatePageHeader(XLogReaderState *state,
 					XLogRecPtr recptr, char *phdr);
 
+/* Invalidate read state */
+extern void XLogReaderInvalReadState(XLogReaderState *state);
+
 /* In GPDB, this is needed in the backend, too, for WAL replication tests. */
 /* #ifdef FRONTEND */
 #if 1
-=======
-/* Invalidate read state */
-extern void XLogReaderInvalReadState(XLogReaderState *state);
-
-#ifdef FRONTEND
->>>>>>> b5bce6c1
 extern XLogRecPtr XLogFindNextRecord(XLogReaderState *state, XLogRecPtr RecPtr);
 #endif   /* FRONTEND */
 
