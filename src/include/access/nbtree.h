/*-------------------------------------------------------------------------
 *
 * nbtree.h
 *	  header file for postgres btree access method implementation.
 *
 *
 * Portions Copyright (c) 1996-2008, PostgreSQL Global Development Group
 * Portions Copyright (c) 1994, Regents of the University of California
 *
<<<<<<< HEAD
 * $PostgreSQL: pgsql/src/include/access/nbtree.h,v 1.115 2007/11/16 19:53:50 tgl Exp $
=======
 * $PostgreSQL: pgsql/src/include/access/nbtree.h,v 1.116.2.1 2008/04/16 23:59:51 tgl Exp $
>>>>>>> d13f41d2
 *
 *-------------------------------------------------------------------------
 */
#ifndef NBTREE_H
#define NBTREE_H

#include "access/itup.h"
#include "access/relscan.h"
#include "access/sdir.h"
#include "access/xlogutils.h"


/* There's room for a 16-bit vacuum cycle ID in BTPageOpaqueData */
typedef uint16 BTCycleId;

/*
 *	BTPageOpaqueData -- At the end of every page, we store a pointer
 *	to both siblings in the tree.  This is used to do forward/backward
 *	index scans.  The next-page link is also critical for recovery when
 *	a search has navigated to the wrong page due to concurrent page splits
 *	or deletions; see src/backend/access/nbtree/README for more info.
 *
 *	In addition, we store the page's btree level (counting upwards from
 *	zero at a leaf page) as well as some flag bits indicating the page type
 *	and status.  If the page is deleted, we replace the level with the
 *	next-transaction-ID value indicating when it is safe to reclaim the page.
 *
 *	We also store a "vacuum cycle ID".	When a page is split while VACUUM is
 *	processing the index, a nonzero value associated with the VACUUM run is
 *	stored into both halves of the split page.	(If VACUUM is not running,
 *	both pages receive zero cycleids.)	This allows VACUUM to detect whether
 *	a page was split since it started, with a small probability of false match
 *	if the page was last split some exact multiple of MAX_BT_CYCLE_ID VACUUMs
 *	ago.  Also, during a split, the BTP_SPLIT_END flag is cleared in the left
 *	(original) page, and set in the right page, but only if the next page
 *	to its right has a different cycleid.
 *
 *	NOTE: the BTP_LEAF flag bit is redundant since level==0 could be tested
 *	instead.
 */

typedef struct BTPageOpaqueData
{
	BlockNumber btpo_prev;		/* left sibling, or P_NONE if leftmost */
	BlockNumber btpo_next;		/* right sibling, or P_NONE if rightmost */
	union
	{
		uint32		level;		/* tree level --- zero for leaf pages */
		TransactionId xact;		/* next transaction ID, if deleted */
	}			btpo;
	uint16		btpo_flags;		/* flag bits, see below */
	BTCycleId	btpo_cycleid;	/* vacuum cycle ID of latest split */
} BTPageOpaqueData;

typedef BTPageOpaqueData *BTPageOpaque;

/* Bits defined in btpo_flags */
#define BTP_LEAF		(1 << 0)	/* leaf page, i.e. not internal page */
#define BTP_ROOT		(1 << 1)	/* root page (has no parent) */
#define BTP_DELETED		(1 << 2)	/* page has been deleted from tree */
#define BTP_META		(1 << 3)	/* meta-page */
#define BTP_HALF_DEAD	(1 << 4)	/* empty, but still in tree */
#define BTP_SPLIT_END	(1 << 5)	/* rightmost page of split group */
#define BTP_HAS_GARBAGE (1 << 6)	/* page has LP_DELETEd tuples */

/*
 * The max allowed value of a cycle ID is a bit less than 64K.	This is
 * for convenience of pg_filedump and similar utilities: we want to use
 * the last 2 bytes of special space as an index type indicator, and
 * restricting cycle ID lets btree use that space for vacuum cycle IDs
 * while still allowing index type to be identified.
 */
#define MAX_BT_CYCLE_ID		0xFF7F


/*
 * The Meta page is always the first page in the btree index.
 * Its primary purpose is to point to the location of the btree root page.
 * We also point to the "fast" root, which is the current effective root;
 * see README for discussion.
 */

typedef struct BTMetaPageData
{
	uint32		btm_magic;		/* should contain BTREE_MAGIC */
	uint32		btm_version;	/* should contain BTREE_VERSION */
	BlockNumber btm_root;		/* current root location */
	uint32		btm_level;		/* tree level of the root page */
	BlockNumber btm_fastroot;	/* current "fast" root location */
	uint32		btm_fastlevel;	/* tree level of the "fast" root page */
} BTMetaPageData;

#define BTPageGetMeta(p) \
	((BTMetaPageData *) PageGetContents(p))

#define BTREE_METAPAGE	0		/* first page is meta */
#define BTREE_MAGIC		0x053162	/* magic number of btree pages */
#define BTREE_VERSION	2		/* current version number */

/*
 * Maximum size of a btree index entry, including its tuple header.
 *
 * We actually need to be able to fit three items on every page,
 * so restrict any one item to 1/3 the per-page available space.
 *
 * Note: sizeof(PageHeaderData) includes the first ItemId, but we have
 * to allow for 2 more, as well as the end-of-page special space.
 */
#define BTMaxItemSize(page) \
	MAXALIGN_DOWN((PageGetPageSize(page) - \
				   MAXALIGN(sizeof(PageHeaderData) + 2*sizeof(ItemIdData)) - \
				   MAXALIGN(sizeof(BTPageOpaqueData))) / 3)

/*
 * The leaf-page fillfactor defaults to 90% but is user-adjustable.
 * For pages above the leaf level, we use a fixed 70% fillfactor.
 * The fillfactor is applied during index build and when splitting
 * a rightmost page; when splitting non-rightmost pages we try to
 * divide the data equally.
 */
#define BTREE_MIN_FILLFACTOR		10
#define BTREE_DEFAULT_FILLFACTOR	90
#define BTREE_NONLEAF_FILLFACTOR	70

/*
 *	Test whether two btree entries are "the same".
 *
 *	Old comments:
 *	In addition, we must guarantee that all tuples in the index are unique,
 *	in order to satisfy some assumptions in Lehman and Yao.  The way that we
 *	do this is by generating a new OID for every insertion that we do in the
 *	tree.  This adds eight bytes to the size of btree index tuples.  Note
 *	that we do not use the OID as part of a composite key; the OID only
 *	serves as a unique identifier for a given index tuple (logical position
 *	within a page).
 *
 *	New comments:
 *	actually, we must guarantee that all tuples in A LEVEL
 *	are unique, not in ALL INDEX. So, we can use the t_tid
 *	as unique identifier for a given index tuple (logical position
 *	within a level). - vadim 04/09/97
 */
#define BTTidSame(i1, i2)	\
	( (i1).ip_blkid.bi_hi == (i2).ip_blkid.bi_hi && \
	  (i1).ip_blkid.bi_lo == (i2).ip_blkid.bi_lo && \
	  (i1).ip_posid == (i2).ip_posid )
#define BTEntrySame(i1, i2) \
	BTTidSame((i1)->t_tid, (i2)->t_tid)


/*
 *	In general, the btree code tries to localize its knowledge about
 *	page layout to a couple of routines.  However, we need a special
 *	value to indicate "no page number" in those places where we expect
 *	page numbers.  We can use zero for this because we never need to
 *	make a pointer to the metadata page.
 */

#define P_NONE			0

/*
 * Macros to test whether a page is leftmost or rightmost on its tree level,
 * as well as other state info kept in the opaque data.
 */
#define P_LEFTMOST(opaque)		((opaque)->btpo_prev == P_NONE)
#define P_RIGHTMOST(opaque)		((opaque)->btpo_next == P_NONE)
#define P_ISLEAF(opaque)		((opaque)->btpo_flags & BTP_LEAF)
#define P_ISROOT(opaque)		((opaque)->btpo_flags & BTP_ROOT)
#define P_ISDELETED(opaque)		((opaque)->btpo_flags & BTP_DELETED)
#define P_ISHALFDEAD(opaque)	((opaque)->btpo_flags & BTP_HALF_DEAD)
#define P_IGNORE(opaque)		((opaque)->btpo_flags & (BTP_DELETED|BTP_HALF_DEAD))
#define P_HAS_GARBAGE(opaque)	((opaque)->btpo_flags & BTP_HAS_GARBAGE)

/*
 *	Lehman and Yao's algorithm requires a ``high key'' on every non-rightmost
 *	page.  The high key is not a data key, but gives info about what range of
 *	keys is supposed to be on this page.  The high key on a page is required
 *	to be greater than or equal to any data key that appears on the page.
 *	If we find ourselves trying to insert a key > high key, we know we need
 *	to move right (this should only happen if the page was split since we
 *	examined the parent page).
 *
 *	Our insertion algorithm guarantees that we can use the initial least key
 *	on our right sibling as the high key.  Once a page is created, its high
 *	key changes only if the page is split.
 *
 *	On a non-rightmost page, the high key lives in item 1 and data items
 *	start in item 2.  Rightmost pages have no high key, so we store data
 *	items beginning in item 1.
 */

#define P_HIKEY				((OffsetNumber) 1)
#define P_FIRSTKEY			((OffsetNumber) 2)
#define P_FIRSTDATAKEY(opaque)	(P_RIGHTMOST(opaque) ? P_HIKEY : P_FIRSTKEY)

/*
 * XLOG records for btree operations
 *
 * XLOG allows to store some information in high 4 bits of log
 * record xl_info field
 */
#define XLOG_BTREE_INSERT_LEAF	0x00	/* add index tuple without split */
#define XLOG_BTREE_INSERT_UPPER 0x10	/* same, on a non-leaf page */
#define XLOG_BTREE_INSERT_META	0x20	/* same, plus update metapage */
#define XLOG_BTREE_SPLIT_L		0x30	/* add index tuple with split */
#define XLOG_BTREE_SPLIT_R		0x40	/* as above, new item on right */
#define XLOG_BTREE_SPLIT_L_ROOT 0x50	/* add tuple with split of root */
#define XLOG_BTREE_SPLIT_R_ROOT 0x60	/* as above, new item on right */
#define XLOG_BTREE_DELETE		0x70	/* delete leaf index tuple */
#define XLOG_BTREE_DELETE_PAGE	0x80	/* delete an entire page */
#define XLOG_BTREE_DELETE_PAGE_META 0x90		/* same, and update metapage */
#define XLOG_BTREE_NEWROOT		0xA0	/* new root page */
#define XLOG_BTREE_DELETE_PAGE_HALF 0xB0		/* page deletion that makes
												 * parent half-dead */

/*
 * All that we need to find changed index tuple
 */
typedef struct xl_btreetid
{
	RelFileNode node;
	ItemPointerData persistentTid;
	int64 persistentSerialNum;
	ItemPointerData tid;		/* changed tuple id */
} xl_btreetid;

inline static void xl_btreetid_set(
	struct xl_btreetid	*btreeid,

	Relation rel,

	BlockNumber itup_blkno,
	
	OffsetNumber itup_off)
{
	btreeid->node = rel->rd_node;
	btreeid->persistentTid = rel->rd_segfile0_relationnodeinfo.persistentTid;
	btreeid->persistentSerialNum = rel->rd_segfile0_relationnodeinfo.persistentSerialNum;
	ItemPointerSet(&(btreeid->tid), itup_blkno, itup_off);
}

typedef struct xl_btreenode
{
	RelFileNode node;
	ItemPointerData persistentTid;
	int64 persistentSerialNum;
} xl_btreenode;

inline static void xl_btreenode_set(
	struct xl_btreenode	*btreenode,

	Relation rel)
{
	btreenode->node = rel->rd_node;
	btreenode->persistentTid = rel->rd_segfile0_relationnodeinfo.persistentTid;
	btreenode->persistentSerialNum = rel->rd_segfile0_relationnodeinfo.persistentSerialNum;
}


/*
 * All that we need to regenerate the meta-data page
 */
typedef struct xl_btree_metadata
{
	BlockNumber root;
	uint32		level;
	BlockNumber fastroot;
	uint32		fastlevel;
} xl_btree_metadata;

/*
 * This is what we need to know about simple (without split) insert.
 *
 * This data record is used for INSERT_LEAF, INSERT_UPPER, INSERT_META.
 * Note that INSERT_META implies it's not a leaf page.
 */
typedef struct xl_btree_insert
{
	xl_btreetid target;			/* inserted tuple id */
	/* BlockNumber downlink field FOLLOWS IF NOT XLOG_BTREE_INSERT_LEAF */
	/* xl_btree_metadata FOLLOWS IF XLOG_BTREE_INSERT_META */
	/* INDEX TUPLE FOLLOWS AT END OF STRUCT */
} xl_btree_insert;

#define SizeOfBtreeInsert	(offsetof(xl_btreetid, tid) + SizeOfIptrData)

/*
 * On insert with split, we save all the items going into the right sibling
 * so that we can restore it completely from the log record.  This way takes
 * less xlog space than the normal approach, because if we did it standardly,
 * XLogInsert would almost always think the right page is new and store its
 * whole page image.  The left page, however, is handled in the normal
 * incremental-update fashion.
 *
 * Note: the four XLOG_BTREE_SPLIT xl_info codes all use this data record.
 * The _L and _R variants indicate whether the inserted tuple went into the
 * left or right split page (and thus, whether newitemoff and the new item
<<<<<<< HEAD
 * are stored or not).  The _ROOT variants indicate that we are splitting
=======
 * are stored or not).	The _ROOT variants indicate that we are splitting
>>>>>>> d13f41d2
 * the root page, and thus that a newroot record rather than an insert or
 * split record should follow.	Note that a split record never carries a
 * metapage update --- we'll do that in the parent-level update.
 */
typedef struct xl_btree_split
{
	RelFileNode node;
	BlockNumber leftsib;		/* orig page / new left page */
	BlockNumber rightsib;		/* new right page */
	BlockNumber rnext;			/* next block (orig page's rightlink) */
	uint32		level;			/* tree level of page being split */
	OffsetNumber firstright;	/* first item moved to right page */

<<<<<<< HEAD
	ItemPointerData persistentTid;
	int64		persistentSerialNum;

	/*
	 * If level > 0, BlockIdData downlink follows.  (We use BlockIdData
	 * rather than BlockNumber for alignment reasons: SizeOfBtreeSplit
	 * is only 16-bit aligned.)
	 *
	 * If level > 0, an IndexTuple representing the HIKEY of the left page
=======
	/*
	 * If level > 0, BlockIdData downlink follows.	(We use BlockIdData rather
	 * than BlockNumber for alignment reasons: SizeOfBtreeSplit is only 16-bit
	 * aligned.)
	 *
	 * If level > 0, an IndexTuple representing the HIKEY of the left page 
>>>>>>> d13f41d2
	 * follows.  We don't need this on leaf pages, because it's the same
	 * as the leftmost key in the new right page.  Also, it's suppressed if
	 * XLogInsert chooses to store the left page's whole page image.
	 *
	 * In the _L variants, next are OffsetNumber newitemoff and the new item.
	 * (In the _R variants, the new item is one of the right page's tuples.)
	 * The new item, but not newitemoff, is suppressed if XLogInsert chooses
	 * to store the left page's whole page image.
	 *
	 * Last are the right page's tuples in the form used by _bt_restore_page.
	 */
} xl_btree_split;

<<<<<<< HEAD
#define SizeOfBtreeSplit	(offsetof(xl_btree_split, persistentSerialNum) + sizeof(int64))
=======
#define SizeOfBtreeSplit	(offsetof(xl_btree_split, firstright) + sizeof(OffsetNumber))
>>>>>>> d13f41d2

/*
 * This is what we need to know about delete of individual leaf index tuples.
 * The WAL record can represent deletion of any number of index tuples on a
 * single index page.
 */
typedef struct xl_btree_delete
{
	xl_btreenode btreenode;
	BlockNumber block;
	/* TARGET OFFSET NUMBERS FOLLOW AT THE END */
} xl_btree_delete;

#define SizeOfBtreeDelete	(offsetof(xl_btree_delete, block) + sizeof(BlockNumber))

/*
 * This is what we need to know about deletion of a btree page.  The target
 * identifies the tuple removed from the parent page (note that we remove
 * this tuple's downlink and the *following* tuple's key).	Note we do not
 * store any content for the deleted page --- it is just rewritten as empty
 * during recovery.
 */
typedef struct xl_btree_delete_page
{
	xl_btreetid target;			/* deleted tuple id in parent page */
	BlockNumber deadblk;		/* child block being deleted */
	BlockNumber leftblk;		/* child block's left sibling, if any */
	BlockNumber rightblk;		/* child block's right sibling */
	/* xl_btree_metadata FOLLOWS IF XLOG_BTREE_DELETE_PAGE_META */
} xl_btree_delete_page;

#define SizeOfBtreeDeletePage	(offsetof(xl_btree_delete_page, rightblk) + sizeof(BlockNumber))

/*
 * New root log record.  There are zero tuples if this is to establish an
 * empty root, or two if it is the result of splitting an old root.
 *
 * Note that although this implies rewriting the metadata page, we don't need
 * an xl_btree_metadata record --- the rootblk and level are sufficient.
 */
typedef struct xl_btree_newroot
{
	xl_btreenode btreenode;
	BlockNumber rootblk;		/* location of new root */
	uint32		level;			/* its tree level */
	/* 0 or 2 INDEX TUPLES FOLLOW AT END OF STRUCT */
} xl_btree_newroot;

#define SizeOfBtreeNewroot	(offsetof(xl_btree_newroot, level) + sizeof(uint32))


/*
 *	Operator strategy numbers for B-tree have been moved to access/skey.h,
 *	because many places need to use them in ScanKeyInit() calls.
 *
 *	The strategy numbers are chosen so that we can commute them by
 *	subtraction, thus:
 */
#define BTCommuteStrategyNumber(strat)	(BTMaxStrategyNumber + 1 - (strat))

/*
 *	When a new operator class is declared, we require that the user
 *	supply us with an amproc procedure for determining whether, for
 *	two keys a and b, a < b, a = b, or a > b.  This routine must
 *	return < 0, 0, > 0, respectively, in these three cases.  Since we
 *	only have one such proc in amproc, it's number 1.
 */

#define BTORDER_PROC	1

/*
 *	We need to be able to tell the difference between read and write
 *	requests for pages, in order to do locking correctly.
 */

#define BT_READ			BUFFER_LOCK_SHARE
#define BT_WRITE		BUFFER_LOCK_EXCLUSIVE

/*
 *	BTStackData -- As we descend a tree, we push the (location, downlink)
 *	pairs from internal pages onto a private stack.  If we split a
 *	leaf, we use this stack to walk back up the tree and insert data
 *	into parent pages (and possibly to split them, too).  Lehman and
 *	Yao's update algorithm guarantees that under no circumstances can
 *	our private stack give us an irredeemably bad picture up the tree.
 *	Again, see the paper for details.
 */

typedef struct BTStackData
{
	BlockNumber bts_blkno;
	OffsetNumber bts_offset;
	IndexTupleData bts_btentry;
	struct BTStackData *bts_parent;
} BTStackData;

typedef BTStackData *BTStack;

/*
 * BTScanOpaqueData is the btree-private state needed for an indexscan.
 * This consists of preprocessed scan keys (see _bt_preprocess_keys() for
 * details of the preprocessing), information about the current location
 * of the scan, and information about the marked location, if any.	(We use
 * BTScanPosData to represent the data needed for each of current and marked
 * locations.)	In addition we can remember some known-killed index entries
 * that must be marked before we can move off the current page.
 *
 * Index scans work a page at a time: we pin and read-lock the page, identify
 * all the matching items on the page and save them in BTScanPosData, then
 * release the read-lock while returning the items to the caller for
 * processing.	This approach minimizes lock/unlock traffic.  Note that we
 * keep the pin on the index page until the caller is done with all the items
 * (this is needed for VACUUM synchronization, see nbtree/README).	When we
 * are ready to step to the next page, if the caller has told us any of the
 * items were killed, we re-lock the page to mark them killed, then unlock.
 * Finally we drop the pin and step to the next page in the appropriate
 * direction.
 */

typedef struct BTScanPosItem	/* what we remember about each match */
{
	ItemPointerData heapTid;	/* TID of referenced heap item */
	OffsetNumber indexOffset;	/* index item's location within page */
} BTScanPosItem;

typedef struct BTScanPosData
{
	Buffer		buf;			/* if valid, the buffer is pinned */

	BlockNumber nextPage;		/* page's right link when we scanned it */

	/*
	 * moreLeft and moreRight track whether we think there may be matching
	 * index entries to the left and right of the current page, respectively.
	 * We can clear the appropriate one of these flags when _bt_checkkeys()
	 * returns continuescan = false.
	 */
	bool		moreLeft;
	bool		moreRight;

	/*
	 * The items array is always ordered in index order (ie, increasing
	 * indexoffset).  When scanning backwards it is convenient to fill the
	 * array back-to-front, so we start at the last slot and fill downwards.
	 * Hence we need both a first-valid-entry and a last-valid-entry counter.
	 * itemIndex is a cursor showing which entry was last returned to caller.
	 */
	int			firstItem;		/* first valid index in items[] */
	int			lastItem;		/* last valid index in items[] */
	int			itemIndex;		/* current index in items[] */

	BTScanPosItem items[MaxIndexTuplesPerPage]; /* MUST BE LAST */
} BTScanPosData;

typedef BTScanPosData *BTScanPos;

#define BTScanPosIsValid(scanpos) BufferIsValid((scanpos).buf)

typedef struct BTScanOpaqueData
{
	/* these fields are set by _bt_preprocess_keys(): */
	bool		qual_ok;		/* false if qual can never be satisfied */
	int			numberOfKeys;	/* number of preprocessed scan keys */
	ScanKey		keyData;		/* array of preprocessed scan keys */

	/* info about killed items if any (killedItems is NULL if never used) */
	int		   *killedItems;	/* currPos.items indexes of killed items */
	int			numKilled;		/* number of currently stored items */

	/*
	 * If the marked position is on the same page as current position, we
	 * don't use markPos, but just keep the marked itemIndex in markItemIndex
	 * (all the rest of currPos is valid for the mark position). Hence, to
	 * determine if there is a mark, first look at markItemIndex, then at
	 * markPos.
	 */
	int			markItemIndex;	/* itemIndex, or -1 if not valid */

	/* keep these last in struct for efficiency */
	BTScanPosData currPos;		/* current position data */
	BTScanPosData markPos;		/* marked position, if any */
} BTScanOpaqueData;

typedef BTScanOpaqueData *BTScanOpaque;

/*
 * We use some private sk_flags bits in preprocessed scan keys.  We're allowed
 * to use bits 16-31 (see skey.h).	The uppermost bits are copied from the
 * index's indoption[] array entry for the index attribute.
 */
#define SK_BT_REQFWD	0x00010000		/* required to continue forward scan */
#define SK_BT_REQBKWD	0x00020000		/* required to continue backward scan */
#define SK_BT_INDOPTION_SHIFT  24		/* must clear the above bits */
#define SK_BT_DESC			(INDOPTION_DESC << SK_BT_INDOPTION_SHIFT)
#define SK_BT_NULLS_FIRST	(INDOPTION_NULLS_FIRST << SK_BT_INDOPTION_SHIFT)

/*
 * prototypes for functions in nbtree.c (external entry points for btree)
 */
extern Datum btbuild(PG_FUNCTION_ARGS);
extern Datum btinsert(PG_FUNCTION_ARGS);
extern Datum btbeginscan(PG_FUNCTION_ARGS);
extern Datum btgettuple(PG_FUNCTION_ARGS);
extern Datum btgetmulti(PG_FUNCTION_ARGS);
extern Datum btrescan(PG_FUNCTION_ARGS);
extern Datum btendscan(PG_FUNCTION_ARGS);
extern Datum btmarkpos(PG_FUNCTION_ARGS);
extern Datum btrestrpos(PG_FUNCTION_ARGS);
extern Datum btbulkdelete(PG_FUNCTION_ARGS);
extern Datum btvacuumcleanup(PG_FUNCTION_ARGS);
extern Datum btoptions(PG_FUNCTION_ARGS);

/*
 * prototypes for functions in nbtinsert.c
 */
extern void _bt_doinsert(Relation rel, IndexTuple itup,
			 bool index_is_unique, Relation heapRel);
extern Buffer _bt_getstackbuf(Relation rel, BTStack stack, int access);
extern void _bt_insert_parent(Relation rel, Buffer buf, Buffer rbuf,
				  BTStack stack, bool is_root, bool is_only);

/*
 * prototypes for functions in nbtpage.c
 */
extern void _bt_initmetapage(Page page, BlockNumber rootbknum, uint32 level);
extern void _bt_lognewpage(Relation index,
						   Page newPage,
						   BlockNumber blockNo);
extern Buffer _bt_getroot(Relation rel, int access);
extern Buffer _bt_gettrueroot(Relation rel);
extern void _bt_checkpage(Relation rel, Buffer buf);
extern Buffer _bt_getbuf(Relation rel, BlockNumber blkno, int access);
extern Buffer _bt_relandgetbuf(Relation rel, Buffer obuf,
				 BlockNumber blkno, int access);
extern void _bt_relbuf(Relation rel, Buffer buf);
extern void _bt_pageinit(Page page, Size size);
extern bool _bt_page_recyclable(Page page);
extern void _bt_delitems(Relation rel, Buffer buf,
			 OffsetNumber *itemnos, int nitems, bool inVacuum);
<<<<<<< HEAD
extern int	_bt_pagedel(Relation rel, Buffer buf,
						BTStack stack, bool vacuum_full);
=======
extern int _bt_pagedel(Relation rel, Buffer buf,
			BTStack stack, bool vacuum_full);
>>>>>>> d13f41d2

/*
 * prototypes for functions in nbtsearch.c
 */
extern BTStack _bt_search(Relation rel,
		   int keysz, ScanKey scankey, bool nextkey,
		   Buffer *bufP, int access);
extern Buffer _bt_moveright(Relation rel, Buffer buf, int keysz,
			  ScanKey scankey, bool nextkey, int access);
extern OffsetNumber _bt_binsrch(Relation rel, Buffer buf, int keysz,
			ScanKey scankey, bool nextkey);
extern int32 _bt_compare(Relation rel, int keysz, ScanKey scankey,
			Page page, OffsetNumber offnum);
extern bool _bt_first(IndexScanDesc scan, ScanDirection dir);
extern bool _bt_next(IndexScanDesc scan, ScanDirection dir);
extern Buffer _bt_get_endpoint(Relation rel, uint32 level, bool rightmost);

/*
 * prototypes for functions in nbtutils.c
 */
extern ScanKey _bt_mkscankey(Relation rel, IndexTuple itup);
extern ScanKey _bt_mkscankey_nodata(Relation rel);
extern void _bt_freeskey(ScanKey skey);
extern void _bt_freestack(BTStack stack);
extern void _bt_preprocess_keys(IndexScanDesc scan);
extern bool _bt_checkkeys(IndexScanDesc scan,
			  Page page, OffsetNumber offnum,
			  ScanDirection dir, bool *continuescan);
extern void _bt_killitems(IndexScanDesc scan, bool haveLock);
extern BTCycleId _bt_vacuum_cycleid(Relation rel);
extern BTCycleId _bt_start_vacuum(Relation rel);
extern void _bt_end_vacuum(Relation rel);
extern void _bt_end_vacuum_callback(int code, Datum arg);
<<<<<<< HEAD
extern void _bt_validate_vacuum(Relation irel, Relation hrel, TransactionId oldest_xmin);
=======
>>>>>>> d13f41d2
extern Size BTreeShmemSize(void);
extern void BTreeShmemInit(void);

/*
 * prototypes for functions in nbtsort.c
 */
typedef struct BTSpool BTSpool; /* opaque type known only within nbtsort.c */

extern BTSpool *_bt_spoolinit(Relation index, bool isunique, bool isdead);
extern void _bt_spooldestroy(BTSpool *btspool);
extern void _bt_spool(IndexTuple itup, BTSpool *btspool);
extern void _bt_leafbuild(BTSpool *btspool, BTSpool *spool2);

/*
 * prototypes for functions in nbtxlog.c
 */
extern void btree_redo(XLogRecPtr beginLoc, XLogRecPtr lsn, XLogRecord *record);
extern void btree_desc(StringInfo buf, XLogRecPtr beginLoc, XLogRecord *record);
extern void btree_xlog_startup(void);
extern void btree_xlog_cleanup(void);
extern bool btree_safe_restartpoint(void);

#endif   /* NBTREE_H */<|MERGE_RESOLUTION|>--- conflicted
+++ resolved
@@ -7,11 +7,7 @@
  * Portions Copyright (c) 1996-2008, PostgreSQL Global Development Group
  * Portions Copyright (c) 1994, Regents of the University of California
  *
-<<<<<<< HEAD
- * $PostgreSQL: pgsql/src/include/access/nbtree.h,v 1.115 2007/11/16 19:53:50 tgl Exp $
-=======
  * $PostgreSQL: pgsql/src/include/access/nbtree.h,v 1.116.2.1 2008/04/16 23:59:51 tgl Exp $
->>>>>>> d13f41d2
  *
  *-------------------------------------------------------------------------
  */
@@ -309,11 +305,7 @@
  * Note: the four XLOG_BTREE_SPLIT xl_info codes all use this data record.
  * The _L and _R variants indicate whether the inserted tuple went into the
  * left or right split page (and thus, whether newitemoff and the new item
-<<<<<<< HEAD
- * are stored or not).  The _ROOT variants indicate that we are splitting
-=======
  * are stored or not).	The _ROOT variants indicate that we are splitting
->>>>>>> d13f41d2
  * the root page, and thus that a newroot record rather than an insert or
  * split record should follow.	Note that a split record never carries a
  * metapage update --- we'll do that in the parent-level update.
@@ -327,24 +319,15 @@
 	uint32		level;			/* tree level of page being split */
 	OffsetNumber firstright;	/* first item moved to right page */
 
-<<<<<<< HEAD
 	ItemPointerData persistentTid;
 	int64		persistentSerialNum;
 
-	/*
-	 * If level > 0, BlockIdData downlink follows.  (We use BlockIdData
-	 * rather than BlockNumber for alignment reasons: SizeOfBtreeSplit
-	 * is only 16-bit aligned.)
-	 *
-	 * If level > 0, an IndexTuple representing the HIKEY of the left page
-=======
 	/*
 	 * If level > 0, BlockIdData downlink follows.	(We use BlockIdData rather
 	 * than BlockNumber for alignment reasons: SizeOfBtreeSplit is only 16-bit
 	 * aligned.)
 	 *
 	 * If level > 0, an IndexTuple representing the HIKEY of the left page 
->>>>>>> d13f41d2
 	 * follows.  We don't need this on leaf pages, because it's the same
 	 * as the leftmost key in the new right page.  Also, it's suppressed if
 	 * XLogInsert chooses to store the left page's whole page image.
@@ -358,11 +341,7 @@
 	 */
 } xl_btree_split;
 
-<<<<<<< HEAD
 #define SizeOfBtreeSplit	(offsetof(xl_btree_split, persistentSerialNum) + sizeof(int64))
-=======
-#define SizeOfBtreeSplit	(offsetof(xl_btree_split, firstright) + sizeof(OffsetNumber))
->>>>>>> d13f41d2
 
 /*
  * This is what we need to know about delete of individual leaf index tuples.
@@ -588,9 +567,6 @@
  * prototypes for functions in nbtpage.c
  */
 extern void _bt_initmetapage(Page page, BlockNumber rootbknum, uint32 level);
-extern void _bt_lognewpage(Relation index,
-						   Page newPage,
-						   BlockNumber blockNo);
 extern Buffer _bt_getroot(Relation rel, int access);
 extern Buffer _bt_gettrueroot(Relation rel);
 extern void _bt_checkpage(Relation rel, Buffer buf);
@@ -602,13 +578,8 @@
 extern bool _bt_page_recyclable(Page page);
 extern void _bt_delitems(Relation rel, Buffer buf,
 			 OffsetNumber *itemnos, int nitems, bool inVacuum);
-<<<<<<< HEAD
-extern int	_bt_pagedel(Relation rel, Buffer buf,
-						BTStack stack, bool vacuum_full);
-=======
 extern int _bt_pagedel(Relation rel, Buffer buf,
 			BTStack stack, bool vacuum_full);
->>>>>>> d13f41d2
 
 /*
  * prototypes for functions in nbtsearch.c
@@ -642,10 +613,7 @@
 extern BTCycleId _bt_start_vacuum(Relation rel);
 extern void _bt_end_vacuum(Relation rel);
 extern void _bt_end_vacuum_callback(int code, Datum arg);
-<<<<<<< HEAD
 extern void _bt_validate_vacuum(Relation irel, Relation hrel, TransactionId oldest_xmin);
-=======
->>>>>>> d13f41d2
 extern Size BTreeShmemSize(void);
 extern void BTreeShmemInit(void);
 
