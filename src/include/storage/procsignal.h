--- conflicted
+++ resolved
@@ -58,10 +58,6 @@
 			   BackendId backendId);
 
 extern void procsignal_sigusr1_handler(SIGNAL_ARGS);
-<<<<<<< HEAD
-extern PGDLLIMPORT bool set_latch_on_sigusr1;
 extern bool AmIInSIGUSR1Handler(void);
-=======
->>>>>>> b5bce6c1
 
 #endif   /* PROCSIGNAL_H */