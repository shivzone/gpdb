/*-------------------------------------------------------------------------
 *
 * s_lock.h
 *	   Hardware-dependent implementation of spinlocks.
 *
 *	NOTE: none of the macros in this file are intended to be called directly.
 *	Call them through the hardware-independent macros in spin.h.
 *
 *	The following hardware-dependent macros must be provided for each
 *	supported platform:
 *
 *	void S_INIT_LOCK(slock_t *lock)
 *		Initialize a spinlock (to the unlocked state).
 *
 *	void S_LOCK(slock_t *lock)
 *		Acquire a spinlock, waiting if necessary.
 *		Time out and abort() if unable to acquire the lock in a
 *		"reasonable" amount of time --- typically ~ 1 minute.
 *
 *	void S_UNLOCK(slock_t *lock)
 *		Unlock a previously acquired lock.
 *
 *	bool S_LOCK_FREE(slock_t *lock)
 *		Tests if the lock is free. Returns TRUE if free, FALSE if locked.
 *		This does *not* change the state of the lock.
 *
 *	void SPIN_DELAY(void)
 *		Delay operation to occur inside spinlock wait loop.
 *
 *	Note to implementors: there are default implementations for all these
 *	macros at the bottom of the file.  Check if your platform can use
 *	these or needs to override them.
 *
 *  Usually, S_LOCK() is implemented in terms of an even lower-level macro
 *	TAS():
 *
 *	int TAS(slock_t *lock)
 *		Atomic test-and-set instruction.  Attempt to acquire the lock,
 *		but do *not* wait.	Returns 0 if successful, nonzero if unable
 *		to acquire the lock.
 *
 *	TAS() is NOT part of the API, and should never be called directly.
 *
 *	CAUTION: on some platforms TAS() may sometimes report failure to acquire
 *	a lock even when the lock is not locked.  For example, on Alpha TAS()
 *	will "fail" if interrupted.  Therefore TAS() should always be invoked
 *	in a retry loop, even if you are certain the lock is free.
 *
 *	ANOTHER CAUTION: be sure that TAS() and S_UNLOCK() represent sequence
 *	points, ie, loads and stores of other values must not be moved across
 *	a lock or unlock.  In most cases it suffices to make the operation be
 *	done through a "volatile" pointer.
 *
 *	On most supported platforms, TAS() uses a tas() function written
 *	in assembly language to execute a hardware atomic-test-and-set
 *	instruction.  Equivalent OS-supplied mutex routines could be used too.
 *
 *	If no system-specific TAS() is available (ie, HAVE_SPINLOCKS is not
 *	defined), then we fall back on an emulation that uses SysV semaphores
 *	(see spin.c).  This emulation will be MUCH MUCH slower than a proper TAS()
 *	implementation, because of the cost of a kernel call per lock or unlock.
 *	An old report is that Postgres spends around 40% of its time in semop(2)
 *	when using the SysV semaphore code.
 *
 *
 * Portions Copyright (c) 1996-2010, PostgreSQL Global Development Group
 * Portions Copyright (c) 1994, Regents of the University of California
 *
<<<<<<< HEAD
 *	  $PostgreSQL: pgsql/src/include/storage/s_lock.h,v 1.171 2010/01/05 11:06:28 mha Exp $
=======
 *	  $PostgreSQL: pgsql/src/include/storage/s_lock.h,v 1.165 2008/10/29 16:06:47 petere Exp $
>>>>>>> 38e93482
 *
 *-------------------------------------------------------------------------
 */
#ifndef S_LOCK_H
#define S_LOCK_H

#include "storage/pg_sema.h"

#ifdef HAVE_SPINLOCKS	/* skip spinlocks if requested */


#if defined(__GNUC__) || defined(__INTEL_COMPILER)
/*************************************************************************
 * All the gcc inlines
 * Gcc consistently defines the CPU as __cpu__.
 * Other compilers use __cpu or __cpu__ so we test for both in those cases.
 */

/*----------
 * Standard gcc asm format (assuming "volatile slock_t *lock"):

	__asm__ __volatile__(
		"	instruction	\n"
		"	instruction	\n"
		"	instruction	\n"
:		"=r"(_res), "+m"(*lock)		// return register, in/out lock value
:		"r"(lock)					// lock pointer, in input register
:		"memory", "cc");			// show clobbered registers here

 * The output-operands list (after first colon) should always include
 * "+m"(*lock), whether or not the asm code actually refers to this
 * operand directly.  This ensures that gcc believes the value in the
 * lock variable is used and set by the asm code.  Also, the clobbers
 * list (after third colon) should always include "memory"; this prevents
 * gcc from thinking it can cache the values of shared-memory fields
 * across the asm code.  Add "cc" if your asm code changes the condition
 * code register, and also list any temp registers the code uses.
 *----------
 */


#ifdef __i386__		/* 32-bit i386 */
#define HAS_TEST_AND_SET

typedef unsigned char slock_t;

#define TAS(lock) tas(lock)

static __inline__ int
tas(volatile slock_t *lock)
{
	register slock_t _res = 1;

	/*
	 * Use a non-locking test before asserting the bus lock.  Note that the
	 * extra test appears to be a small loss on some x86 platforms and a small
	 * win on others; it's by no means clear that we should keep it.
	 */
	__asm__ __volatile__(
		"	cmpb	$0,%1	\n"
		"	jne		1f		\n"
		"	lock			\n"
		"	xchgb	%0,%1	\n"
		"1: \n"
:		"+q"(_res), "+m"(*lock)
:
:		"memory", "cc");
	return (int) _res;
}

#define SPIN_DELAY() spin_delay()

static __inline__ void
spin_delay(void)
{
	/*
	 * This sequence is equivalent to the PAUSE instruction ("rep" is
	 * ignored by old IA32 processors if the following instruction is
	 * not a string operation); the IA-32 Architecture Software
	 * Developer's Manual, Vol. 3, Section 7.7.2 describes why using
	 * PAUSE in the inner loop of a spin lock is necessary for good
	 * performance:
	 *
	 *     The PAUSE instruction improves the performance of IA-32
	 *     processors supporting Hyper-Threading Technology when
	 *     executing spin-wait loops and other routines where one
	 *     thread is accessing a shared lock or semaphore in a tight
	 *     polling loop. When executing a spin-wait loop, the
	 *     processor can suffer a severe performance penalty when
	 *     exiting the loop because it detects a possible memory order
	 *     violation and flushes the core processor's pipeline. The
	 *     PAUSE instruction provides a hint to the processor that the
	 *     code sequence is a spin-wait loop. The processor uses this
	 *     hint to avoid the memory order violation and prevent the
	 *     pipeline flush. In addition, the PAUSE instruction
	 *     de-pipelines the spin-wait loop to prevent it from
	 *     consuming execution resources excessively.
	 */
	__asm__ __volatile__(
		" rep; nop			\n");
}

#endif	 /* __i386__ */


#ifdef __x86_64__		/* AMD Opteron, Intel EM64T */
#define HAS_TEST_AND_SET

typedef unsigned char slock_t;

#define TAS(lock) tas(lock)

static __inline__ int
tas(volatile slock_t *lock)
{
	register slock_t _res = 1;

	/*
	 * On Opteron, using a non-locking test before the locking instruction
	 * is a huge loss.  On EM64T, it appears to be a wash or small loss,
	 * so we needn't bother to try to distinguish the sub-architectures.
	 */
	__asm__ __volatile__(
		"	lock			\n"
		"	xchgb	%0,%1	\n"
:		"+q"(_res), "+m"(*lock)
:
:		"memory", "cc");
	return (int) _res;
}

#define SPIN_DELAY() spin_delay()

static __inline__ void
spin_delay(void)
{
	/*
	 * Adding a PAUSE in the spin delay loop is demonstrably a no-op on
	 * Opteron, but it may be of some use on EM64T, so we keep it.
	 */
	__asm__ __volatile__(
		" rep; nop			\n");
}

#endif	 /* __x86_64__ */


#if defined(__ia64__) || defined(__ia64)	/* Intel Itanium */
#define HAS_TEST_AND_SET

typedef unsigned int slock_t;

#define TAS(lock) tas(lock)

#ifndef __INTEL_COMPILER

static __inline__ int
tas(volatile slock_t *lock)
{
	long int	ret;

	__asm__ __volatile__(
		"	xchg4 	%0=%1,%2	\n"
:		"=r"(ret), "+m"(*lock)
:		"r"(1)
:		"memory");
	return (int) ret;
}

#else /* __INTEL_COMPILER */

static __inline__ int
tas(volatile slock_t *lock)
{
	int		ret;

	ret = _InterlockedExchange(lock,1);	/* this is a xchg asm macro */

	return ret;
}

#endif /* __INTEL_COMPILER */
#endif	 /* __ia64__ || __ia64 */

/*
 * On ARM and ARM64, we use __sync_lock_test_and_set(int *, int) if available.
 *
 * We use the int-width variant of the builtin because it works on more chips
 * than other widths.
 */
#if defined(__arm__) || defined(__arm) || defined(__aarch64__) || defined(__aarch64)
#ifdef HAVE_GCC_INT_ATOMICS
#define HAS_TEST_AND_SET

#define TAS(lock) tas(lock)

typedef int slock_t;

static __inline__ int
tas(volatile slock_t *lock)
{
	return __sync_lock_test_and_set(lock, 1);
}

#define S_UNLOCK(lock) __sync_lock_release(lock)

#endif   /* HAVE_GCC_INT_ATOMICS */
#endif   /* __arm__ || __arm || __aarch64__ || __aarch64 */

/* S/390 and S/390x Linux (32- and 64-bit zSeries) */
#if defined(__s390__) || defined(__s390x__)
#define HAS_TEST_AND_SET

typedef unsigned int slock_t;

#define TAS(lock)	   tas(lock)

static __inline__ int
tas(volatile slock_t *lock)
{
	int			_res = 0;

	__asm__	__volatile__(
		"	cs 	%0,%3,0(%2)		\n"
:		"+d"(_res), "+m"(*lock)
:		"a"(lock), "d"(1)
:		"memory", "cc");
	return _res;
}

#endif	 /* __s390__ || __s390x__ */


#if defined(__sparc__)		/* Sparc */
#define HAS_TEST_AND_SET

typedef unsigned char slock_t;

#define TAS(lock) tas(lock)

static __inline__ int
tas(volatile slock_t *lock)
{
	register slock_t _res;

	/*
	 *	See comment in /pg/backend/port/tas/solaris_sparc.s for why this
	 *	uses "ldstub", and that file uses "cas".  gcc currently generates
	 *	sparcv7-targeted binaries, so "cas" use isn't possible.
	 */
	__asm__ __volatile__(
		"	ldstub	[%2], %0	\n"
:		"=r"(_res), "+m"(*lock)
:		"r"(lock)
:		"memory");
	return (int) _res;
}

#endif	 /* __sparc__ */


/* PowerPC */
#if defined(__ppc__) || defined(__powerpc__) || defined(__ppc64__) || defined(__powerpc64__)
#define HAS_TEST_AND_SET

#if defined(__ppc64__) || defined(__powerpc64__)
typedef unsigned long slock_t;
#else
typedef unsigned int slock_t;
#endif

#define TAS(lock) tas(lock)
/*
 * NOTE: per the Enhanced PowerPC Architecture manual, v1.0 dated 7-May-2002,
 * an isync is a sufficient synchronization barrier after a lwarx/stwcx loop.
 */
static __inline__ int
tas(volatile slock_t *lock)
{
	slock_t _t;
	int _res;

	__asm__ __volatile__(
"	lwarx   %0,0,%3		\n"
"	cmpwi   %0,0		\n"
"	bne     1f			\n"
"	addi    %0,%0,1		\n"
"	stwcx.  %0,0,%3		\n"
"	beq     2f         	\n"
"1:	li      %1,1		\n"
"	b		3f			\n"
"2:						\n"
"	isync				\n"
"	li      %1,0		\n"
"3:						\n"

:	"=&r"(_t), "=r"(_res), "+m"(*lock)
:	"r"(lock)
:	"memory", "cc");
	return _res;
}

/* PowerPC S_UNLOCK is almost standard but requires a "sync" instruction */
#define S_UNLOCK(lock)	\
do \
{ \
	__asm__ __volatile__ ("	sync \n"); \
	*((volatile slock_t *) (lock)) = 0; \
} while (0)

#endif /* powerpc */


/* Linux Motorola 68k */
#if (defined(__mc68000__) || defined(__m68k__)) && defined(__linux__)
#define HAS_TEST_AND_SET

typedef unsigned char slock_t;

#define TAS(lock) tas(lock)

static __inline__ int
tas(volatile slock_t *lock)
{
	register int rv;

	__asm__	__volatile__(
		"	clrl	%0		\n"
		"	tas		%1		\n"
		"	sne		%0		\n"
:		"=d"(rv), "+m"(*lock)
:
:		"memory", "cc");
	return rv;
}

#endif	 /* (__mc68000__ || __m68k__) && __linux__ */


/*
 * VAXen -- even multiprocessor ones
 * (thanks to Tom Ivar Helbekkmo)
 */
#if defined(__vax__)
#define HAS_TEST_AND_SET

typedef unsigned char slock_t;

#define TAS(lock) tas(lock)

static __inline__ int
tas(volatile slock_t *lock)
{
	register int	_res;

	__asm__ __volatile__(
		"	movl 	$1, %0			\n"
		"	bbssi	$0, (%2), 1f	\n"
		"	clrl	%0				\n"
		"1: \n"
:		"=&r"(_res), "+m"(*lock)
:		"r"(lock)
:		"memory");
	return _res;
}

#endif	 /* __vax__ */


#if defined(__ns32k__)		/* National Semiconductor 32K */
#define HAS_TEST_AND_SET

typedef unsigned char slock_t;

#define TAS(lock) tas(lock)

static __inline__ int
tas(volatile slock_t *lock)
{
	register int	_res;

	__asm__ __volatile__(
		"	sbitb	0, %1	\n"
		"	sfsd	%0		\n"
:		"=r"(_res), "+m"(*lock)
:
:		"memory");
	return _res;
}

#endif	 /* __ns32k__ */


#if defined(__alpha) || defined(__alpha__)	/* Alpha */
/*
 * Correct multi-processor locking methods are explained in section 5.5.3
 * of the Alpha AXP Architecture Handbook, which at this writing can be
 * found at ftp://ftp.netbsd.org/pub/NetBSD/misc/dec-docs/index.html.
 * For gcc we implement the handbook's code directly with inline assembler.
 */
#define HAS_TEST_AND_SET

typedef unsigned long slock_t;

#define TAS(lock)  tas(lock)

static __inline__ int
tas(volatile slock_t *lock)
{
	register slock_t _res;

	__asm__	__volatile__(
		"	ldq		$0, %1	\n"
		"	bne		$0, 2f	\n"
		"	ldq_l	%0, %1	\n"
		"	bne		%0, 2f	\n"
		"	mov		1,  $0	\n"
		"	stq_c	$0, %1	\n"
		"	beq		$0, 2f	\n"
		"	mb				\n"
		"	br		3f		\n"
		"2:	mov		1, %0	\n"
		"3:					\n"
:		"=&r"(_res), "+m"(*lock)
:
:		"memory", "0");
	return (int) _res;
}

#define S_UNLOCK(lock)	\
do \
{\
	__asm__ __volatile__ ("	mb \n"); \
	*((volatile slock_t *) (lock)) = 0; \
} while (0)

#endif /* __alpha || __alpha__ */


#if defined(__mips__) && !defined(__sgi)	/* non-SGI MIPS */
/* Note: on SGI we use the OS' mutex ABI, see below */
/* Note: R10000 processors require a separate SYNC */
#define HAS_TEST_AND_SET

typedef unsigned int slock_t;

#define TAS(lock) tas(lock)

static __inline__ int
tas(volatile slock_t *lock)
{
	register volatile slock_t *_l = lock;
	register int _res;
	register int _tmp;

	__asm__ __volatile__(
		"       .set push           \n"
		"       .set mips2          \n"
		"       .set noreorder      \n"
		"       .set nomacro        \n"
		"       ll      %0, %2      \n"
		"       or      %1, %0, 1   \n"
		"       sc      %1, %2      \n"
		"       xori    %1, 1       \n"
		"       or      %0, %0, %1  \n"
		"       sync                \n"
		"       .set pop              "
:		"=&r" (_res), "=&r" (_tmp), "+R" (*_l)
:
:		"memory");
	return _res;
}

/* MIPS S_UNLOCK is almost standard but requires a "sync" instruction */
#define S_UNLOCK(lock)	\
do \
{ \
	__asm__ __volatile__( \
		"       .set push           \n" \
		"       .set mips2          \n" \
		"       .set noreorder      \n" \
		"       .set nomacro        \n" \
		"       sync                \n" \
		"       .set pop              "); \
	*((volatile slock_t *) (lock)) = 0; \
} while (0)

#endif /* __mips__ && !__sgi */


#if defined(__m32r__) && defined(HAVE_SYS_TAS_H)	/* Renesas' M32R */
#define HAS_TEST_AND_SET

#include <sys/tas.h>

typedef int slock_t;

#define TAS(lock) tas(lock)

#endif /* __m32r__ */


/* These live in s_lock.c, but only for gcc */


#if defined(__m68k__) && !defined(__linux__)	/* non-Linux Motorola 68k */
#define HAS_TEST_AND_SET

typedef unsigned char slock_t;
#endif


#endif	/* defined(__GNUC__) || defined(__INTEL_COMPILER) */



/*
 * ---------------------------------------------------------------------
 * Platforms that use non-gcc inline assembly:
 * ---------------------------------------------------------------------
 */

#if !defined(HAS_TEST_AND_SET)	/* We didn't trigger above, let's try here */


#if defined(USE_UNIVEL_CC)		/* Unixware compiler */
#define HAS_TEST_AND_SET

typedef unsigned char slock_t;

#define TAS(lock)	tas(lock)

asm int
tas(volatile slock_t *s_lock)
{
/* UNIVEL wants %mem in column 1, so we don't pg_indent this file */
%mem s_lock
	pushl %ebx
	movl s_lock, %ebx
	movl $255, %eax
	lock
	xchgb %al, (%ebx)
	popl %ebx
}

#endif	 /* defined(USE_UNIVEL_CC) */


#if defined(__alpha) || defined(__alpha__)	/* Tru64 Unix Alpha compiler */
/*
 * The Tru64 compiler doesn't support gcc-style inline asm, but it does
 * have some builtin functions that accomplish much the same results.
 * For simplicity, slock_t is defined as long (ie, quadword) on Alpha
 * regardless of the compiler in use.  LOCK_LONG and UNLOCK_LONG only
 * operate on an int (ie, longword), but that's OK as long as we define
 * S_INIT_LOCK to zero out the whole quadword.
 */
#define HAS_TEST_AND_SET

typedef unsigned long slock_t;

#include <alpha/builtins.h>
#define S_INIT_LOCK(lock)  (*(lock) = 0)
#define TAS(lock)		   (__LOCK_LONG_RETRY((lock), 1) == 0)
#define S_UNLOCK(lock)	   __UNLOCK_LONG(lock)

#endif	 /* __alpha || __alpha__ */


#if defined(__hppa) || defined(__hppa__)	/* HP PA-RISC, GCC and HP compilers */
/*
 * HP's PA-RISC
 *
 * See src/backend/port/hpux/tas.c.template for details about LDCWX.  Because
 * LDCWX requires a 16-byte-aligned address, we declare slock_t as a 16-byte
 * struct.  The active word in the struct is whichever has the aligned address;
 * the other three words just sit at -1.
 *
 * When using gcc, we can inline the required assembly code.
 */
#define HAS_TEST_AND_SET

typedef struct
{
	int			sema[4];
} slock_t;

#define TAS_ACTIVE_WORD(lock)	((volatile int *) (((uintptr_t) (lock) + 15) & ~15))

#if defined(__GNUC__)

static __inline__ int
tas(volatile slock_t *lock)
{
	volatile int *lockword = TAS_ACTIVE_WORD(lock);
	register int lockval;

	__asm__ __volatile__(
		"	ldcwx	0(0,%2),%0	\n"
:		"=r"(lockval), "+m"(*lockword)
:		"r"(lockword)
:		"memory");
	return (lockval == 0);
}

#endif /* __GNUC__ */

#define S_UNLOCK(lock)	(*TAS_ACTIVE_WORD(lock) = -1)

#define S_INIT_LOCK(lock) \
	do { \
		volatile slock_t *lock_ = (lock); \
		lock_->sema[0] = -1; \
		lock_->sema[1] = -1; \
		lock_->sema[2] = -1; \
		lock_->sema[3] = -1; \
	} while (0)

#define S_LOCK_FREE(lock)	(*TAS_ACTIVE_WORD(lock) != 0)

#endif	 /* __hppa || __hppa__ */


#if defined(__hpux) && defined(__ia64) && !defined(__GNUC__)

#define HAS_TEST_AND_SET

typedef unsigned int slock_t;

#include <ia64/sys/inline.h>
#define TAS(lock) _Asm_xchg(_SZ_W, lock, 1, _LDHINT_NONE)

#endif	/* HPUX on IA64, non gcc */


#if defined(__sgi)	/* SGI compiler */
/*
 * SGI IRIX 5
 * slock_t is defined as a unsigned long. We use the standard SGI
 * mutex API.
 *
 * The following comment is left for historical reasons, but is probably
 * not a good idea since the mutex ABI is supported.
 *
 * This stuff may be supplemented in the future with Masato Kataoka's MIPS-II
 * assembly from his NECEWS SVR4 port, but we probably ought to retain this
 * for the R3000 chips out there.
 */
#define HAS_TEST_AND_SET

typedef unsigned long slock_t;

#include "mutex.h"
#define TAS(lock)	(test_and_set(lock,1))
#define S_UNLOCK(lock)	(test_then_and(lock,0))
#define S_INIT_LOCK(lock)	(test_then_and(lock,0))
#define S_LOCK_FREE(lock)	(test_then_add(lock,0) == 0)
#endif	 /* __sgi */


#if defined(sinix)		/* Sinix */
/*
 * SINIX / Reliant UNIX
 * slock_t is defined as a struct abilock_t, which has a single unsigned long
 * member. (Basically same as SGI)
 */
#define HAS_TEST_AND_SET

#include "abi_mutex.h"
typedef abilock_t slock_t;

#define TAS(lock)	(!acquire_lock(lock))
#define S_UNLOCK(lock)	release_lock(lock)
#define S_INIT_LOCK(lock)	init_lock(lock)
#define S_LOCK_FREE(lock)	(stat_lock(lock) == UNLOCKED)
#endif	 /* sinix */


#if defined(_AIX)	/* AIX */
/*
 * AIX (POWER)
 */
#define HAS_TEST_AND_SET

#include <sys/atomic_op.h>

typedef int slock_t;

#define TAS(lock)			_check_lock((slock_t *) (lock), 0, 1)
#define S_UNLOCK(lock)		_clear_lock((slock_t *) (lock), 0)
#endif	 /* _AIX */


#if defined (nextstep)		/* Nextstep */
#define HAS_TEST_AND_SET

typedef struct mutex slock_t;

#define S_LOCK(lock)	mutex_lock(lock)
#define S_UNLOCK(lock)	mutex_unlock(lock)
#define S_INIT_LOCK(lock)	mutex_init(lock)
/* For Mach, we have to delve inside the entrails of `struct mutex'.  Ick! */
#define S_LOCK_FREE(alock)	((alock)->lock == 0)
#endif	 /* nextstep */


/* These are in s_lock.c */


#if defined(sun3)		/* Sun3 */
#define HAS_TEST_AND_SET

typedef unsigned char slock_t;
#endif


#if defined(__SUNPRO_C) && (defined(__i386) || defined(__x86_64__) || defined(__sparc__) || defined(__sparc))
#define HAS_TEST_AND_SET

#if defined(__i386) || defined(__x86_64__) || defined(__sparcv9) || defined(__sparcv8plus)
typedef unsigned int slock_t;
#else
typedef unsigned char slock_t;
#endif

extern slock_t pg_atomic_cas(volatile slock_t *lock, slock_t with,
									  slock_t cmp);

#define TAS(a) (pg_atomic_cas((a), 1, 0) != 0)
#endif


#ifdef WIN32_ONLY_COMPILER
typedef LONG slock_t;

#define HAS_TEST_AND_SET
#define TAS(lock) (InterlockedCompareExchange(lock, 1, 0))

#define SPIN_DELAY() spin_delay()

/* If using Visual C++ on Win64, inline assembly is unavailable.
 * Use a _mm_pause instrinsic instead of rep nop.
 */
#if defined(_WIN64)
static __forceinline void
spin_delay(void)
{
	_mm_pause();
}
#else
static __forceinline void
spin_delay(void)
{
	/* See comment for gcc code. Same code, MASM syntax */
	__asm rep nop;
}
#endif

#endif

  
#endif	/* !defined(HAS_TEST_AND_SET) */


/* Blow up if we didn't have any way to do spinlocks */
#ifndef HAS_TEST_AND_SET
#error Greenplum does not have native spinlock support on this platform.  To continue the compilation, rerun configure using --disable-spinlocks.  However, performance will be poor.  Please report this to bugs@greenplum.org.
#endif


#else	/* !HAVE_SPINLOCKS */


/*
 * Fake spinlock implementation using semaphores --- slow and prone
 * to fall foul of kernel limits on number of semaphores, so don't use this
 * unless you must!  The subroutines appear in spin.c.
 */
typedef PGSemaphoreData slock_t;

extern bool s_lock_free_sema(volatile slock_t *lock);
extern void s_unlock_sema(volatile slock_t *lock);
extern void s_init_lock_sema(volatile slock_t *lock);
extern int	tas_sema(volatile slock_t *lock);

#define S_LOCK_FREE(lock)	s_lock_free_sema(lock)
#define S_UNLOCK(lock)	 s_unlock_sema(lock)
#define S_INIT_LOCK(lock)	s_init_lock_sema(lock)
#define TAS(lock)	tas_sema(lock)


#endif	/* HAVE_SPINLOCKS */


/*
 * Default Definitions - override these above as needed.
 */

#if !defined(S_LOCK)
#define S_LOCK(lock) \
	do { \
		if (TAS(lock)) \
			s_lock((lock), __FILE__, __LINE__); \
	} while (0)
#endif	 /* S_LOCK */

#if !defined(S_LOCK_FREE)
#define S_LOCK_FREE(lock)	(*(lock) == 0)
#endif	 /* S_LOCK_FREE */

#if !defined(S_UNLOCK)
#define S_UNLOCK(lock)		(*((volatile slock_t *) (lock)) = 0)
#endif	 /* S_UNLOCK */

#if !defined(S_INIT_LOCK)
#define S_INIT_LOCK(lock)	S_UNLOCK(lock)
#endif	 /* S_INIT_LOCK */

#if !defined(SPIN_DELAY)
#define SPIN_DELAY()	((void) 0)
#endif	 /* SPIN_DELAY */

#if !defined(TAS)
extern int	tas(volatile slock_t *lock);		/* in port/.../tas.s, or
												 * s_lock.c */

#define TAS(lock)		tas(lock)
#endif	 /* TAS */

extern slock_t dummy_spinlock;

/*
 * Platform-independent out-of-line support routines
 */
extern void s_lock(volatile slock_t *lock, const char *file, int line);

/* Support for dynamic adjustment of spins_per_delay */
#define DEFAULT_SPINS_PER_DELAY  100

extern void set_spins_per_delay(int shared_spins_per_delay);
extern int	recompute_spins_per_delay(int shared_spins_per_delay);

#endif	 /* S_LOCK_H */<|MERGE_RESOLUTION|>--- conflicted
+++ resolved
@@ -66,11 +66,7 @@
  * Portions Copyright (c) 1996-2010, PostgreSQL Global Development Group
  * Portions Copyright (c) 1994, Regents of the University of California
  *
-<<<<<<< HEAD
- *	  $PostgreSQL: pgsql/src/include/storage/s_lock.h,v 1.171 2010/01/05 11:06:28 mha Exp $
-=======
  *	  $PostgreSQL: pgsql/src/include/storage/s_lock.h,v 1.165 2008/10/29 16:06:47 petere Exp $
->>>>>>> 38e93482
  *
  *-------------------------------------------------------------------------
  */
