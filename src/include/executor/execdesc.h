--- conflicted
+++ resolved
@@ -5,13 +5,9 @@
  *	  and related modules.
  *
  *
-<<<<<<< HEAD
  * Portions Copyright (c) 2005-2009, Greenplum inc
  * Portions Copyright (c) 2012-Present Pivotal Software, Inc.
- * Portions Copyright (c) 1996-2011, PostgreSQL Global Development Group
-=======
  * Portions Copyright (c) 1996-2012, PostgreSQL Global Development Group
->>>>>>> 80edfd76
  * Portions Copyright (c) 1994, Regents of the University of California
  *
  * src/include/executor/execdesc.h
@@ -198,7 +194,7 @@
 	 * queryDesc->dest, use the original table's reloptions. If DestRemote is
 	 * set, use default reloptions + gp_default_storage_options.
 	 */
-	bool validate_reloptions;
+	bool useChangedAOOpts;
 } QueryDispatchDesc;
 
 /*
