--- conflicted
+++ resolved
@@ -4,13 +4,9 @@
  *	  prototypes for costsize.c and clausesel.c.
  *
  *
-<<<<<<< HEAD
  * Portions Copyright (c) 2005-2008, Greenplum inc
  * Portions Copyright (c) 2012-Present Pivotal Software, Inc.
- * Portions Copyright (c) 1996-2012, PostgreSQL Global Development Group
-=======
  * Portions Copyright (c) 1996-2013, PostgreSQL Global Development Group
->>>>>>> e472b921
  * Portions Copyright (c) 1994, Regents of the University of California
  *
  * src/include/optimizer/cost.h
@@ -118,13 +114,9 @@
 extern void cost_subqueryscan(Path *path, PlannerInfo *root,
 				  RelOptInfo *baserel, ParamPathInfo *param_info);
 extern void cost_functionscan(Path *path, PlannerInfo *root,
-<<<<<<< HEAD
-				  RelOptInfo *baserel);
+				  RelOptInfo *baserel, ParamPathInfo *param_info);
 extern void cost_tablefunction(Path *path, PlannerInfo *root,
-							   RelOptInfo *baserel);
-=======
 				  RelOptInfo *baserel, ParamPathInfo *param_info);
->>>>>>> e472b921
 extern void cost_valuesscan(Path *path, PlannerInfo *root,
 				RelOptInfo *baserel, ParamPathInfo *param_info);
 extern void cost_ctescan(Path *path, PlannerInfo *root,
