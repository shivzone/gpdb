/*-------------------------------------------------------------------------
 *
 * execnodes.h
 *	  definitions for executor state nodes
 *
 *
<<<<<<< HEAD
 * Portions Copyright (c) 2005-2009, Greenplum inc
 * Portions Copyright (c) 2012-Present Pivotal Software, Inc.
 * Portions Copyright (c) 1996-2009, PostgreSQL Global Development Group
 * Portions Copyright (c) 1994, Regents of the University of California
 *
 * $PostgreSQL: pgsql/src/include/nodes/execnodes.h,v 1.196 2008/11/16 17:34:28 tgl Exp $
=======
 * Portions Copyright (c) 1996-2009, PostgreSQL Global Development Group
 * Portions Copyright (c) 1994, Regents of the University of California
 *
 * $PostgreSQL: pgsql/src/include/nodes/execnodes.h,v 1.199 2009/01/01 17:23:59 momjian Exp $
>>>>>>> b0a6ad70
 *
 *-------------------------------------------------------------------------
 */
#ifndef EXECNODES_H
#define EXECNODES_H

#include "access/genam.h"
#include "access/heapam.h"
#include "access/skey.h"
#include "nodes/params.h"
#include "nodes/plannodes.h"
#include "nodes/relation.h"
#include "nodes/tidbitmap.h"
#include "utils/hsearch.h"
#include "utils/rel.h"
#include "utils/snapshot.h"
#include "utils/tuplestore.h"

#include "gpmon/gpmon.h"                /* gpmon_packet_t */

/*
 * partition selector ids start from 1. Sometimes we use 0 to initialize variables
 */
#define InvalidPartitionSelectorId  0

struct CdbExplain_ShowStatCtx;          /* private, in "cdb/cdbexplain.c" */
struct ChunkTransportState;             /* #include "cdb/cdbinterconnect.h" */
struct StringInfoData;                  /* #include "lib/stringinfo.h" */
struct MemTupleBinding;
struct MemTupleData;
struct HeapScanDescData;
struct FileScanDescData;
struct MirroredBufferPoolBulkLoadInfo;
struct SliceTable;

/* ----------------
 *	  IndexInfo information
 *
 *		this struct holds the information needed to construct new index
 *		entries for a particular index.  Used for both index_build and
 *		retail creation of index entries.
 *
 *		NumIndexAttrs		number of columns in this index
 *		KeyAttrNumbers		underlying-rel attribute numbers used as keys
 *							(zeroes indicate expressions)
 *		Expressions			expr trees for expression entries, or NIL if none
 *		ExpressionsState	exec state for expressions, or NIL if none
 *		Predicate			partial-index predicate, or NIL if none
 *		PredicateState		exec state for predicate, or NIL if none
 *		Unique				is it a unique index?
 *		ReadyForInserts		is it valid for inserts?
 *		Concurrent			are we doing a concurrent index build?
 *		BrokenHotChain		did we detect any broken HOT chains?
 *
 * ii_Concurrent and ii_BrokenHotChain are used only during index build;
 * they're conventionally set to false otherwise.
 * ----------------
 */
typedef struct IndexInfo
{
	NodeTag		type;
	int			ii_NumIndexAttrs;
	AttrNumber	ii_KeyAttrNumbers[INDEX_MAX_KEYS];
	List	   *ii_Expressions; /* list of Expr */
	List	   *ii_ExpressionsState;	/* list of ExprState */
	List	   *ii_Predicate;	/* list of Expr */
	List	   *ii_PredicateState;		/* list of ExprState */
	bool		ii_Unique;
	bool		ii_ReadyForInserts;
	bool		ii_Concurrent;
	bool		ii_BrokenHotChain;
} IndexInfo;

/* ----------------
 *	  ExprContext_CB
 *
 *		List of callbacks to be called at ExprContext shutdown.
 * ----------------
 */
typedef void (*ExprContextCallbackFunction) (Datum arg);

typedef struct ExprContext_CB
{
	struct ExprContext_CB *next;
	ExprContextCallbackFunction function;
	Datum		arg;
} ExprContext_CB;

/* ----------------
 *	  ExprContext
 *
 *		This class holds the "current context" information
 *		needed to evaluate expressions for doing tuple qualifications
 *		and tuple projections.	For example, if an expression refers
 *		to an attribute in the current inner tuple then we need to know
 *		what the current inner tuple is and so we look at the expression
 *		context.
 *
 *	There are two memory contexts associated with an ExprContext:
 *	* ecxt_per_query_memory is a query-lifespan context, typically the same
 *	  context the ExprContext node itself is allocated in.	This context
 *	  can be used for purposes such as storing function call cache info.
 *	* ecxt_per_tuple_memory is a short-term context for expression results.
 *	  As the name suggests, it will typically be reset once per tuple,
 *	  before we begin to evaluate expressions for that tuple.  Each
 *	  ExprContext normally has its very own per-tuple memory context.
 *
 *	CurrentMemoryContext should be set to ecxt_per_tuple_memory before
 *	calling ExecEvalExpr() --- see ExecEvalExprSwitchContext().
 * ----------------
 */
typedef struct ExprContext
{
	NodeTag		type;

	/* Tuples that Var nodes in expression may refer to */
	TupleTableSlot *ecxt_scantuple;
	TupleTableSlot *ecxt_innertuple;
	TupleTableSlot *ecxt_outertuple;

	/* Memory contexts for expression evaluation --- see notes above */
	MemoryContext ecxt_per_query_memory;
	MemoryContext ecxt_per_tuple_memory;

	/* Values to substitute for Param nodes in expression */
	ParamExecData *ecxt_param_exec_vals;		/* for PARAM_EXEC params */
	ParamListInfo ecxt_param_list_info; /* for other param types */

	/*
	 * Values to substitute for Aggref nodes in the expressions of an Agg
	 * node, or for WindowFunc nodes within a WindowAgg node.
	 */
	Datum	   *ecxt_aggvalues; /* precomputed values for aggs/windowfuncs */
	bool	   *ecxt_aggnulls;	/* null flags for aggs/windowfuncs */

	/* Value to substitute for CaseTestExpr nodes in expression */
	Datum		caseValue_datum;
	bool		caseValue_isNull;

	/* Value to substitute for CoerceToDomainValue nodes in expression */
	Datum		domainValue_datum;
	bool		domainValue_isNull;

	/* Link to containing EState (NULL if a standalone ExprContext) */
	struct EState *ecxt_estate;

	/* Functions to call back when ExprContext is shut down or rescanned */
	ExprContext_CB *ecxt_callbacks;

	/* Representing the final grouping and group_id for a tuple
	 * in a grouping extension query. */
	uint64      grouping;
	uint32      group_id;
} ExprContext;

/*
 * Set-result status returned by ExecEvalExpr()
 */
typedef enum
{
	ExprSingleResult,			/* expression does not return a set */
	ExprMultipleResult,			/* this result is an element of a set */
	ExprEndResult				/* there are no more elements in the set */
} ExprDoneCond;

/*
 * Return modes for functions returning sets.  Note values must be chosen
 * as separate bits so that a bitmask can be formed to indicate supported
 * modes.  SFRM_Materialize_Random and SFRM_Materialize_Preferred are
 * auxiliary flags about SFRM_Materialize mode, rather than separate modes.
 */
typedef enum
{
	SFRM_ValuePerCall = 0x01,	/* one value returned per call */
	SFRM_Materialize = 0x02,	/* result set instantiated in Tuplestore */
	SFRM_Materialize_Random = 0x04,		/* Tuplestore needs randomAccess */
	SFRM_Materialize_Preferred = 0x08	/* caller prefers Tuplestore */
} SetFunctionReturnMode;

/*
 * When calling a function that might return a set (multiple rows),
 * a node of this type is passed as fcinfo->resultinfo to allow
 * return status to be passed back.  A function returning set should
 * raise an error if no such resultinfo is provided.
 */
typedef struct ReturnSetInfo
{
	NodeTag		type;
	/* values set by caller: */
	ExprContext *econtext;		/* context function is being called in */
	TupleDesc	expectedDesc;	/* tuple descriptor expected by caller */
	int			allowedModes;	/* bitmask: return modes caller can handle */
	/* result status from function (but pre-initialized by caller): */
	SetFunctionReturnMode returnMode;	/* actual return mode */
	ExprDoneCond isDone;		/* status for ValuePerCall mode */
	/* fields filled by function in Materialize return mode: */
	Tuplestorestate *setResult; /* holds the complete returned tuple set */
	TupleDesc	setDesc;		/* actual descriptor for returned tuples */
} ReturnSetInfo;

typedef struct ExecVariableListCodegenInfo
{
	/* Pointer to store ExecVariableListCodegen from Codegen */
	void* code_generator;
	/* Function pointer that points to either regular or generated slot_deform_tuple */
	ExecVariableListFn ExecVariableList_fn;
} ExecVariableListCodegenInfo;

/* ----------------
 *		ProjectionInfo node information
 *
 *		This is all the information needed to perform projections ---
 *		that is, form new tuples by evaluation of targetlist expressions.
 *		Nodes which need to do projections create one of these.
 *
 *		ExecProject() evaluates the tlist, forms a tuple, and stores it
 *		in the given slot.	Note that the result will be a "virtual" tuple
 *		unless ExecMaterializeSlot() is then called to force it to be
 *		converted to a physical tuple.	The slot must have a tupledesc
 *		that matches the output of the tlist!
 *
 *		The planner very often produces tlists that consist entirely of
 *		simple Var references (lower levels of a plan tree almost always
 *		look like that).  So we have an optimization to handle that case
 *		with minimum overhead.
 *
 *		targetlist		target list for projection
 *		exprContext		expression context in which to evaluate targetlist
 *		slot			slot to place projection result in
 *		itemIsDone		workspace for ExecProject
 *		isVarList		TRUE if simple-Var-list optimization applies
 *		varSlotOffsets	array indicating which slot each simple Var is from
 *		varNumbers		array indicating attr numbers of simple Vars
 *		lastInnerVar	highest attnum from inner tuple slot (0 if none)
 *		lastOuterVar	highest attnum from outer tuple slot (0 if none)
 *		lastScanVar		highest attnum from scan tuple slot (0 if none)
 * ----------------
 */
typedef struct ProjectionInfo
{
	NodeTag		type;
	List	   *pi_targetlist;
	ExprContext *pi_exprContext;
	TupleTableSlot *pi_slot;
	ExprDoneCond *pi_itemIsDone;
	bool		pi_isVarList;
	int		   *pi_varSlotOffsets;
	int		   *pi_varNumbers;
	int			pi_lastInnerVar;
	int			pi_lastOuterVar;
	int			pi_lastScanVar;

#ifdef USE_CODEGEN
    ExecVariableListCodegenInfo ExecVariableList_gen_info;
#endif
} ProjectionInfo;

/* ----------------
 *	  JunkFilter
 *
 *	  This class is used to store information regarding junk attributes.
 *	  A junk attribute is an attribute in a tuple that is needed only for
 *	  storing intermediate information in the executor, and does not belong
 *	  in emitted tuples.  For example, when we do an UPDATE query,
 *	  the planner adds a "junk" entry to the targetlist so that the tuples
 *	  returned to ExecutePlan() contain an extra attribute: the ctid of
 *	  the tuple to be updated.	This is needed to do the update, but we
 *	  don't want the ctid to be part of the stored new tuple!  So, we
 *	  apply a "junk filter" to remove the junk attributes and form the
 *	  real output tuple.  The junkfilter code also provides routines to
 *	  extract the values of the junk attribute(s) from the input tuple.
 *
 *	  targetList:		the original target list (including junk attributes).
 *	  cleanTupType:		the tuple descriptor for the "clean" tuple (with
 *						junk attributes removed).
 *	  cleanMap:			A map with the correspondence between the non-junk
 *						attribute numbers of the "original" tuple and the
 *						attribute numbers of the "clean" tuple.
 *	  resultSlot:		tuple slot used to hold cleaned tuple.
 *	  junkAttNo:		not used by junkfilter code.  Can be used by caller
 *						to remember the attno of a specific junk attribute
 *						(execMain.c stores the "ctid" attno here).
 * ----------------
 */
typedef struct JunkFilter
{
	NodeTag		type;
	List	   *jf_targetList;
	TupleDesc	jf_cleanTupType;
	AttrNumber *jf_cleanMap;
	TupleTableSlot *jf_resultSlot;
	AttrNumber	jf_junkAttNo;
} JunkFilter;

typedef void *RelationUpdateDesc;
typedef void *RelationDeleteDesc;

/* ----------------
 *	  ResultRelInfo information
 *
 *		Whenever we update an existing relation, we have to
 *		update indices on the relation, and perhaps also fire triggers.
 *		The ResultRelInfo class is used to hold all the information needed
 *		about a result relation, including indices.. -cim 10/15/89
 *
 *		RangeTableIndex			result relation's range table index
 *		RelationDesc			relation descriptor for result relation
 *		NumIndices				# of indices existing on result relation
 *		IndexRelationDescs		array of relation descriptors for indices
 *		IndexRelationInfo		array of key/attr info for indices
 *		TrigDesc				triggers to be fired, if any
 *		TrigFunctions			cached lookup info for trigger functions
 *		TrigInstrument			optional runtime measurements for triggers
 *		ConstraintExprs			array of constraint-checking expr states
 *		junkFilter				for removing junk attributes from tuples
 *		projectReturning		for computing a RETURNING list
 *		tupdesc_match			???
 *		mt_bind					???
 *		aoInsertDesc			context for appendonly relation buffered INSERT.
 *		aoDeleteDesc			context for appendonly relation buffered DELETE.
 *		ao_segno				the AO segfile we inserted into.
 *		extinsertDesc			???
 *		aosegno					???
 *		aoprocessed				???
 *		partInsertMap			map input attrno to target attrno
 *		partSlot				TupleTableSlot for the target part relation
 *		resultSlot          	TupleTableSlot for the target relation
 * ----------------
 */
typedef struct ResultRelInfo
{
	NodeTag		type;
	Index		ri_RangeTableIndex;
	Relation	ri_RelationDesc;
	int			ri_NumIndices;
	RelationPtr ri_IndexRelationDescs;
	IndexInfo **ri_IndexRelationInfo;
	TriggerDesc *ri_TrigDesc;
	FmgrInfo   *ri_TrigFunctions;
	struct Instrumentation *ri_TrigInstrument;
	List	  **ri_ConstraintExprs;
	JunkFilter *ri_junkFilter;
	ProjectionInfo *ri_projectReturning;
	int			tupdesc_match;
	struct MemTupleBinding *mt_bind;

	struct AppendOnlyInsertDescData *ri_aoInsertDesc;
	struct AOCSInsertDescData *ri_aocsInsertDesc;
	struct ExternalInsertDescData *ri_extInsertDesc;

	RelationDeleteDesc ri_deleteDesc;
	RelationUpdateDesc ri_updateDesc;

	int			ri_aosegno;
	uint64		ri_aoprocessed; /* tuples added/deleted for AO */
	struct AttrMap *ri_partInsertMap;
	TupleTableSlot *ri_partSlot;
	TupleTableSlot *ri_resultSlot;
	/* Parent relation in checkPartitionUpdate */
	Relation	ri_PartitionParent;
	/* tupdesc_match for checkPartitionUpdate */
	int			ri_PartCheckTupDescMatch;
	/* Attribute map in checkPartitionUpdate */
	struct AttrMap *ri_PartCheckMap;
} ResultRelInfo;

typedef struct ShareNodeEntry
{
	NodeTag		type;

	Node	   *sharePlan;
	Node	   *shareState;
	int			refcount; /* reference count to guard from too-eager-free risk */
} ShareNodeEntry;

/*
 * PartitionAccessMethods
 *    Defines the lookup access methods for partitions, one for each level.
 */
typedef struct PartitionAccessMethods
{
	/* Number of partition levels */
	int			partLevels;

	/* Access methods, one for each level */
	void	  **amstate;

	/* Memory context for access methods */
	MemoryContext part_cxt;
} PartitionAccessMethods;

typedef struct PartitionState
{
	NodeTag		type;

	AttrNumber	max_partition_attr;
	int			result_partition_array_size; /* max elements of result relation array */
	HTAB	   *result_partition_hash;
	PartitionAccessMethods *accessMethods;
} PartitionState;

/*
 * PartitionMetadata
 *   Defines the metadata for partitions.
 */
typedef struct PartitionMetadata
{
	PartitionNode *partsAndRules;
	PartitionAccessMethods *accessMethods;
} PartitionMetadata;

/*
 * PartOidEntry
 *   Defines an entry in the shared partOid hash table.
 */
typedef struct PartOidEntry
{
	/* oid of an individual leaf partition */
	Oid			partOid;

	/* list of partition selectors that produced the above part oid */
	List	   *selectorList;
} PartOidEntry;

/*
 * DynamicPartitionIterator
 *   Defines the iterator state to iterate over a set of partitions.
 */
typedef struct DynamicPartitionIterator
{
	/* An HTAB of partition oids to work on. */
	HTAB	   *partitionOids;

	/* The current HTAB iterator */
	HASH_SEQ_STATUS *partitionIterator;

	/*
	 * If the HTAB is not completely iterated, we need to
	 * call hash_seq_term.
	 */
	bool		shouldCallHashSeqTerm;

	/* The relation oid at current iterator position. */
	Oid			curRelOid;

	/*
	 * The per-partition memory context to prevent memory leak during
	 * processing multiple partitions.
	 */
	MemoryContext partitionMemoryContext;
} DynamicPartitionIterator;

/*
 * DynamicTableScanInfo
 *   Encapsulate the information that is needed to maintain the pid indexes
 * for all dynamic table scans in a plan.
 */
typedef struct DynamicTableScanInfo
{
	/*
	 * The total number of unique dynamic table scans in the plan.
	 */
	int			numScans;

	/*
	 * List containing the number of partition selectors for every scan id.
	 * Element #i in the list corresponds to scan id i
	 */
	List	   *numSelectorsPerScanId;

	/*
	 * An array of pid indexes, one for each unique dynamic table scans.
	 * Each of these pid indexes maintains unique pids that are involved
	 * in the scan.
	 */
	HTAB	  **pidIndexes;

	/*
	 * An array of *pointers* to DynamicPartitionIterator to record the
	 * current hash table iterator position.
	 */
	DynamicPartitionIterator **iterators;

	/*
	 * Partitioning metadata for all relevant partition tables.
	 */
	List	   *partsMetadata;
} DynamicTableScanInfo;

/*
 * Number of pids used when initializing the pid-index hash table for each dynamic
 * table scan.
 */
#define INITIAL_NUM_PIDS 1000

/*
 * The initial estimate size for dynamic table scan pid-index array, and the
 * default incremental number when the array is out of space.
 */
#define NUM_PID_INDEXES_ADDED 10

/* ----------------
 *	  EState information
 *
 * Master working state for an Executor invocation
 * ----------------
 */
typedef struct EState
{
	NodeTag		type;

	/* Basic state for all query types: */
	ScanDirection es_direction; /* current scan direction */
	Snapshot	es_snapshot;	/* time qual to use */
	Snapshot	es_crosscheck_snapshot; /* crosscheck time qual for RI */
	List	   *es_range_table; /* List of RangeTblEntry */

	/* If query can insert/delete tuples, the command ID to mark them with */
	CommandId	es_output_cid;

	/* Info about target table for insert/update/delete queries: */
	ResultRelInfo *es_result_relations; /* array of ResultRelInfos */
	int			es_num_result_relations;		/* length of array */
	ResultRelInfo *es_result_relation_info;		/* currently active array elt */
	JunkFilter *es_junkFilter;	/* currently active junk filter */

	/* Stuff used for firing triggers: */
	List	   *es_trig_target_relations;		/* trigger-only ResultRelInfos */

	/* partitioning info for target relation */
	PartitionNode *es_result_partitions;

	/* AO fileseg info for target relation */
	List	   *es_result_aosegnos;

	TupleTableSlot *es_trig_tuple_slot; /* for trigger output tuples */

	/* Parameter info: */
	ParamListInfo es_param_list_info;	/* values of external params */
	ParamExecData *es_param_exec_vals;	/* values of internal params */

	/* Other working state: */
	MemoryContext es_query_cxt; /* per-query context in which EState lives */

	List	   *es_tupleTable;	/* List of TupleTableSlots */

	uint64		es_processed;	/* # of tuples processed */
	Oid			es_lastoid;		/* last oid processed (by INSERT) */
	List	   *es_rowMarks;	/* not good place, but there is no other */

	bool		es_instrument;	/* true requests runtime instrumentation */
	bool		es_select_into; /* true if doing SELECT INTO */
	bool		es_into_oids;	/* true to generate OIDs in SELECT INTO */

	List	   *es_exprcontexts;	/* List of ExprContexts within EState */

	List	   *es_subplanstates;		/* List of PlanState for SubPlans */

	/*
	 * this ExprContext is for per-output-tuple operations, such as constraint
	 * checks and index-value computations.  It will be reset for each output
	 * tuple.  Note that it will be created only if needed.
	 */
	ExprContext *es_per_tuple_exprcontext;

	/* Below is to re-evaluate plan qual in READ COMMITTED mode */
	PlannedStmt *es_plannedstmt;	/* link to top of plan tree */
	struct evalPlanQual *es_evalPlanQual;		/* chain of PlanQual states */
	bool	   *es_evTupleNull; /* local array of EPQ status */
	HeapTuple  *es_evTuple;		/* shared array of EPQ substitute tuples */
	bool		es_useEvalPlan; /* evaluating EPQ tuples? */

	/* Additions for MPP plan slicing. */
	struct SliceTable *es_sliceTable;

	/* Current positions of cursors used in CURRENT OF expressions */
	List	   *es_cursorPositions;

	/* Data structure for node sharing */
	List	  **es_sharenode;

	int			active_recv_id;
	void	   *motionlayer_context;  /* Motion Layer state */
	struct ChunkTransportState *interconnect_context; /* Interconnect state */

	/* MPP used resources */
	bool		es_interconnect_is_setup;   /* is interconnect set-up?    */

	bool		es_got_eos;			/* was end-of-stream recieved? */

	bool		cancelUnfinished;	/* when we're cleaning up, we need to make sure that we know it */

	/* results from qExec processes */
	struct CdbDispatcherState *dispatcherState;

	/* CDB: EXPLAIN ANALYZE statistics */
	struct CdbExplain_ShowStatCtx  *showstatctx;

	/* CDB: partitioning state info */
	PartitionState *es_partition_state;

	/*
	 * The slice number for the current node that is
	 * being processed. During the tree traversal,
	 * this value is set by Motion and InitPlan nodes.
	 *
	 * currentSliceIdInPlan and currentExecutingSliceId
	 * are basically the same, except for InitPlan nodes.
	 * For InitPlan nodes, the nodes in the top slice have
	 * an assigned slice id in the plan, while the executing
	 * slice id for these nodes is the root slice id.
	 */
	int			currentSliceIdInPlan;
	int			currentExecutingSliceId;

	/*
	 * This is >0, if we're processing a subplan.
	 * This is used to determine whether we could eager free
	 * the Material node on top of Broadcast inside a subplan
	 * (for supporting correlated subqueries). The Material
	 * node can be eager-free'ed only when this value is 0.
	 */
	int			currentSubplanLevel;

	/*
	 * The root slice id for this EState.
	 */
	int			rootSliceId;

	struct PlanState *planstate;        /* plan's state tree */
	/*
	 * Information relevant to dynamic table scans.
	 */
	DynamicTableScanInfo *dynamicTableScanInfo;

	/* Should the executor skip past the alien plan nodes */
	bool eliminateAliens;
} EState;

struct PlanState;
struct MotionState;

extern struct MotionState *getMotionState(struct PlanState *ps, int sliceIndex);
extern int LocallyExecutingSliceIndex(EState *estate);
extern int RootSliceIndex(EState *estate);
#ifdef USE_ASSERT_CHECKING
extern void SliceLeafMotionStateAreValid(struct MotionState *ms);
#endif

/*
 * es_rowMarks is a list of these structs.  See RowMarkClause for details
 * about rti and prti.  toidAttno is not used in a "plain" rowmark.
 */
typedef struct ExecRowMark
{
	Relation	relation;		/* opened and RowShareLock'd relation */
	Index		rti;			/* its range table index */
	Index		prti;			/* parent range table index, if child */
	bool		forUpdate;		/* true = FOR UPDATE, false = FOR SHARE */
	bool		noWait;			/* NOWAIT option */
	AttrNumber	ctidAttNo;		/* resno of its ctid junk attribute */
	AttrNumber	toidAttNo;		/* resno of tableoid junk attribute, if any */
	ItemPointerData curCtid;	/* ctid of currently locked tuple, if any */
} ExecRowMark;


/* ----------------------------------------------------------------
 *				 Tuple Hash Tables
 *
 * All-in-memory tuple hash tables are used for a number of purposes.
 *
 * Note: tab_hash_funcs are for the key datatype(s) stored in the table,
 * and tab_eq_funcs are non-cross-type equality operators for those types.
 * Normally these are the only functions used, but FindTupleHashEntry()
 * supports searching a hashtable using cross-data-type hashing.  For that,
 * the caller must supply hash functions for the LHS datatype as well as
 * the cross-type equality operators to use.  in_hash_funcs and cur_eq_funcs
 * are set to point to the caller's function arrays while doing such a search.
 * During LookupTupleHashEntry(), they point to tab_hash_funcs and
 * tab_eq_funcs respectively.
 * ----------------------------------------------------------------
 */
typedef struct TupleHashEntryData *TupleHashEntry;
typedef struct TupleHashTableData *TupleHashTable;

typedef struct TupleHashEntryData
{
	/* firstTuple must be the first field in this struct! */
	struct MemTupleData *firstTuple;	/* copy of first tuple in this group */
	/* there may be additional data beyond the end of this struct */
} TupleHashEntryData;			/* VARIABLE LENGTH STRUCT */

typedef struct TupleHashTableData
{
	HTAB	   *hashtab;		/* underlying dynahash table */
	int			numCols;		/* number of columns in lookup key */
	AttrNumber *keyColIdx;		/* attr numbers of key columns */
	FmgrInfo   *tab_hash_funcs; /* hash functions for table datatype(s) */
	FmgrInfo   *tab_eq_funcs;	/* equality functions for table datatype(s) */
	MemoryContext tablecxt;		/* memory context containing table */
	MemoryContext tempcxt;		/* context for function evaluations */
	Size		entrysize;		/* actual size to make each hash entry */
	TupleTableSlot *tableslot;	/* slot for referencing table entries */
	/* The following fields are set transiently for each table search: */
	TupleTableSlot *inputslot;	/* current input tuple's slot */
	FmgrInfo   *in_hash_funcs;	/* hash functions for input datatype(s) */
	FmgrInfo   *cur_eq_funcs;	/* equality functions for input vs. table */
} TupleHashTableData;

typedef HASH_SEQ_STATUS TupleHashIterator;

/*
 * Use InitTupleHashIterator/TermTupleHashIterator for a read/write scan.
 * Use ResetTupleHashIterator if the table can be frozen (in this case no
 * explicit scan termination is needed).
 */
#define InitTupleHashIterator(htable, iter) \
	hash_seq_init(iter, (htable)->hashtab)
#define TermTupleHashIterator(iter) \
	hash_seq_term(iter)
#define ResetTupleHashIterator(htable, iter) \
	do { \
		hash_freeze((htable)->hashtab); \
		hash_seq_init(iter, (htable)->hashtab); \
	} while (0)
#define ScanTupleHashTable(iter) \
	((TupleHashEntry) hash_seq_search(iter))

/* Abstraction of different memory management calls */
typedef struct MemoryManagerContainer
{
	void *manager; /* memory manager instance */
	void *(*alloc)(void *manager, Size len);
	void (*free)(void *manager, void *pointer);
	/*
	 * If existing space is too small, the realloced space is how many
	 * times of the existing one.
	 */
	int realloc_ratio;
} MemoryManagerContainer;

static inline void *cxt_alloc(void *manager, Size len)
{
	return MemoryContextAlloc((MemoryContext)manager, len);
}

static inline void cxt_free(void *manager, void *pointer)
{
    UnusedArg(manager);
	if (pointer != NULL)
		pfree(pointer);
}

/* ----------------------------------------------------------------
 *				 Expression State Trees
 *
 * Each executable expression tree has a parallel ExprState tree.
 *
 * Unlike PlanState, there is not an exact one-for-one correspondence between
 * ExprState node types and Expr node types.  Many Expr node types have no
 * need for node-type-specific run-time state, and so they can use plain
 * ExprState or GenericExprState as their associated ExprState node type.
 * ----------------------------------------------------------------
 */

/* ----------------
 *		ExprState node
 *
 * ExprState is the common superclass for all ExprState-type nodes.
 *
 * It can also be instantiated directly for leaf Expr nodes that need no
 * local run-time state (such as Var, Const, or Param).
 *
 * To save on dispatch overhead, each ExprState node contains a function
 * pointer to the routine to execute to evaluate the node.
 * ----------------
 */

typedef struct ExprState ExprState;

typedef Datum (*ExprStateEvalFunc) (ExprState *expression,
												ExprContext *econtext,
												bool *isNull,
												ExprDoneCond *isDone);

struct ExprState
{
	NodeTag		type;
	Expr	   *expr;			/* associated Expr node */
	ExprStateEvalFunc evalfunc; /* routine to run to execute node */

#ifdef USE_CODEGEN
	void *ExecEvalExpr_code_generator;
#endif

};

/* ----------------
 *		GenericExprState node
 *
 * This is used for Expr node types that need no local run-time state,
 * but have one child Expr node.
 * ----------------
 */
typedef struct GenericExprState
{
	ExprState	xprstate;
	ExprState  *arg;			/* state of my child node */
} GenericExprState;

/* ----------------
 *		WholeRowVarExprState node
 * ----------------
 */
typedef struct WholeRowVarExprState
{
	ExprState	xprstate;
	struct PlanState *parent;	/* parent PlanState, or NULL if none */
	JunkFilter *wrv_junkFilter; /* JunkFilter to remove resjunk cols */
} WholeRowVarExprState;

/* ----------------
 *		AggrefExprState node
 * ----------------
 */
typedef struct AggrefExprState
{
	ExprState	xprstate;
	List	   *aggdirectargs;	/* states of direct-argument expressions */
	List	   *args;			/* states of aggregated-argument expressions */
	ExprState  *aggfilter;		/* state of FILTER expression, if any */
	int			aggno;			/* ID number for agg within its plan node */
} AggrefExprState;

/*
 * ----------------
 *		GroupingFuncExprState node
 * ----------------
 */
typedef struct GroupingFuncExprState
{
	ExprState  xprstate;
	List          *args;
	int        ngrpcols;   /* number of unique grouping attributes */
} GroupingFuncExprState;

/* ----------------
 *		WindowFuncExprState node
 * ----------------
 */
typedef struct WindowFuncExprState
{
	ExprState	xprstate;
	List	   *args;			/* states of argument expressions */
	ExprState  *aggfilter;		/* FILTER expression */
	int			wfuncno;		/* ID number for wfunc within its plan node */
} WindowFuncExprState;

/* ----------------
 *		ArrayRefExprState node
 *
 * Note: array types can be fixed-length (typlen > 0), but only when the
 * element type is itself fixed-length.  Otherwise they are varlena structures
 * and have typlen = -1.  In any case, an array type is never pass-by-value.
 * ----------------
 */
typedef struct ArrayRefExprState
{
	ExprState	xprstate;
	List	   *refupperindexpr;	/* states for child nodes */
	List	   *reflowerindexpr;
	ExprState  *refexpr;
	ExprState  *refassgnexpr;
	int16		refattrlength;	/* typlen of array type */
	int16		refelemlength;	/* typlen of the array element type */
	bool		refelembyval;	/* is the element type pass-by-value? */
	char		refelemalign;	/* typalign of the element type */
} ArrayRefExprState;

/* ----------------
 *		FuncExprState node
 *
 * Although named for FuncExpr, this is also used for OpExpr, DistinctExpr,
 * and NullIf nodes; be careful to check what xprstate.expr is actually
 * pointing at!
 * ----------------
 */
typedef struct FuncExprState
{
	ExprState	xprstate;
	List	   *args;			/* states of argument expressions */

	/*
	 * Function manager's lookup info for the target function.  If func.fn_oid
	 * is InvalidOid, we haven't initialized it yet (nor any of the following
	 * fields).
	 */
	FmgrInfo	func;

	/*
	 * For a set-returning function (SRF) that returns a tuplestore, we
	 * keep the tuplestore here and dole out the result rows one at a time.
	 * The slot holds the row currently being returned.
	 */
	Tuplestorestate *funcResultStore;
	TupleTableSlot *funcResultSlot;

	/*
	 * In some cases we need to compute a tuple descriptor for the function's
	 * output.  If so, it's stored here.
	 */
	TupleDesc	funcResultDesc;
	bool		funcReturnsTuple;	/* valid when funcResultDesc isn't NULL */

	/*
	 * We need to store argument values across calls when evaluating a SRF
	 * that uses value-per-call mode.
	 *
	 * setArgsValid is true when we are evaluating a set-valued function and
	 * we are in the middle of a call series; we want to pass the same
	 * argument values to the function again (and again, until it returns
	 * ExprEndResult).
	 */
	bool		setArgsValid;

	/*
	 * Flag to remember whether we found a set-valued argument to the
	 * function. This causes the function result to be a set as well. Valid
	 * only when setArgsValid is true or funcResultStore isn't NULL.
	 */
	bool		setHasSetArg;	/* some argument returns a set */

	/*
	 * Flag to remember whether we have registered a shutdown callback for
	 * this FuncExprState.	We do so only if funcResultStore or setArgsValid
	 * has been set at least once (since all the callback is for is to release
	 * the tuplestore or clear setArgsValid).
	 */
	bool		shutdown_reg;	/* a shutdown callback is registered */

	/*
	 * Current argument data for a set-valued function; contains valid data
	 * only if setArgsValid is true.
	 */
	FunctionCallInfoData setArgs;

	/* Fast Path */
	ExprState  *fp_arg[2];
	Datum		fp_datum[2];
	bool		fp_null[2];
} FuncExprState;

/* ----------------
 *		ScalarArrayOpExprState node
 *
 * This is a FuncExprState plus some additional data.
 * ----------------
 */
typedef struct ScalarArrayOpExprState
{
	FuncExprState fxprstate;
	/* Cached info about array element type */
	Oid			element_type;
	int16		typlen;
	bool		typbyval;
	char		typalign;

	/* Fast path x in ('A', 'B', 'C') */
	int			fp_n;
	int		   *fp_len;
	Datum	   *fp_datum;
} ScalarArrayOpExprState;

/* ----------------
 *		BoolExprState node
 * ----------------
 */
typedef struct BoolExprState
{
	ExprState	xprstate;
	List	   *args;			/* states of argument expression(s) */
} BoolExprState;

/* ----------------
 *		PartSelectedExprState node
 * ----------------
 */
typedef struct PartSelectedExprState
{
	ExprState	xprstate;
} PartSelectedExprState;

/* ----------------
 *		PartDefaultExprState node
 * ----------------
 */
typedef struct PartDefaultExprState
{
	ExprState	xprstate;

	/* PartitionSelectorState where expression evaluator can look for rules */
	struct PartitionSelectorState *selector;
} PartDefaultExprState;

/* ----------------
 *		PartBoundExprState node
 * ----------------
 */
typedef struct PartBoundExprState
{
	ExprState	xprstate;

	/* PartitionSelectorState where expression evaluator can look for rules */
	struct PartitionSelectorState *selector;
} PartBoundExprState;

/* ----------------
 *		PartBoundInclusionExprState node
 * ----------------
 */
typedef struct PartBoundInclusionExprState
{
	ExprState	xprstate;

	/* PartitionSelectorState where expression evaluator can look for rules */
	struct PartitionSelectorState *selector;
} PartBoundInclusionExprState;

/* ----------------
 *		PartBoundOpenExprState node
 * ----------------
 */
typedef struct PartBoundOpenExprState
{
	ExprState	xprstate;

	/* PartitionSelectorState where expression evaluator can look for rules */
	struct PartitionSelectorState *selector;
} PartBoundOpenExprState;

/* ----------------
 *		PartListRuleExprState node
 * ----------------
 */
typedef struct PartListRuleExprState
{
	ExprState	xprstate;

	/* PartitionSelectorState where expression evaluator can look for rules */
	struct PartitionSelectorState *selector;
} PartListRuleExprState;

/* ----------------
 *		PartListNullTestExprState node
 * ----------------
 */
typedef struct PartListNullTestExprState
{
	ExprState	xprstate;

	/* PartitionSelectorState where expression evaluator can look for rules */
	struct PartitionSelectorState *selector;
} PartListNullTestExprState;

/* ----------------
 *		SubPlanState node
 * ----------------
 */
typedef struct SubPlanState
{
	ExprState	xprstate;
	struct PlanState *planstate;	/* subselect plan's state tree */
	ExprState  *testexpr;		/* state of combining expression */
	List	   *args;			/* states of argument expression(s) */
	struct MemTupleData *curTuple;                /* copy of most recent tuple from subplan */
	Datum		curArray;		/* most recent array from ARRAY() subplan */
	/* these are used when hashing the subselect's output: */
	ProjectionInfo *projLeft;	/* for projecting lefthand exprs */
	ProjectionInfo *projRight;	/* for projecting subselect output */
	TupleHashTable hashtable;	/* hash table for no-nulls subselect rows */
	TupleHashTable hashnulls;	/* hash table for rows with null(s) */
	bool		havehashrows;	/* TRUE if hashtable is not empty */
	bool		havenullrows;	/* TRUE if hashnulls is not empty */
	MemoryContext hashtablecxt;	/* memory context containing hash tables */
	MemoryContext hashtempcxt;	/* temp memory context for hash tables */
	ExprContext *innerecontext; /* econtext for computing inner tuples */
	AttrNumber *keyColIdx;		/* control data for hash tables */
	FmgrInfo   *tab_hash_funcs; /* hash functions for table datatype(s) */
	FmgrInfo   *tab_eq_funcs;	/* equality functions for table datatype(s) */
	FmgrInfo   *lhs_hash_funcs; /* hash functions for lefthand datatype(s) */
	FmgrInfo   *cur_eq_funcs;	/* equality functions for LHS vs. table */
} SubPlanState;

/* ----------------
 *		AlternativeSubPlanState node
 * ----------------
 */
typedef struct AlternativeSubPlanState
{
	ExprState	xprstate;
	List	   *subplans;		/* states of alternative subplans */
	int			active;			/* list index of the one we're using */
} AlternativeSubPlanState;

/* ----------------
 *		FieldSelectState node
 * ----------------
 */
typedef struct FieldSelectState
{
	ExprState	xprstate;
	ExprState  *arg;			/* input expression */
	TupleDesc	argdesc;		/* tupdesc for most recent input */
} FieldSelectState;

/* ----------------
 *		FieldStoreState node
 * ----------------
 */
typedef struct FieldStoreState
{
	ExprState	xprstate;
	ExprState  *arg;			/* input tuple value */
	List	   *newvals;		/* new value(s) for field(s) */
	TupleDesc	argdesc;		/* tupdesc for most recent input */
} FieldStoreState;

/* ----------------
 *		CoerceViaIOState node
 * ----------------
 */
typedef struct CoerceViaIOState
{
	ExprState	xprstate;
	ExprState  *arg;			/* input expression */
	FmgrInfo	outfunc;		/* lookup info for source output function */
	FmgrInfo	infunc;			/* lookup info for result input function */
	Oid			intypioparam;	/* argument needed for input function */
} CoerceViaIOState;

/* ----------------
 *		ArrayCoerceExprState node
 * ----------------
 */
typedef struct ArrayCoerceExprState
{
	ExprState	xprstate;
	ExprState  *arg;			/* input array value */
	Oid			resultelemtype; /* element type of result array */
	FmgrInfo	elemfunc;		/* lookup info for element coercion function */
	/* use struct pointer to avoid including array.h here */
	struct ArrayMapState *amstate;		/* workspace for array_map */
} ArrayCoerceExprState;

/* ----------------
 *		ConvertRowtypeExprState node
 * ----------------
 */
typedef struct ConvertRowtypeExprState
{
	ExprState	xprstate;
	ExprState  *arg;			/* input tuple value */
	TupleDesc	indesc;			/* tupdesc for source rowtype */
	TupleDesc	outdesc;		/* tupdesc for result rowtype */
	AttrNumber *attrMap;		/* indexes of input fields, or 0 for null */
	Datum	   *invalues;		/* workspace for deconstructing source */
	bool	   *inisnull;
	Datum	   *outvalues;		/* workspace for constructing result */
	bool	   *outisnull;
} ConvertRowtypeExprState;

/* ----------------
 *		CaseExprState node
 * ----------------
 */
typedef struct CaseExprState
{
	ExprState	xprstate;
	ExprState  *arg;			/* implicit equality comparison argument */
	List	   *args;			/* the arguments (list of WHEN clauses) */
	ExprState  *defresult;		/* the default result (ELSE clause) */
} CaseExprState;

/* ----------------
 *		CaseWhenState node
 * ----------------
 */
typedef struct CaseWhenState
{
	ExprState	xprstate;
	ExprState  *expr;			/* condition expression */
	ExprState  *result;			/* substitution result */
} CaseWhenState;

/* ----------------
 *		ArrayExprState node
 *
 * Note: ARRAY[] expressions always produce varlena arrays, never fixed-length
 * arrays.
 * ----------------
 */
typedef struct ArrayExprState
{
	ExprState	xprstate;
	List	   *elements;		/* states for child nodes */
	int16		elemlength;		/* typlen of the array element type */
	bool		elembyval;		/* is the element type pass-by-value? */
	char		elemalign;		/* typalign of the element type */
} ArrayExprState;

/* ----------------
 *		RowExprState node
 * ----------------
 */
typedef struct RowExprState
{
	ExprState	xprstate;
	List	   *args;			/* the arguments */
	TupleDesc	tupdesc;		/* descriptor for result tuples */
} RowExprState;

/* ----------------
 *		RowCompareExprState node
 * ----------------
 */
typedef struct RowCompareExprState
{
	ExprState	xprstate;
	List	   *largs;			/* the left-hand input arguments */
	List	   *rargs;			/* the right-hand input arguments */
	FmgrInfo   *funcs;			/* array of comparison function info */
} RowCompareExprState;

/* ----------------
 *		CoalesceExprState node
 * ----------------
 */
typedef struct CoalesceExprState
{
	ExprState	xprstate;
	List	   *args;			/* the arguments */
} CoalesceExprState;

/* ----------------
 *		MinMaxExprState node
 * ----------------
 */
typedef struct MinMaxExprState
{
	ExprState	xprstate;
	List	   *args;			/* the arguments */
	FmgrInfo	cfunc;			/* lookup info for comparison func */
} MinMaxExprState;

/* ----------------
 *		XmlExprState node
 * ----------------
 */
typedef struct XmlExprState
{
	ExprState	xprstate;
	List	   *named_args;		/* ExprStates for named arguments */
	FmgrInfo   *named_outfuncs; /* array of output fns for named arguments */
	List	   *args;			/* ExprStates for other arguments */
} XmlExprState;

/* ----------------
 *		NullTestState node
 * ----------------
 */
typedef struct NullTestState
{
	ExprState	xprstate;
	ExprState  *arg;			/* input expression */
	bool		argisrow;		/* T if input is of a composite type */
	/* used only if argisrow: */
	TupleDesc	argdesc;		/* tupdesc for most recent input */
} NullTestState;

/* ----------------
 *		CoerceToDomainState node
 * ----------------
 */
typedef struct CoerceToDomainState
{
	ExprState	xprstate;
	ExprState  *arg;			/* input expression */
	/* Cached list of constraints that need to be checked */
	List	   *constraints;	/* list of DomainConstraintState nodes */
} CoerceToDomainState;

/*
 * DomainConstraintState - one item to check during CoerceToDomain
 *
 * Note: this is just a Node, and not an ExprState, because it has no
 * corresponding Expr to link to.  Nonetheless it is part of an ExprState
 * tree, so we give it a name following the xxxState convention.
 */
typedef enum DomainConstraintType
{
	DOM_CONSTRAINT_NOTNULL,
	DOM_CONSTRAINT_CHECK
} DomainConstraintType;

typedef struct DomainConstraintState
{
	NodeTag		type;
	DomainConstraintType constrainttype;		/* constraint type */
	char	   *name;			/* name of constraint (for error msgs) */
	ExprState  *check_expr;		/* for CHECK, a boolean expression */
} DomainConstraintState;


/* ----------------------------------------------------------------
 *				 Executor State Trees
 *
 * An executing query has a PlanState tree paralleling the Plan tree
 * that describes the plan.
 * ----------------------------------------------------------------
 */

/* ----------------
 *		PlanState node
 *
 * We never actually instantiate any PlanState nodes; this is just the common
 * abstract superclass for all PlanState-type nodes.
 * ----------------
 */
typedef struct PlanState
{
	NodeTag		type;

	Plan	   *plan;			/* associated Plan node */

	EState	   *state;			/* at execution time, states of individual
								 * nodes point to one EState for the whole
								 * top-level plan */

	bool		fHadSentGpmon;

	/*
	 * Common structural data for all Plan types.  These links to subsidiary
	 * state trees parallel links in the associated plan tree (except for the
	 * subPlan list, which does not exist in the plan tree).
	 */
	List	   *targetlist;		/* target list to be computed at this node */
	List	   *qual;			/* implicitly-ANDed qual conditions */
	struct PlanState *lefttree; /* input plan tree(s) */
	struct PlanState *righttree;
	List	   *initPlan;		/* Init SubPlanState nodes (un-correlated expr
								 * subselects) */
	List	   *subPlan;		/* SubPlanState nodes in my expressions */

	/*
	 * State for management of parameter-change-driven rescanning
	 */
	Bitmapset  *chgParam;		/* set of IDs of changed Params */

	/*
	 * Indicate whether it is unsafe to eager free the memory used by this node when
	 * this node outputted its last row.
	 *
	 * The unsafe cases are Mark/Restore, Rescan on Material/Sort on top of a Motion.
	 */
	bool		delayEagerFree;

	/*
	 * Other run-time state needed by most if not all node types.
	 */
	TupleTableSlot *ps_ResultTupleSlot; /* slot for my result tuples */
	ExprContext *ps_ExprContext;	/* node's expression-evaluation context */
	ProjectionInfo *ps_ProjInfo;	/* info for doing tuple projection */

	/* The manager manages all the code generators and generation process */
	void *CodegenManager;

	/*
	 * EXPLAIN ANALYZE statistics collection
	 */
	struct Instrumentation *instrument;     /* runtime stats for this node */
	struct StringInfoData  *cdbexplainbuf;  /* EXPLAIN ANALYZE report buf */
	void      (*cdbexplainfun)(struct PlanState *planstate, struct StringInfoData *buf);
	/* callback before ExecutorEnd */

	/*
	 * GpMon packet
	 */
	int		gpmon_plan_tick;
	gpmon_packet_t gpmon_pkt;
} PlanState;

/* Gpperfmon helper functions defined in execGpmon.c */
extern void CheckSendPlanStateGpmonPkt(PlanState *ps);
extern void EndPlanStateGpmonPkt(PlanState *ps);
extern void InitPlanNodeGpmonPkt(Plan* plan, gpmon_packet_t *gpmon_pkt, EState *estate);

extern uint64 PlanStateOperatorMemKB(const PlanState *ps);

static inline void Gpmon_Incr_Rows_Out(gpmon_packet_t *pkt)
{
    ++pkt->u.qexec.rowsout;
}

/* ----------------
 *	these are are defined to avoid confusion problems with "left"
 *	and "right" and "inner" and "outer".  The convention is that
 *	the "left" plan is the "outer" plan and the "right" plan is
 *	the inner plan, but these make the code more readable.
 * ----------------
 */
#define innerPlanState(node)		(((PlanState *)(node))->righttree)
#define outerPlanState(node)		(((PlanState *)(node))->lefttree)


/* ----------------
 *	 ResultState information
 * ----------------
 */
typedef struct ResultState
{
	PlanState	ps;				/* its first field is NodeTag */
	ExprState  *resconstantqual;
	bool		inputFullyConsumed;		/* are we done? */
	bool		rs_checkqual;	/* do we need to check the qual? */
	bool		isSRF;			/* state flag for processing set-valued
								 * functions in targetlist */
	ExprDoneCond lastSRFCond;	/* Applicable only if isSRF is true.
								 * Represents the last done flag */
} ResultState;

/* ----------------
 *	 RepeatState information
 * ----------------
 */
typedef struct RepeatState
{
	PlanState	ps;				/* its first field is NodeTag */

	bool		repeat_done;	/* are we done? */
	TupleTableSlot *slot;		/* The current tuple */
	int			repeat_count;	/* The number of repeats for the current tuple */
	ExprState  *expr_state;		/* The state to evaluate the expression */
} RepeatState;

/* ----------------
 *	 AppendState information
 *
 *		nplans			how many plans are in the list
 *		whichplan		which plan is being executed (0 .. n-1)
 *		firstplan		first plan to execute (usually 0)
 *		lastplan		last plan to execute (usually n-1)
 * ----------------
 */
typedef struct AppendState
{
	PlanState	ps;				/* its first field is NodeTag */
	PlanState **appendplans;	/* array of PlanStates for my inputs */
	int			eflags;			/* used to initialize each subplan */
	int			as_nplans;
	int			as_whichplan;
	int			as_firstplan;
	int			as_lastplan;
} AppendState;

/*
 * SequenceState
 */
typedef struct SequenceState
{
	PlanState	ps;
	PlanState **subplans;
	int			numSubplans;

	/*
	 * True if no subplan has been executed.
	 */
	bool		initState;
} SequenceState;

/* ----------------
 *	 RecursiveUnionState information
 *
 *		RecursiveUnionState is used for performing a recursive union.
 *
 *		recursing			T when we're done scanning the non-recursive term
 *		intermediate_empty	T if intermediate_table is currently empty
 *		working_table		working table (to be scanned by recursive term)
 *		intermediate_table	current recursive output (next generation of WT)
 * ----------------
 */
typedef struct RecursiveUnionState
{
	PlanState	ps;				/* its first field is NodeTag */
	bool		recursing;
	bool		intermediate_empty;
	Tuplestorestate *working_table;
	Tuplestorestate *intermediate_table;

	/* Remaining fields are unused in UNION ALL case */
	FmgrInfo   *eqfunctions;	/* per-grouping-field equality fns */
	FmgrInfo   *hashfunctions;	/* per-grouping-field hash fns */
	MemoryContext tempContext;	/* short-term context for comparisons */
	TupleHashTable hashtable;	/* hash table for tuples already seen */
	MemoryContext tableContext;	/* memory context containing hash table */
} RecursiveUnionState;

/* ----------------
 *	 BitmapAndState information
 * ----------------
 */
typedef struct BitmapAndState
{
	PlanState	ps;				/* its first field is NodeTag */
	PlanState **bitmapplans;	/* array of PlanStates for my inputs */
	int			nplans;			/* number of input plans */
	Node	   *bitmap;			/* output stream bitmap */
} BitmapAndState;

/* ----------------
 *	 BitmapOrState information
 * ----------------
 */
typedef struct BitmapOrState
{
	PlanState	ps;				/* its first field is NodeTag */
	PlanState **bitmapplans;	/* array of PlanStates for my inputs */
	int			nplans;			/* number of input plans */
	Node	   *bitmap;			/* output bitmap */
} BitmapOrState;

/* ----------------------------------------------------------------
 *				 Scan State Information
 * ----------------------------------------------------------------
 */

/* What stage the scan node is currently
 *
 * 	SCAN_INIT: we are initializing the scan state
 * 	SCAN_FIRST: part of the initialization is done and we are
 * 		ready to scan the first relation of possibly multiple
 * 		relations, if it is a dynamic scan.
 * 	SCAN_SCAN: all initializations for reading tuples are done
 * 		and we are either reading tuples, or ready to read tuples
 * 	SCAN_MARKPOS: we have marked a position in the scan state
 * 	SCAN_NEXT: we are done with the current relation and waiting
 * 		for the next relation (if multi-partition)
 * 	SCAN_DONE: we are done with all relations/partitions, but
 * 		the scan state is still valid for a ReScan (i.e., we
 * 		haven't destroyed our scan state yet)
 * 	SCAN_END: we are completely done. We cannot ReScan, without
 * 		redoing the whole initialization phase again.
 */
typedef enum
{
        SCAN_INIT           = 0,
        SCAN_FIRST          = 1,
        SCAN_SCAN           = 2,
        SCAN_MARKPOS        = 4,
        SCAN_NEXT           = 8,
        SCAN_DONE           = 16,
        SCAN_RESCAN         = 32,
        SCAN_END            = 64,
} ScanStatus;

/*
 * TableType
 *   Enum for different types of tables. The code relies on the enum being
 *   unsigned so the minimum member value should be zero. Reordering and/or
 *   renumbering the enum will most likely break assumptions and should be
 *   refrained from.
 */
typedef enum
{
	TableTypeHeap = 0,
	TableTypeAppendOnly = 1,
	TableTypeAOCS = 2,
	TableTypeInvalid,
} TableType;

/* ----------------
 *	 ScanState information
 *
 *		ScanState extends PlanState for node types that represent
 *		scans of an underlying relation.  It can also be used for nodes
 *		that scan the output of an underlying plan node --- in that case,
 *		only ScanTupleSlot is actually useful, and it refers to the tuple
 *		retrieved from the subplan.
 *
 *		currentRelation    relation being scanned (NULL if none)
 *		ScanTupleSlot	   pointer to slot in tuple table holding scan tuple
 *		scan_state		   the stage of scanning
 *		tableType		   the table type of the target relation
 * ----------------
 */
typedef struct ScanState
{
	PlanState	ps;				/* its first field is NodeTag */
	Relation	ss_currentRelation;
	TupleTableSlot *ss_ScanTupleSlot;

	int			scan_state;

	/* The type of the table that is being scanned */
	TableType	tableType;
} ScanState;

/*
 * SeqScanOpaqueData
 *   Additional state data (in addition to ScanState) for scanning heap table.
 */
typedef struct SeqScanOpaqueData
{
	struct HeapScanDescData * ss_currentScanDesc;

	struct {
		HeapTupleData item[512];
		int bot, top;
		HeapTuple last;
		int seen_EOS;
	} ss_heapTupleData;

} SeqScanOpaqueData;

/*
 * SeqScanState
 *   State data for scanning heap table.
 */
typedef struct SeqScanState
{
	ScanState ss;
	SeqScanOpaqueData *opaque;
} SeqScanState;

/*
 * These structs store information about index quals that don't have simple
 * constant right-hand sides.  See comments for ExecIndexBuildScanKeys()
 * for discussion.
 */
typedef struct
{
	ScanKey		scan_key;		/* scankey to put value into */
	ExprState  *key_expr;		/* expr to evaluate to get value */
} IndexRuntimeKeyInfo;

typedef struct
{
	ScanKey		scan_key;		/* scankey to put value into */
	ExprState  *array_expr;		/* expr to evaluate to get array value */
	int			next_elem;		/* next array element to use */
	int			num_elems;		/* number of elems in current array value */
	Datum	   *elem_values;	/* array of num_elems Datums */
	bool	   *elem_nulls;		/* array of num_elems is-null flags */
} IndexArrayKeyInfo;

/* ----------------
 *	 IndexScanState information
 *
 *		indexqualorig	   execution state for indexqualorig expressions
 *		ScanKeys		   Skey structures to scan index rel
 *		NumScanKeys		   number of Skey structs
 *		RuntimeKeys		   info about Skeys that must be evaluated at runtime
 *		NumRuntimeKeys	   number of RuntimeKeys structs
 *		RuntimeKeysReady   true if runtime Skeys have been computed
 *		RuntimeContext	   expr context for evaling runtime Skeys
 *		RelationDesc	   index relation descriptor
 *		ScanDesc		   index scan descriptor
 * ----------------
 */
typedef struct IndexScanState
{
	ScanState	ss;				/* its first field is NodeTag */
	List	   *indexqualorig;
	ScanKey		iss_ScanKeys;
	int			iss_NumScanKeys;
	IndexRuntimeKeyInfo *iss_RuntimeKeys;
	int			iss_NumRuntimeKeys;
	bool		iss_RuntimeKeysReady;
	ExprContext *iss_RuntimeContext;
	Relation	iss_RelationDesc;
	IndexScanDesc iss_ScanDesc;

	/*
	 * tableOid is the oid of the partition or relation on which our current
	 * index relation is defined.
	 */
	Oid			tableOid;
} IndexScanState;

/*
 * DynamicIndexScanState
 */
typedef struct DynamicIndexScanState
{
	ScanState	ss;

	int			eflags;
	IndexScanState *indexScanState;
	List	   *tuptable;
	ExprContext *outer_exprContext;

	/*
	* Partition id index that mantains all unique partition ids for the
	* DynamicIndexScan.
	*/
	HTAB *pidxIndex;

	/*
	* Status of the part to retrieve (result of the sequential search in a hash table).
	*/
	HASH_SEQ_STATUS pidxStatus;

	/* Like DynamicTableScanState, this flag is required to handle error condition.
	 * This flag prevent ExecEndDynamicIndexScan from calling hash_seq_term() or
	 * a NULL hash table. */
	bool shouldCallHashSeqTerm;

	/*
	 * We will create a new copy of logicalIndexInfo in this memory context for
	 * each partition. This memory context will be reset per-partition to free
	 * up previous partition's logicalIndexInfo memory
	 */
	MemoryContext partitionMemoryContext;

	/* The partition oid for which the current varnos are mapped */
	Oid columnLayoutOid;
} DynamicIndexScanState;

/* ----------------
 *	 BitmapIndexScanState information
 *
 *		result			   bitmap to return output into, or NULL
 *		ScanKeys		   Skey structures to scan index rel
 *		NumScanKeys		   number of Skey structs
 *		RuntimeKeys		   info about Skeys that must be evaluated at runtime
 *		NumRuntimeKeys	   number of RuntimeKeys structs
 *		ArrayKeys		   info about Skeys that come from ScalarArrayOpExprs
 *		NumArrayKeys	   number of ArrayKeys structs
 *		RuntimeKeysReady   true if runtime Skeys have been computed
 *		RuntimeContext	   expr context for evaling runtime Skeys
 *		RelationDesc	   index relation descriptor
 *		ScanDesc		   index scan descriptor
 * ----------------
 */
typedef struct BitmapIndexScanState
{
	ScanState	ss;				/* its first field is NodeTag */
	Node       *biss_result;	/* output bitmap */
	ScanKey		biss_ScanKeys;
	int			biss_NumScanKeys;
	IndexRuntimeKeyInfo *biss_RuntimeKeys;
	int			biss_NumRuntimeKeys;
	IndexArrayKeyInfo *biss_ArrayKeys;
	int			biss_NumArrayKeys;
	bool		biss_RuntimeKeysReady;
	ExprContext *biss_RuntimeContext;
	Relation	biss_RelationDesc;
	IndexScanDesc biss_ScanDesc;
} BitmapIndexScanState;

/*
 * DynamicBitmapIndexScanState
 */
typedef struct DynamicBitmapIndexScanState
{
	ScanState	ss;

	int			eflags;
	BitmapIndexScanState *bitmapIndexScanState;
	ExprContext *outer_exprContext;

	/*
	 * We will create a new copy of logicalIndexInfo in this memory context for
	 * each partition. This memory context will be reset per-partition to free
	 * up previous partition's logicalIndexInfo memory
	 */
	MemoryContext partitionMemoryContext;

	/* The partition oid for which the current varnos are mapped */
	Oid			columnLayoutOid;
} DynamicBitmapIndexScanState;

/* ----------------
 *	 BitmapHeapScanState information
 *
 *		bitmapqualorig	   execution state for bitmapqualorig expressions
 *		tbm				   bitmap obtained from child index scan(s)
 *		tbmres			   current-page data
 * ----------------
 */
typedef struct BitmapHeapScanState
{
	ScanState	ss;				/* its first field is NodeTag */
	struct HeapScanDescData *ss_currentScanDesc;
	List	   *bitmapqualorig;
	Node	   *tbm;
	TBMIterateResult *tbmres;
} BitmapHeapScanState;

/* ----------------
 *	 BitmapAppendOnlyScanState information
 *
 *		bitmapqualorig	   execution state for bitmapqualorig expressions
 *		tbm				   bitmap obtained from child index scan(s)
 *		tbmres			   current-page data
 * ----------------
 */
typedef struct BitmapAppendOnlyScanState
{
	ScanState		 ss;     /* its first field is NodeTag */

	struct AppendOnlyFetchDescData	*baos_currentAOFetchDesc;
	struct AOCSFetchDescData *baos_currentAOCSFetchDesc;
	struct AOCSFetchDescData *baos_currentAOCSLossyFetchDesc;
	List	   *baos_bitmapqualorig;
	Node  		*baos_tbm;
	TBMIterateResult *baos_tbmres;
	bool		baos_gotpage;
	int			baos_cindex;
	bool		baos_lossy;
	int			baos_ntuples;
	bool        isAORow; /* If this is for AO Row tables. */
} BitmapAppendOnlyScanState;

/* ----------------
 *	 BitmapTableScanState information
 *
 *		scanDesc			an opaque (scan method dependent) scan descriptor
 *		bitmapqualorig		execution state for bitmapqualorig expressions
 *		tbm					bitmap obtained from child index scan(s)
 *		tbmres				current bitmap-page data
 *		isLossyBitmapPage	is the current bitmap-page lossy?
 *		recheckTuples		should the tuples be rechecked for eligibility because of visibility issues
 *		needNewBitmapPage	are we done with current bitmap page and therefore need a new one?
 *		iterator			an opaque iterator object to iterate a bitmap page and the corresponding table data
 * ----------------
 */
typedef struct BitmapTableScanState
{
	ScanState        			ss;                                /* its first field is NodeTag */

	void 						*scanDesc;
	List           				*bitmapqualorig;
	Node  						*tbm;
	TBMIterateResult 	*tbmres;
	bool						isLossyBitmapPage;
	bool						recheckTuples;
	bool						needNewBitmapPage;
	void						*iterator;
} BitmapTableScanState;

/* ----------------
 *	 TidScanState information
 *
 *		isCurrentOf    scan has a CurrentOfExpr qual
 *		NumTids		   number of tids in this scan
 *		TidPtr		   index of currently fetched tid
 *		TidList		   evaluated item pointers (array of size NumTids)
 * ----------------
 */
typedef struct TidScanState
{
	ScanState	ss;				/* its first field is NodeTag */
	List	   *tss_tidquals;	/* list of ExprState nodes */
	bool		tss_isCurrentOf;
	int			tss_NumTids;
	int			tss_TidPtr;
	int			tss_MarkTidPtr;
	ItemPointerData *tss_TidList;
	HeapTupleData tss_htup;
} TidScanState;

/* ----------------
 *	 SubqueryScanState information
 *
 *		SubqueryScanState is used for scanning a sub-query in the range table.
 *		ScanTupleSlot references the current output tuple of the sub-query.
 * ----------------
 */
typedef struct SubqueryScanState
{
	ScanState	ss;				/* its first field is NodeTag */
	PlanState  *subplan;
	bool		cdb_want_ctid;	/* true => ctid is referenced in targetlist */
	ItemPointerData cdb_fake_ctid;
} SubqueryScanState;

/* ----------------
 *	 FunctionScanState information
 *
 *		Function nodes are used to scan the results of a
 *		function appearing in FROM (typically a function returning set).
 *
 *		eflags				node's capability flags
 *		tupdesc				expected return tuple description
 *		tuplestorestate		private state of tuplestore.c
 *		funcexpr			state for function expression being evaluated
 *		cdb_want_ctid		true => ctid is referenced in targetlist
 *		cdb_fake_ctid
 *		cdb_mark_ctid
 * ----------------
 */
typedef struct FunctionScanState
{
	ScanState	ss;				/* its first field is NodeTag */
	int			eflags;
	TupleDesc	tupdesc;
	Tuplestorestate *tuplestorestate;
	ExprState  *funcexpr;
	bool		cdb_want_ctid;
	ItemPointerData cdb_fake_ctid;
	ItemPointerData cdb_mark_ctid;
} FunctionScanState;


/* ----------------
 * TableFunctionState information
 *
 *   Table Function nodes are used to scan the results of a table function
 *   operating over a table as input.
 * ----------------
 */
typedef struct TableFunctionState
{
	ScanState	ss;				/* Table Function is a Scan */
	struct AnyTableData *inputscan;		/* subquery scan data */
	TupleDesc	resultdesc;		/* Function Result descriptor */
	HeapTupleData tuple;		/* Returned tuple */
	FuncExprState *fcache;		/* Function Call Cache */
	FunctionCallInfoData fcinfo;	/* Function Call Context */
	ReturnSetInfo rsinfo;		/* Resultset Context */
	bool		is_rowtype;		/* Function returns records */
	bool		is_firstcall;
	bytea	   *userdata;		/* bytea given by describe func */
} TableFunctionState;


/* ----------------
 *	 ValuesScanState information
 *
 *		ValuesScan nodes are used to scan the results of a VALUES list
 *
 *		rowcontext			per-expression-list context
 *		exprlists			array of expression lists being evaluated
 *		array_len			size of array
 *		curr_idx			current array index (0-based)
 *		marked_idx			marked position (for mark/restore)
 *
 *	Note: ss.ps.ps_ExprContext is used to evaluate any qual or projection
 *	expressions attached to the node.  We create a second ExprContext,
 *	rowcontext, in which to build the executor expression state for each
 *	Values sublist.  Resetting this context lets us get rid of expression
 *	state for each row, avoiding major memory leakage over a long values list.
 * ----------------
 */
typedef struct ValuesScanState
{
	ScanState	ss;				/* its first field is NodeTag */
	ExprContext *rowcontext;
	List	  **exprlists;
	int			array_len;
	int			curr_idx;
	int			marked_idx;
	bool		cdb_want_ctid;	/* true => ctid is referenced in targetlist */
} ValuesScanState;

/* ----------------
 *	 CteScanState information
 *
 *		CteScan nodes are used to scan a CommonTableExpr query.
 *
 * Multiple CteScan nodes can read out from the same CTE query.  We use
 * a tuplestore to hold rows that have been read from the CTE query but
 * not yet consumed by all readers.
 * ----------------
 */
typedef struct CteScanState
{
	ScanState	ss;				/* its first field is NodeTag */
	int			eflags;			/* capability flags to pass to tuplestore */
	int			readptr;		/* index of my tuplestore read pointer */
	PlanState  *cteplanstate;	/* PlanState for the CTE query itself */
	/* Link to the "leader" CteScanState (possibly this same node) */
	struct CteScanState *leader;
	/* The remaining fields are only valid in the "leader" CteScanState */
	Tuplestorestate *cte_table;	/* rows already read from the CTE query */
	bool		eof_cte;		/* reached end of CTE query? */
} CteScanState;

/* ----------------
 *	 WorkTableScanState information
 *
 *		WorkTableScan nodes are used to scan the work table created by
 *		a RecursiveUnion node.  We locate the RecursiveUnion node
 *		during executor startup.
 * ----------------
 */
typedef struct WorkTableScanState
{
	ScanState	ss;				/* its first field is NodeTag */
	RecursiveUnionState *rustate;
} WorkTableScanState;


/* ----------------
 *         ExternalScanState information
 *
 *	 ExternalScan nodes are used to scan external tables
 *
 *	 ess_ScanDesc                the state of the file data scan
 * ----------------
 */
typedef struct ExternalScanState
{
	ScanState	ss;
	struct FileScanDescData *ess_ScanDesc;
	bool		cdb_want_ctid;
	ItemPointerData cdb_fake_ctid;
} ExternalScanState;

/* ----------------
 * AppendOnlyScanState information
 *
 *   AppendOnlyScan nodes are used to scan append only tables
 *
 *   aos_ScanDesc is the additional data that is needed for scanning
 * AppendOnly table.
 * ----------------
 */
typedef struct AppendOnlyScanState
{
	ScanState	ss;
	struct AppendOnlyScanDescData *aos_ScanDesc;
} AppendOnlyScanState;

/*
 * AOCSScanOpaqueData
 *    Additional data (in addition to ScanState) for scanning AppendOnly
 * columnar table.
 */
typedef struct AOCSScanOpaqueData
{
	/*
	 * The array to indicate columns that are involved in the scan.
	 */
	bool	   *proj;
	int			ncol;

	struct AOCSScanDescData *scandesc;
} AOCSScanOpaqueData;

/* -----------------------------------------------
 *      AOCSScanState
 * -----------------------------------------------
 */
typedef struct AOCSScanState
{
	ScanState ss;
	AOCSScanOpaqueData *opaque;
} AOCSScanState;

/*
 * TableScanState
 *   Encapsulate the scan state for different table type.
 *
 * During execution, the 'opaque' is mapped to different XXXOpaqueData
 * for different table type.
 */
typedef struct TableScanState
{
	ScanState	ss;

	/*
	 * Opaque data that is associated with different table type.
	 */
	void	   *opaque;
} TableScanState;

/*
 * DynamicTableScanState
 */
typedef struct DynamicTableScanState
{
	TableScanState tableScanState;

	/*
	 * Pid index that maintains all unique partition pids for this dynamic
	 * table scan to scan.
	 */
	HTAB *pidIndex;

	/*
	 * The status of sequentially scan the pid index.
	 */
	HASH_SEQ_STATUS pidStatus;

	/*
	 * Should we call hash_seq_term()? This is required
	 * to handle error condition, where we are required to explicitly
	 * call hash_seq_term(). Also, if we don't have any partition, this
	 * flag should prevent ExecEndDynamicTableScan from calling
	 * hash_seq_term() on a NULL hash table.
	 */
	bool shouldCallHashSeqTerm;

	/*
	 * The first partition requires initialization of expression states,
	 * such as qual and targetlist, regardless of whether we need to re-map varattno
	 */
	bool firstPartition;
	/*
	 * lastRelOid is the last relation that corresponds to the
	 * varattno mapping of qual and target list. Each time we open a new partition, we will
	 * compare the last relation with current relation by using varattnos_map()
	 * and then convert the varattno to the new varattno
	 */
	Oid lastRelOid;

	/*
	 * scanrelid is the RTE index for this scan node. It will be used to select
	 * varno whose varattno will be remapped, if necessary
	 */
	Index scanrelid;

	/*
	 * This memory context will be reset per-partition to free
	 * up previous partition's memory
	 */
	MemoryContext partitionMemoryContext;


} DynamicTableScanState;

/* ----------------------------------------------------------------
 *				 Join State Information
 * ----------------------------------------------------------------
 */

/* ----------------
 *	 JoinState information
 *
 *		Superclass for state nodes of join plans.
 * ----------------
 */
typedef struct JoinState
{
	PlanState	ps;
	JoinType	jointype;
	List	   *joinqual;		/* JOIN quals (in addition to ps.qual) */
} JoinState;

/* ----------------
 *	 NestLoopState information
 *
 *		NeedNewOuter	   true if need new outer tuple on next call
 *		MatchedOuter	   true if found a join match for current outer tuple
 *		NullInnerTupleSlot prepared null tuple for left outer joins
 * ----------------
 */
typedef struct NestLoopState
{
	JoinState	js;				/* its first field is NodeTag */
	bool		nl_NeedNewOuter;
	bool		nl_MatchedOuter;
	bool		nl_innerSquelchNeeded;	/*CDB*/
	bool		shared_outer;
	bool		prefetch_inner;
	bool		reset_inner; /*CDB-OLAP*/
	bool		require_inner_reset; /*CDB-OLAP*/

	TupleTableSlot *nl_NullInnerTupleSlot;

	List	   *nl_InnerJoinKeys;        /* list of ExprState nodes */
	List	   *nl_OuterJoinKeys;        /* list of ExprState nodes */
	bool		nl_innerSideScanned;      /* set to true once we've scanned all inner tuples the first time */
	bool		nl_qualResultForNull;     /* the value of the join condition when one of the sides contains a NULL */
} NestLoopState;

/* ----------------
 *	 MergeJoinState information
 *
 *		NumClauses		   number of mergejoinable join clauses
 *		Clauses			   info for each mergejoinable clause
 *		JoinState		   current "state" of join.  see execdefs.h
 *		ExtraMarks		   true to issue extra Mark operations on inner scan
 *		FillOuter		   true if should emit unjoined outer tuples anyway
 *		FillInner		   true if should emit unjoined inner tuples anyway
 *		MatchedOuter	   true if found a join match for current outer tuple
 *		MatchedInner	   true if found a join match for current inner tuple
 *		OuterTupleSlot	   slot in tuple table for cur outer tuple
 *		InnerTupleSlot	   slot in tuple table for cur inner tuple
 *		MarkedTupleSlot    slot in tuple table for marked tuple
 *		NullOuterTupleSlot prepared null tuple for right outer joins
 *		NullInnerTupleSlot prepared null tuple for left outer joins
 *		OuterEContext	   workspace for computing outer tuple's join values
 *		InnerEContext	   workspace for computing inner tuple's join values
 * ----------------
 */
/* private in nodeMergejoin.c: */
typedef struct MergeJoinClauseData *MergeJoinClause;

typedef struct MergeJoinState
{
	JoinState	js;				/* its first field is NodeTag */
	int			mj_NumClauses;
	MergeJoinClause mj_Clauses; /* array of length mj_NumClauses */
	int			mj_JoinState;
	bool		mj_ExtraMarks;
	bool		mj_FillOuter;
	bool		mj_FillInner;
	bool		mj_MatchedOuter;
	bool		mj_MatchedInner;
	TupleTableSlot *mj_OuterTupleSlot;
	TupleTableSlot *mj_InnerTupleSlot;
	TupleTableSlot *mj_MarkedTupleSlot;
	TupleTableSlot *mj_NullOuterTupleSlot;
	TupleTableSlot *mj_NullInnerTupleSlot;
	ExprContext *mj_OuterEContext;
	ExprContext *mj_InnerEContext;
	bool		prefetch_inner; /* MPP-3300 */
	bool		mj_squelchInner; /* MPP-3300 */
} MergeJoinState;

/* ----------------
 *	 HashJoinState information
 *
 *		hj_HashTable			hash table for the hashjoin
 *								(NULL if table not built yet)
 *		hj_CurHashValue			hash value for current outer tuple
 *		hj_CurBucketNo			bucket# for current outer tuple
 *		hj_CurTuple				last inner tuple matched to current outer
 *								tuple, or NULL if starting search
 *								(CurHashValue, CurBucketNo and CurTuple are
 *								 undefined if OuterTupleSlot is empty!)
 *		hj_OuterHashKeys		the outer hash keys in the hashjoin condition
 *		hj_InnerHashKeys		the inner hash keys in the hashjoin condition
 *		hj_HashOperators		the join operators in the hashjoin condition
 *		hj_OuterTupleSlot		tuple slot for outer tuples
 *		hj_HashTupleSlot		tuple slot for hashed tuples
 *		hj_NullInnerTupleSlot	prepared null tuple for left outer joins
 *		hj_FirstOuterTupleSlot	first tuple retrieved from outer plan
 *		hj_NeedNewOuter			true if need new outer tuple on next call
 *		hj_MatchedOuter			true if found a join match for current outer
 *		hj_OuterNotEmpty		true if outer relation known not empty
 *		hj_nonequijoin			true to force hash table to keep nulls
 * ----------------
 */

/* these structs are defined in executor/hashjoin.h: */
typedef struct HashJoinTupleData *HashJoinTuple;
typedef struct HashJoinTableData *HashJoinTable;

typedef struct HashJoinState
{
	JoinState	js;				/* its first field is NodeTag */
	List	   *hashclauses;	/* list of ExprState nodes (hash) */
	List	   *hashqualclauses;	/* CDB: list of ExprState nodes (match) */
	HashJoinTable hj_HashTable;
	uint32		hj_CurHashValue;
	int			hj_CurBucketNo;
	HashJoinTuple hj_CurTuple;
	List	   *hj_OuterHashKeys;		/* list of ExprState nodes */
	List	   *hj_InnerHashKeys;		/* list of ExprState nodes */
	List	   *hj_HashOperators;		/* list of operator OIDs */
	TupleTableSlot *hj_OuterTupleSlot;
	TupleTableSlot *hj_HashTupleSlot;
	TupleTableSlot *hj_NullInnerTupleSlot;
	TupleTableSlot *hj_FirstOuterTupleSlot;
	bool		hj_NeedNewOuter;
	bool		hj_MatchedOuter;
	bool		hj_OuterNotEmpty;
	bool		hj_InnerEmpty;  /* set to true if inner side is empty */
	bool		prefetch_inner;
	bool		hj_nonequijoin;

	/* set if the operator created workfiles */
	bool workfiles_created;
	bool reuse_hashtable; /* Do we need to preserve hash table to support rescan */
} HashJoinState;


/* ----------------------------------------------------------------
 *				 Materialization State Information
 * ----------------------------------------------------------------
 */

/* ----------------
 *         Generic tuplestore structure
 *	 used to communicate between ShareInputScan nodes,
 *	 Materialize and Sort
 *
 * ----------------
 */
typedef union GenericTupStore
{
	struct NTupleStore        *matstore;     /* Used by Materialize */
	void	   *sortstore;	/* Used by Sort */
} GenericTupStore;

/* ----------------
 *	 MaterialState information
 *
 *		materialize nodes are used to materialize the results
 *		of a subplan into a temporary file.
 *
 *		ss.ss_ScanTupleSlot refers to output of underlying plan.
 * ----------------
 */
typedef struct MaterialState
{
	ScanState	ss;				/* its first field is NodeTag */
	int			eflags;			/* capability flags to pass to tuplestore */
	bool		eof_underlying; /* reached end of underlying plan? */
	bool		ts_destroyed;	/* called destroy tuple store? */

	GenericTupStore *ts_state;	/* private state of tuplestore.c */
	void	   *ts_pos;
	void	   *ts_markpos;
	void	   *share_lk_ctxt;
} MaterialState;

/* ----------------
 *	  ShareInputScanState information
 *
 *		State of each scanner of the ShareInput node
 * ----------------
 */
typedef struct ShareInputScanState
{
	ScanState	ss;
	/*
	 * Depends on share_type, we should have a tuplestore_state, tuplestore_pos
	 * or tuplesort_state, tuplesort_pos
	 */
	GenericTupStore *ts_state;
	void	   *ts_pos;
	void	   *ts_markpos;

	void	   *share_lk_ctxt;
	bool		freed; /* is this node already freed? */
} ShareInputScanState;

/* XXX Should move into buf file */
extern void *shareinput_reader_waitready(int share_id, PlanGenerator planGen);
extern void *shareinput_writer_notifyready(int share_id, int nsharer_xslice_notify_ready, PlanGenerator planGen);
extern void shareinput_reader_notifydone(void *, int share_id);
extern void shareinput_writer_waitdone(void *, int share_id, int nsharer_xslice_wait_done);
extern void shareinput_create_bufname_prefix(char* p, int size, int share_id);

/* ----------------
 *	 SortState information
 * ----------------
 */
typedef struct SortState
{
	ScanState	ss;				/* its first field is NodeTag */
	bool		randomAccess;	/* need random access to sort output? */
	bool		bounded;		/* is the result set bounded? */
	int64		bound;			/* if bounded, how many tuples are needed */
	bool		sort_Done;		/* sort completed yet? */
	bool		bounded_Done;	/* value of bounded we did the sort with */
	int64		bound_Done;		/* value of bound we did the sort with */
	GenericTupStore *tuplesortstate; /* private state of tuplesort.c */
	bool		noduplicates;	/* true if discard duplicate rows */

	void	   *share_lk_ctxt;

} SortState;

/* ---------------------
 *	AggState information
 *
 *	ss.ss_ScanTupleSlot refers to output of underlying plan.
 *
 *	Note: ss.ps.ps_ExprContext contains ecxt_aggvalues and
 *	ecxt_aggnulls arrays, which hold the computed agg values for the current
 *	input group during evaluation of an Agg node's output tuple(s).  We
 *	create a second ExprContext, tmpcontext, in which to evaluate input
 *	expressions and run the aggregate transition functions.
 * -------------------------
 */

typedef struct AdvanceAggregatesCodegenInfo
{
	/* Pointer to store AdvanceAggregatesCodegen from Codegen */
	void* code_generator;
	/* Function pointer that points to either regular or generated advance_aggregates */
	AdvanceAggregatesFn AdvanceAggregates_fn;
} AdvanceAggregatesCodegenInfo;

/* these structs are private in nodeAgg.c: */
typedef struct AggStatePerAggData *AggStatePerAgg;
typedef struct AggStatePerGroupData *AggStatePerGroup;

typedef enum HashAggStatus
{
	HASHAGG_BEFORE_FIRST_PASS,
	HASHAGG_IN_A_PASS,
	HASHAGG_BETWEEN_PASSES,
	HASHAGG_STREAMING,
	HASHAGG_END_OF_PASSES
} HashAggStatus;

typedef struct AggState
{
	ScanState	ss;				/* its first field is NodeTag */
	List	   *aggs;			/* all Aggref nodes in targetlist & quals */
	int			numaggs;		/* length of list (could be zero!) */
	FmgrInfo   *eqfunctions;	/* per-grouping-field equality fns */
	FmgrInfo   *hashfunctions;	/* per-grouping-field hash fns */
	AggStatePerAgg peragg;		/* per-Aggref information */
	MemoryContext aggcontext;	/* memory context for long-lived data */
	ExprContext *tmpcontext;	/* econtext for input expressions */
	AggStatePerAgg curperagg;	/* identifies currently active aggregate */
	bool		agg_done;		/* indicates completion of Agg scan */
	bool        has_partial_agg;/* indicate if a partial aggregate result
								 * has been calculated in the previous call.
								 */

	/* these fields are used in AGG_PLAIN and AGG_SORTED modes: */
	AggStatePerGroup pergroup;	/* per-Aggref-per-group working state */
	struct MemTupleData *grp_firstTuple; /* copy of first tuple of current group */
	/* these fields are used in AGG_HASHED mode: */
	TupleHashTable hashtable;	/* hash table with one entry per group */
	TupleTableSlot *hashslot;	/* slot for loading hash table */
	List	   *hash_needed;	/* list of columns needed in hash table */
	TupleHashIterator hashiter; /* for iterating through hash table */

	/* MPP */
	struct HashAggTable *hhashtable;
	HashAggStatus hashaggstatus;
	MemoryManagerContainer mem_manager;

	/* ROLLUP */
	AggStatePerGroup perpassthru; /* per-Aggref-per-pass-through-tuple working state */

	/*
	 * The following are used to define how to modify input tuples to
	 * satisfy the rollup level of this Agg node.
	 */
	int			num_attrs;	/* number of grouping attributes for the Agg node */
	Datum	   *replValues;
	bool	   *replIsnull;
	bool	   *doReplace;

	/* set if the operator created workfiles */
	bool		workfiles_created;

#ifdef USE_CODEGEN
	AdvanceAggregatesCodegenInfo AdvanceAggregates_gen_info;
#endif
} AggState;

/* ----------------
 *	WindowAggState information
 * ----------------
 */
/* these structs are private in nodeWindowAgg.c: */
typedef struct WindowStatePerFuncData *WindowStatePerFunc;
typedef struct WindowStatePerAggData *WindowStatePerAgg;

typedef struct WindowAggState
{
	ScanState	ss;				/* its first field is NodeTag */

	/* these fields are filled in by ExecInitExpr: */
	List	   *funcs;			/* all WindowFunc nodes in targetlist */
	int			numfuncs;		/* total number of window functions */
	int			numaggs;		/* number that are plain aggregates */

	WindowStatePerFunc perfunc; /* per-window-function information */
	WindowStatePerAgg peragg;	/* per-plain-aggregate information */
	FmgrInfo   *partEqfunctions;	/* equality funcs for partition columns */
<<<<<<< HEAD
	FmgrInfo   *ordEqfunctions; /* equality funcs for ordering columns */
	Tuplestorestate *buffer;	/* stores rows of current partition */
	int			current_ptr;	/* read pointer # for current */
	int64		spooled_rows;	/* total # of rows in buffer */
	int64		currentpos;		/* position of current row in partition */
	int64		frameheadpos;	/* current frame head position */
	int64		frametailpos;	/* current frame tail position */
	/* use struct pointer to avoid including windowapi.h here */
	struct WindowObjectData *agg_winobj;		/* winobj for aggregate
												 * fetches */
	int64		aggregatedbase; /* start row for current aggregates */
	int64		aggregatedupto; /* rows before this one are aggregated */

	int			frameOptions;	/* frame_clause options, see WindowDef */
	ExprState  *startOffset;	/* expression for starting bound offset */
	ExprState  *endOffset;		/* expression for ending bound offset */
	Datum		startOffsetValue;		/* result of startOffset evaluation */
	Datum		endOffsetValue; /* result of endOffset evaluation */

	FmgrInfo	ordCmpFunction;	/* btree cmp function for first ORDER BY col */
	bool		ordReverse;		/* is the first ORDER BY col reversed? */
	bool		start_offset_valid;	/* is startOffsetValue valid for current row? */
	bool		end_offset_valid;	/* is endOffsetValue valid for current row? */

	ExprState  *startBound;		/* expression for RANGE starting boundary */
	ExprState  *endBound;		/* expression for RANGE ending boundary */
	Datum		startBoundValue;
	bool		startBoundIsNull;
	Datum		endBoundValue;
	bool		endBoundIsNull;
	int16		boundTypeLen;
	bool		boundTypeByVal;

	ExprState  *startOffsetIsNegative; /* expression to test if startOffset is negative */
	ExprState  *endOffsetIsNegative; /* expression to test if startOffset is negative */

	/*
	 * In GPDB, we support RANGE/ROWS start/end expressions to contain
	 * variables. You lose on some optimizations in that case, so we use
	 * these flags to indicate if they don't contain any variables, to allow
	 * those optimizations in the usual case that they don't.
	 */
	bool		start_offset_var_free;
	bool		end_offset_var_free;

	MemoryContext partcontext;	/* context for partition-lifespan data */
	MemoryContext aggcontext;	/* context for each aggregate data */
	ExprContext *tmpcontext;	/* short-term evaluation context */

	bool		all_first;		/* true if the scan is starting */
	bool		all_done;		/* true if the scan is finished */
	bool		partition_spooled;		/* true if all tuples in current
										 * partition have been spooled into
										 * tuplestore */
	bool		more_partitions;/* true if there's more partitions after this
								 * one */
	bool		framehead_valid;/* true if frameheadpos is known up to date
								 * for current row */
	bool		frametail_valid;/* true if frametailpos is known up to date
								 * for current row */
=======
	FmgrInfo   *ordEqfunctions;		/* equality funcs for ordering columns */
	Tuplestorestate	   *buffer;		/* stores rows of current partition */
	int			current_ptr;		/* read pointer # for current */
	int			agg_ptr;			/* read pointer # for aggregates */
	int64		spooled_rows;		/* total # of rows in buffer */
	int64		currentpos;			/* position of current row in partition */
	int64		frametailpos;		/* current frame tail position */
	int64		aggregatedupto;		/* rows before this one are aggregated */

	MemoryContext wincontext;		/* context for partition-lifespan data */
	ExprContext *tmpcontext;		/* short-term evaluation context */

	bool		all_done;			/* true if the scan is finished */
	bool		partition_spooled;	/* true if all tuples in current partition
									 * have been spooled into tuplestore */
	bool		more_partitions;	/* true if there's more partitions after
									 * this one */
	bool		frametail_valid;	/* true if frametailpos is known up to date
									 * for current row */
>>>>>>> b0a6ad70

	TupleTableSlot *first_part_slot;	/* first tuple of current or next
										 * partition */

	/* temporary slots for tuples fetched back from tuplestore */
	TupleTableSlot *agg_row_slot;
	TupleTableSlot *temp_slot_1;
	TupleTableSlot *temp_slot_2;
} WindowAggState;

/* ----------------
 *	 UniqueState information
 *
 *		Unique nodes are used "on top of" sort nodes to discard
 *		duplicate tuples returned from the sort phase.	Basically
 *		all it does is compare the current tuple from the subplan
 *		with the previously fetched tuple (stored in its result slot).
 *		If the two are identical in all interesting fields, then
 *		we just fetch another tuple from the sort and try again.
 * ----------------
 */
typedef struct UniqueState
{
	PlanState	ps;				/* its first field is NodeTag */
	FmgrInfo   *eqfunctions;	/* per-field lookup data for equality fns */
	MemoryContext tempContext;	/* short-term context for comparisons */
} UniqueState;

/* ----------------
 *	 HashState information
 * ----------------
 */
typedef struct HashState
{
	PlanState	ps;				/* its first field is NodeTag */
	HashJoinTable hashtable;	/* hash table for the hashjoin */
	List	   *hashkeys;		/* list of ExprState nodes */
	bool		hs_keepnull;	/* Keep nulls */
	bool		hs_quit_if_hashkeys_null;	/* quit building hash table if hashkeys are all null */
	bool		hs_hashkeys_null;	/* found an instance wherein hashkeys are all null */
	/* hashkeys is same as parent's hj_InnerHashKeys */
} HashState;

/* ----------------
 *	 SetOpState information
 *
 *		Even in "sorted" mode, SetOp nodes are more complex than a simple
 *		Unique, since we have to count how many duplicates to return.  But
 *		we also support hashing, so this is really more like a cut-down
 *		form of Agg.
 * ----------------
 */
/* this struct is private in nodeSetOp.c: */
typedef struct SetOpStatePerGroupData *SetOpStatePerGroup;

typedef struct SetOpState
{
	PlanState	ps;				/* its first field is NodeTag */
	FmgrInfo   *eqfunctions;	/* per-grouping-field equality fns */
	FmgrInfo   *hashfunctions;	/* per-grouping-field hash fns */
	bool		setop_done;		/* indicates completion of output scan */
	long		numOutput;		/* number of dups left to output */
	MemoryContext tempContext;	/* short-term context for comparisons */
	/* these fields are used in SETOP_SORTED mode: */
	SetOpStatePerGroup pergroup;	/* per-group working state */
	HeapTuple	grp_firstTuple; /* copy of first tuple of current group */
	/* these fields are used in SETOP_HASHED mode: */
	TupleHashTable hashtable;	/* hash table with one entry per group */
	MemoryContext tableContext;	/* memory context containing hash table */
	bool		table_filled;	/* hash table filled yet? */
	TupleHashIterator hashiter; /* for iterating through hash table */
} SetOpState;

/* ----------------
 *	 LimitState information
 *
 *		Limit nodes are used to enforce LIMIT/OFFSET clauses.
 *		They just select the desired subrange of their subplan's output.
 *
 * offset is the number of initial tuples to skip (0 does nothing).
 * count is the number of tuples to return after skipping the offset tuples.
 * If no limit count was specified, count is undefined and noCount is true.
 * When lstate == LIMIT_INITIAL, offset/count/noCount haven't been set yet.
 * ----------------
 */
typedef enum
{
	LIMIT_INITIAL,				/* initial state for LIMIT node */
	LIMIT_RESCAN,				/* rescan after recomputing parameters */
	LIMIT_EMPTY,				/* there are no returnable rows */
	LIMIT_INWINDOW,				/* have returned a row in the window */
	LIMIT_SUBPLANEOF,			/* at EOF of subplan (within window) */
	LIMIT_WINDOWEND,			/* stepped off end of window */
	LIMIT_WINDOWSTART			/* stepped off beginning of window */
} LimitStateCond;

typedef struct LimitState
{
	PlanState	ps;				/* its first field is NodeTag */
	ExprState  *limitOffset;	/* OFFSET parameter, or NULL if none */
	ExprState  *limitCount;		/* COUNT parameter, or NULL if none */
	int64		offset;			/* current OFFSET value */
	int64		count;			/* current COUNT, if any */
	bool		noCount;		/* if true, ignore count */
	LimitStateCond lstate;		/* state machine status, as above */
	int64		position;		/* 1-based index of last tuple returned */
	TupleTableSlot *subSlot;	/* tuple last obtained from subplan */
} LimitState;

/*
 * DML Operations
 */

/*
 * ExecNode for DML.
 * This operator contains a Plannode in PlanState.
 * The Plannode contains indexes to the resjunk columns
 * needed for deciding the action (Insert/Delete), the table oid
 * and the tuple ctid.
 */
typedef struct DMLState
{
	PlanState	ps;
	JunkFilter *junkfilter;			/* filter that removes junk and dropped attributes */
	TupleTableSlot *cleanedUpSlot;	/* holds 'final' tuple which matches the target relation schema */
} DMLState;

/*
 * ExecNode for Split.
 * This operator contains a Plannode in PlanState.
 * The Plannode contains indexes to the ctid, insert, delete, resjunk columns
 * needed for adding the action (Insert/Delete).
 * A MemoryContext and TupleTableSlot are maintained to keep the INSERT
 * tuple until requested.
 */
typedef struct SplitUpdateState
{
	PlanState	ps;
	bool		processInsert;	/* flag that specifies the operator's next
								 * action. */
	TupleTableSlot *insertTuple;	/* tuple to Insert */
	TupleTableSlot *deleteTuple;	/* tuple to Delete */
} SplitUpdateState;

/*
 * ExecNode for AssertOp.
 * This operator contains a Plannode that contains the expressions
 * to execute.
 */
typedef struct AssertOpState
{
	PlanState	ps;
} AssertOpState;

/*
 * ExecNode for RowTrigger.
 * This operator contains a Plannode that contains the triggers
 * to execute.
 */
typedef struct RowTriggerState
{
	PlanState	ps;
	TupleTableSlot *newTuple;	/* stores new values */
	TupleTableSlot *oldTuple;	/* stores old values */
	TupleTableSlot *triggerTuple;		/* stores returned values by the
										 * trigger */

} RowTriggerState;


typedef enum MotionStateType
{
	MOTIONSTATE_NONE,			/* The motion state is not decided, or non
								 * active in a slice (neither send nor recv) */
	MOTIONSTATE_SEND,			/* The motion is sender */
	MOTIONSTATE_RECV,			/* The motion is recver */
} MotionStateType;

/* ----------------
 *         MotionState information
 * ----------------
 */
typedef struct MotionState
{
	PlanState	ps;				/* its first field is NodeTag */
	MotionStateType mstype;		/* Motion state type */
	bool		stopRequested;	/* set when we want transfer to stop */

	/* For motion send */
	bool		sentEndOfStream;	/* set when end-of-stream has successfully been sent */
	List	   *hashExpr;		/* state struct used for evaluating the hash expressions */
	struct CdbHash *cdbhash;	/* hash api object */

	/* For Motion recv */
	void	   *tupleheap;		/* data structure for match merge in sorted motion node */
	int			routeIdNext;	/* for a sorted motion node, the routeId to get next (same as
								 * the routeId last returned ) */
	bool		tupleheapReady; /* for a sorted motion node, false until we have a tuple from
								 * each source segindex */

	/* The following can be used for debugging, usage stats, etc.  */
	int			numTuplesFromChild;	/* Number of tuples received from child */
	int			numTuplesToAMS;		/* Number of tuples from child that were sent to AMS */
	int			numTuplesFromAMS;	/* Number of tuples received from AMS */
	int			numTuplesToParent;	/* Number of tuples either from child or AMS that were sent to parent */

	struct timeval otherTime;   /* time accumulator used in sending motion node to keep track of time
								 * spent getting the next tuple (not sending). this could mean time spent
								 * in another motion node receiving. */

	struct timeval motionTime;  /* time accumulator for time spent in motion node.  For sending motion node
								 * it is just the amount of time actually sending the tuple thru the
								 * interconnect.  For receiving motion node, it is the time spent waiting
								 * and processing of the next incoming tuple.
								 */

	Oid		   *outputFunArray;	/* output functions for each column (debug only) */

	int			numInputSegs;	/* the number of segments on the sending slice */
} MotionState;

/*
 * ExecNode for PartitionSelector.
 * This operator contains a Plannode in PlanState.
 */
typedef struct PartitionSelectorState
{
	PlanState ps;                                       /* its first field is NodeTag */
	PartitionNode *rootPartitionNode;                   /* PartitionNode for root table */
	PartitionAccessMethods *accessMethods;              /* Access method for partition */
	struct PartitionRule **levelPartRules; 				/* accepted partitions for all levels */
	List *levelEqExprStates;                            /* ExprState for equality expressions for all levels */
	List *levelExprStates;                              /* ExprState for general expressions for all levels */
	ExprState *residualPredicateExprState;              /* ExprState for evaluating residual predicate */
	ExprState *propagationExprState;                    /* ExprState for evaluating propagation expression */

	TupleDesc	partTabDesc;
	TupleTableSlot *partTabSlot;
	ProjectionInfo *partTabProj;
} PartitionSelectorState;

#endif   /* EXECNODES_H */<|MERGE_RESOLUTION|>--- conflicted
+++ resolved
@@ -4,19 +4,12 @@
  *	  definitions for executor state nodes
  *
  *
-<<<<<<< HEAD
  * Portions Copyright (c) 2005-2009, Greenplum inc
  * Portions Copyright (c) 2012-Present Pivotal Software, Inc.
  * Portions Copyright (c) 1996-2009, PostgreSQL Global Development Group
  * Portions Copyright (c) 1994, Regents of the University of California
  *
- * $PostgreSQL: pgsql/src/include/nodes/execnodes.h,v 1.196 2008/11/16 17:34:28 tgl Exp $
-=======
- * Portions Copyright (c) 1996-2009, PostgreSQL Global Development Group
- * Portions Copyright (c) 1994, Regents of the University of California
- *
  * $PostgreSQL: pgsql/src/include/nodes/execnodes.h,v 1.199 2009/01/01 17:23:59 momjian Exp $
->>>>>>> b0a6ad70
  *
  *-------------------------------------------------------------------------
  */
@@ -2489,7 +2482,6 @@
 	WindowStatePerFunc perfunc; /* per-window-function information */
 	WindowStatePerAgg peragg;	/* per-plain-aggregate information */
 	FmgrInfo   *partEqfunctions;	/* equality funcs for partition columns */
-<<<<<<< HEAD
 	FmgrInfo   *ordEqfunctions; /* equality funcs for ordering columns */
 	Tuplestorestate *buffer;	/* stores rows of current partition */
 	int			current_ptr;	/* read pointer # for current */
@@ -2550,27 +2542,6 @@
 								 * for current row */
 	bool		frametail_valid;/* true if frametailpos is known up to date
 								 * for current row */
-=======
-	FmgrInfo   *ordEqfunctions;		/* equality funcs for ordering columns */
-	Tuplestorestate	   *buffer;		/* stores rows of current partition */
-	int			current_ptr;		/* read pointer # for current */
-	int			agg_ptr;			/* read pointer # for aggregates */
-	int64		spooled_rows;		/* total # of rows in buffer */
-	int64		currentpos;			/* position of current row in partition */
-	int64		frametailpos;		/* current frame tail position */
-	int64		aggregatedupto;		/* rows before this one are aggregated */
-
-	MemoryContext wincontext;		/* context for partition-lifespan data */
-	ExprContext *tmpcontext;		/* short-term evaluation context */
-
-	bool		all_done;			/* true if the scan is finished */
-	bool		partition_spooled;	/* true if all tuples in current partition
-									 * have been spooled into tuplestore */
-	bool		more_partitions;	/* true if there's more partitions after
-									 * this one */
-	bool		frametail_valid;	/* true if frametailpos is known up to date
-									 * for current row */
->>>>>>> b0a6ad70
 
 	TupleTableSlot *first_part_slot;	/* first tuple of current or next
 										 * partition */
