
/*-------------------------------------------------------------------------
 *
 * plannodes.h
 *	  definitions for query plan nodes
 *
 *
<<<<<<< HEAD
 * Portions Copyright (c) 2005-2008, Greenplum inc
 * Portions Copyright (c) 2012-Present Pivotal Software, Inc.
 * Portions Copyright (c) 1996-2013, PostgreSQL Global Development Group
=======
 * Portions Copyright (c) 1996-2014, PostgreSQL Global Development Group
>>>>>>> ab76208e
 * Portions Copyright (c) 1994, Regents of the University of California
 *
 * src/include/nodes/plannodes.h
 *
 *-------------------------------------------------------------------------
 */
#ifndef PLANNODES_H
#define PLANNODES_H

#include "access/sdir.h"
#include "nodes/bitmapset.h"
#include "nodes/primnodes.h"

typedef struct DirectDispatchInfo
{
     /**
      * if true then this Slice requires an n-gang but the gang can be targeted to
      *   fewer segments than the entire cluster.
      *
      * When true, directDispatchContentId and directDispathCount will combine to indicate
      *    the content ids that need segments.
      */
	bool isDirectDispatch;
    List *contentIds;
} DirectDispatchInfo;

typedef enum PlanGenerator
{
	PLANGEN_PLANNER,			/* plan produced by the planner*/
	PLANGEN_OPTIMIZER,			/* plan produced by the optimizer*/
} PlanGenerator;

/* DML Actions */
typedef enum DMLAction
{
	DML_DELETE,
	DML_INSERT
} DMLAction;

/* ----------------------------------------------------------------
 *						node definitions
 * ----------------------------------------------------------------
 */

/* ----------------
 *		PlannedStmt node
 *
 * The output of the planner is a Plan tree headed by a PlannedStmt node.
 * PlannedStmt holds the "one time" information needed by the executor.
 * ----------------
 */
typedef struct PlannedStmt
{
	NodeTag		type;

	CmdType		commandType;	/* select|insert|update|delete */

	PlanGenerator	planGen;		/* optimizer generation */

	uint32		queryId;		/* query identifier (copied from Query) */

	bool		hasReturning;	/* is it insert|update|delete RETURNING? */

	bool		hasModifyingCTE;	/* has insert|update|delete in WITH? */

	bool		canSetTag;		/* do I set the command result tag? */

	bool		transientPlan;	/* redo plan when TransactionXmin changes? */
	bool		oneoffPlan;		/* redo plan on every execution? */

	bool		simplyUpdatable; /* can be used with CURRENT OF? */

	struct Plan *planTree;		/* tree of Plan nodes */

	List	   *rtable;			/* list of RangeTblEntry nodes */

	/* rtable indexes of target relations for INSERT/UPDATE/DELETE */
	List	   *resultRelations;	/* integer list of RT indexes, or NIL */

	Node	   *utilityStmt;	/* non-null if this is DECLARE CURSOR */

	List	   *subplans;		/* Plan trees for SubPlan expressions */

	Bitmapset  *rewindPlanIDs;	/* indices of subplans that require REWIND */

	/*
	 * If the resultRelation turns out to be the parent of an inheritance
	 * tree, the planner will add all the child tables to the rtable and store
	 * a list of the rtindexes of all the result relations here. This is done
	 * at plan time, not parse time, since we don't want to commit to the
	 * exact set of child tables at parse time. This field used to be in Query.
	 */
	struct PartitionNode *result_partitions;

	List	   *result_aosegnos; /* AO file 'seg' numbers for resultRels to use */

	/*
	 * Relation oids and partitioning metadata for all partitions
	 * that are involved in a query.
	 */
	List	   *queryPartOids;
	List	   *queryPartsMetadata;
	/*
	 * List containing the number of partition selectors for every scan id.
	 * Element #i in the list corresponds to scan id i
	 */
	List	   *numSelectorsPerScanId;

	List	   *rowMarks;		/* a list of PlanRowMark's */

	List	   *relationOids;	/* OIDs of relations the plan depends on */

	List	   *invalItems;		/* other dependencies, as PlanInvalItems */

	int			nParamExec;		/* number of PARAM_EXEC Params used */

	int			nMotionNodes;	/* number of Motion nodes in plan */

	int			nInitPlans;		/* number of initPlans in plan */

	/* 
	 * Cloned from top Query node at the end of planning.
	 * Holds the result distribution policy
	 * for SELECT ... INTO and set operations.
	 */
	struct GpPolicy  *intoPolicy;

	/* What is the memory reserved for this query's execution? */
	uint64		query_mem;

	/*
	 * GPDB: Used to keep target information for CTAS and it is needed
	 * to be dispatched to QEs.
	 */
	IntoClause *intoClause;
} PlannedStmt;

/*
 * Fetch the Plan associated with a SubPlan node in a completed PlannedStmt.
 */
static inline struct Plan *exec_subplan_get_plan(struct PlannedStmt *plannedstmt, SubPlan *subplan)
{
	return (struct Plan *) list_nth(plannedstmt->subplans, subplan->plan_id - 1);
}

/*
 * Rewrite the Plan associated with a SubPlan node in a completed PlannedStmt.
 */
static inline void exec_subplan_put_plan(struct PlannedStmt *plannedstmt, SubPlan *subplan, struct Plan *plan)
{
	ListCell *cell = list_nth_cell(plannedstmt->subplans, subplan->plan_id-1);
	cell->data.ptr_value = plan;
}


/* ----------------
 *		Plan node
 *
 * All plan nodes "derive" from the Plan structure by having the
 * Plan structure as the first field.  This ensures that everything works
 * when nodes are cast to Plan's.  (node pointers are frequently cast to Plan*
 * when passed around generically in the executor)
 *
 * We never actually instantiate any Plan nodes; this is just the common
 * abstract superclass for all Plan-type nodes.
 * ----------------
 */
typedef struct Plan
{
	NodeTag		type;

	/* Plan node id */
	int			plan_node_id;	/* unique across entire final plan tree */

	/*
	 * estimated execution costs for plan (see costsize.c for more info)
	 */
	Cost		startup_cost;	/* cost expended before fetching any tuples */
	Cost		total_cost;		/* total cost (assuming all tuples fetched) */

	/*
	 * planner's estimate of result size of this plan step
	 */
	double		plan_rows;		/* number of rows plan is expected to emit */
	int			plan_width;		/* average row width in bytes */

	/*
	 * Common structural data for all Plan types.
	 */
	List	   *targetlist;		/* target list to be computed at this node */
	List	   *qual;			/* implicitly-ANDed qual conditions */
	struct Plan *lefttree;		/* input plan tree(s) */
	struct Plan *righttree;
	List	   *initPlan;		/* Init Plan nodes (un-correlated expr
								 * subselects) */

	/*
	 * Information for management of parameter-change-driven rescanning
	 *
	 * extParam includes the paramIDs of all external PARAM_EXEC params
	 * affecting this plan node or its children.  setParam params from the
	 * node's initPlans are not included, but their extParams are.
	 *
	 * allParam includes all the extParam paramIDs, plus the IDs of local
	 * params that affect the node (i.e., the setParams of its initplans).
	 * These are _all_ the PARAM_EXEC params that affect this node.
	 */
	Bitmapset  *extParam;
	Bitmapset  *allParam;

	/*
	 * MPP needs to keep track of the characteristics of flow of output
	 * tuple of Plan nodes.
	 */
	Flow		*flow;			/* Flow description.  Initially NULL.
	 * Set during parallelization.
	 */

	/*
	 * CDB:  How should this plan tree be dispatched?  Initially this is set
	 * to DISPATCH_UNDETERMINED and, in non-root nodes, may remain so.
	 * However, in Plan nodes at the root of any separately dispatchable plan
	 * fragment, it must be set to a specific dispatch type.
	 */
	DispatchMethod dispatch;

	/*
	 * CDB: if we're going to direct dispatch, point it at a particular id.
	 *
	 * For motion nodes, this direct dispatch data is for the slice rooted at the
	 *   motion node (the sending side!)
	 * For other nodes, it is for the slice rooted at this plan so it must be a root
	 *   plan for a query
	 * Note that for nodes that are internal to a slice then this data is not
	 *   set.
	 */
	DirectDispatchInfo directDispatch;

	/*
	 * CDB: Now many motion nodes are there in the Plan.  How many init plans?
	 * Additional plan tree global significant only in the root node.
	 */
	int nMotionNodes;
	int nInitPlans;

	/*
	 * CDB: This allows the slice table to accompany the plan as it
	 * moves around the executor. This is anoter plan tree global that
	 * should be non-NULL only in the top node of a dispatchable tree.
	 * It could (and should) move to a TopPlan node if we ever do that.
	 *
	 * Currently, the slice table should not be installed on the QD.
	 * Rather is it shipped to QEs as a separate parameter to MPPEXEC.
	 * The implementation of MPPEXEC, which runs on the QEs, installs
	 * the slice table in the plan as required there.
	 */
	Node *sliceTable;

	/**
	 * How much memory (in KB) should be used to execute this plan node?
	 */
	uint64 operatorMemKB;

	/*
	 * The parent motion node of a plan node.
	 */
	struct Plan *motionNode;
} Plan;

/* ----------------
 *	these are defined to avoid confusion problems with "left"
 *	and "right" and "inner" and "outer".  The convention is that
 *	the "left" plan is the "outer" plan and the "right" plan is
 *	the inner plan, but these make the code more readable.
 * ----------------
 */
#define innerPlan(node)			(((Plan *)(node))->righttree)
#define outerPlan(node)			(((Plan *)(node))->lefttree)


/* ----------------
 *	 Result node -
 *		If no outer plan, evaluate a variable-free targetlist.
 *		If outer plan, return tuples from outer plan (after a level of
 *		projection as shown by targetlist).
 *
 * If resconstantqual isn't NULL, it represents a one-time qualification
 * test (i.e., one that doesn't depend on any variables from the outer plan,
 * so needs to be evaluated only once).
 * ----------------
 */
typedef struct Result
{
	Plan		plan;
	Node	   *resconstantqual;
	bool		hashFilter;
	List	   *hashList;
} Result;

/* ----------------
 * Repeat node -
 *   Repeatly output the results of the subplan.
 *
 * The repetition for each result tuple from the subplan is determined
 * by the value from a specified column.
 * ----------------
 */
typedef struct Repeat
{
	Plan plan;

	/*
	 * An expression to represent the number of times an input tuple to
	 * be repeatly outputted by this node.
	 *
	 * Currently, this expression should result in an integer.
	 */
	Expr *repeatCountExpr;

	/*
	 * The GROUPING value. This is used for grouping extension
	 * distinct-qualified queries. The distinct-qualified plan generated
	 * through cdbgroup.c may have a Join Plan node on the top, which
	 * can not properly handle GROUPING values. We let the Repeat
	 * node to handle this case.
	 */
	uint64 grouping;
} Repeat;

/* ----------------
 *	 ModifyTable node -
 *		Apply rows produced by subplan(s) to result table(s),
 *		by inserting, updating, or deleting.
 *
 * Note that rowMarks and epqParam are presumed to be valid for all the
 * subplan(s); they can't contain any info that varies across subplans.
 * ----------------
 */
typedef struct ModifyTable
{
	Plan		plan;
	CmdType		operation;		/* INSERT, UPDATE, or DELETE */
	bool		canSetTag;		/* do we set the command tag/es_processed? */
	List	   *resultRelations;	/* integer list of RT indexes */
	int			resultRelIndex; /* index of first resultRel in plan's list */
	List	   *plans;			/* plan(s) producing source data */
	List	   *withCheckOptionLists;	/* per-target-table WCO lists */
	List	   *returningLists; /* per-target-table RETURNING tlists */
	List	   *fdwPrivLists;	/* per-target-table FDW private data lists */
	List	   *rowMarks;		/* PlanRowMarks (non-locking only) */
	int			epqParam;		/* ID of Param for EvalPlanQual re-eval */
	List	   *action_col_idxes;
	List	   *ctid_col_idxes;
	List	   *oid_col_idxes;
} ModifyTable;

/* ----------------
 *	 Append node -
 *		Generate the concatenation of the results of sub-plans.
 * ----------------
 */
typedef struct Append
{
	Plan		plan;
	List	   *appendplans;
} Append;

/* ----------------
 *	 MergeAppend node -
 *		Merge the results of pre-sorted sub-plans to preserve the ordering.
 * ----------------
 */
typedef struct MergeAppend
{
	Plan		plan;
	List	   *mergeplans;
	/* remaining fields are just like the sort-key info in struct Sort */
	int			numCols;		/* number of sort-key columns */
	AttrNumber *sortColIdx;		/* their indexes in the target list */
	Oid		   *sortOperators;	/* OIDs of operators to sort them by */
	Oid		   *collations;		/* OIDs of collations */
	bool	   *nullsFirst;		/* NULLS FIRST/LAST directions */
} MergeAppend;

/*
 * Sequence node
 *   Execute a list of subplans in the order of left-to-right, and return
 * the results of the last subplan.
 */
typedef struct Sequence
{
	Plan plan;
	List *subplans;
} Sequence;

/* ----------------
 *	RecursiveUnion node -
 *		Generate a recursive union of two subplans.
 *
 * The "outer" subplan is always the non-recursive term, and the "inner"
 * subplan is the recursive term.
 * ----------------
 */
typedef struct RecursiveUnion
{
	Plan		plan;
	int			wtParam;		/* ID of Param representing work table */
	/* Remaining fields are zero/null in UNION ALL case */
	int			numCols;		/* number of columns to check for
								 * duplicate-ness */
	AttrNumber *dupColIdx;		/* their indexes in the target list */
	Oid		   *dupOperators;	/* equality operators to compare with */
	long		numGroups;		/* estimated number of groups in input */
} RecursiveUnion;

/* ----------------
 *	 BitmapAnd node -
 *		Generate the intersection of the results of sub-plans.
 *
 * The subplans must be of types that yield tuple bitmaps.  The targetlist
 * and qual fields of the plan are unused and are always NIL.
 * ----------------
 */
typedef struct BitmapAnd
{
	Plan		plan;
	List	   *bitmapplans;
} BitmapAnd;

/* ----------------
 *	 BitmapOr node -
 *		Generate the union of the results of sub-plans.
 *
 * The subplans must be of types that yield tuple bitmaps.  The targetlist
 * and qual fields of the plan are unused and are always NIL.
 * ----------------
 */
typedef struct BitmapOr
{
	Plan		plan;
	List	   *bitmapplans;
} BitmapOr;

/*
 * ==========
 * Scan nodes
 * ==========
 */
typedef struct Scan
{
	Plan		plan;
	Index		scanrelid;		/* relid is index into the range table */

	/*
	 * The index to an internal array structure that
	 * contains oids of the parts that need to be scanned.
	 *
	 * This internal structure is maintained in EState.
	 *
	 * Note: if the scan is not "dynamic" (i.e., not using optimizer),
	 * we set it to INVALID_PART_INDEX.
	 */
	int32 		partIndex;
	int32 		partIndexPrintable;
} Scan;

/* ----------------
 *		sequential scan node
 * ----------------
 */
typedef Scan SeqScan;

/*
 * TableScan
 *   Scan node that captures different table types.
 */
typedef Scan TableScan;

/* ----------------
 *		index type information
 */
typedef enum LogicalIndexType
{
	INDTYPE_BTREE = 0,
	INDTYPE_BITMAP = 1,
	INDTYPE_GIST = 2
} LogicalIndexType;

typedef struct LogicalIndexInfo
{
	Oid	logicalIndexOid;	/* OID of the logical index */
	int	nColumns;		/* Number of columns in the index */
	AttrNumber	*indexKeys;	/* column numbers of index keys */
	List	*indPred;		/* predicate if partial index, or NIL */
	List	*indExprs;		/* index on expressions */
	bool	indIsUnique;		/* unique index */
	LogicalIndexType indType;  /* index type: btree or bitmap */
	Node	*partCons;		/* concatenated list of check constraints
					 * of each partition on which this index is defined */
	List	*defaultLevels;		/* Used to identify a default partition */
} LogicalIndexInfo;

/* ----------------
 *		index scan node
 *
 * indexqualorig is an implicitly-ANDed list of index qual expressions, each
 * in the same form it appeared in the query WHERE condition.  Each should
 * be of the form (indexkey OP comparisonval) or (comparisonval OP indexkey).
 * The indexkey is a Var or expression referencing column(s) of the index's
 * base table.  The comparisonval might be any expression, but it won't use
 * any columns of the base table.  The expressions are ordered by index
 * column position (but items referencing the same index column can appear
 * in any order).  indexqualorig is used at runtime only if we have to recheck
 * a lossy indexqual.
 *
 * indexqual has the same form, but the expressions have been commuted if
 * necessary to put the indexkeys on the left, and the indexkeys are replaced
 * by Var nodes identifying the index columns (their varno is INDEX_VAR and
 * their varattno is the index column number).
 *
 * indexorderbyorig is similarly the original form of any ORDER BY expressions
 * that are being implemented by the index, while indexorderby is modified to
 * have index column Vars on the left-hand side.  Here, multiple expressions
 * must appear in exactly the ORDER BY order, and this is not necessarily the
 * index column order.  Only the expressions are provided, not the auxiliary
 * sort-order information from the ORDER BY SortGroupClauses; it's assumed
 * that the sort ordering is fully determinable from the top-level operators.
 * indexorderbyorig is unused at run time, but is needed for EXPLAIN.
 * (Note these fields are used for amcanorderbyop cases, not amcanorder cases.)
 *
 * indexorderdir specifies the scan ordering, for indexscans on amcanorder
 * indexes (for other indexes it should be "don't care").
 * ----------------
 */
typedef struct IndexScan
{
	Scan		scan;
	Oid			indexid;		/* OID of index to scan */
	List	   *indexqual;		/* list of index quals (usually OpExprs) */
	List	   *indexqualorig;	/* the same in original form */
	List	   *indexorderby;	/* list of index ORDER BY exprs */
	List	   *indexorderbyorig;		/* the same in original form */
	ScanDirection indexorderdir;	/* forward or backward or don't care */
} IndexScan;

/*
 * DynamicIndexScan
 *   Scan a list of indexes that will be determined at run time.
 *   The primary application of this operator is to be used
 *   for partition tables.
*/
typedef struct DynamicIndexScan
{
	/* Fields shared with a normal IndexScan. Must be first! */
	IndexScan	indexscan;

	/* logical index to use */
	LogicalIndexInfo *logicalIndexInfo;
} DynamicIndexScan;

/* ----------------
 *		index-only scan node
 *
 * IndexOnlyScan is very similar to IndexScan, but it specifies an
 * index-only scan, in which the data comes from the index not the heap.
 * Because of this, *all* Vars in the plan node's targetlist, qual, and
 * index expressions reference index columns and have varno = INDEX_VAR.
 * Hence we do not need separate indexqualorig and indexorderbyorig lists,
 * since their contents would be equivalent to indexqual and indexorderby.
 *
 * To help EXPLAIN interpret the index Vars for display, we provide
 * indextlist, which represents the contents of the index as a targetlist
 * with one TLE per index column.  Vars appearing in this list reference
 * the base table, and this is the only field in the plan node that may
 * contain such Vars.
 *
 * GPDB: We need indexqualorig to determine direct dispatch, however there
 * is no need to dispatch it.
 * ----------------
 */
typedef struct IndexOnlyScan
{
	Scan		scan;
	Oid			indexid;		/* OID of index to scan */
	List	   *indexqual;		/* list of index quals (usually OpExprs) */
	List	   *indexqualorig;	/* the same in original form (GPDB keeps it) */
	List	   *indexorderby;	/* list of index ORDER BY exprs */
	List	   *indextlist;		/* TargetEntry list describing index's cols */
	ScanDirection indexorderdir;	/* forward or backward or don't care */
} IndexOnlyScan;

/* ----------------
 *		bitmap index scan node
 *
 * BitmapIndexScan delivers a bitmap of potential tuple locations;
 * it does not access the heap itself.  The bitmap is used by an
 * ancestor BitmapHeapScan node, possibly after passing through
 * intermediate BitmapAnd and/or BitmapOr nodes to combine it with
 * the results of other BitmapIndexScans.
 *
 * The fields have the same meanings as for IndexScan, except we don't
 * store a direction flag because direction is uninteresting.
 *
 * In a BitmapIndexScan plan node, the targetlist and qual fields are
 * not used and are always NIL.  The indexqualorig field is unused at
 * run time too, but is saved for the benefit of EXPLAIN, as well
 * as for the use of the planner when doing clause examination on plans
 * (such as for targeted dispatch)
 * ----------------
 */
typedef struct BitmapIndexScan
{
	Scan		scan;
	Oid			indexid;		/* OID of index to scan */
	List	   *indexqual;		/* list of index quals (OpExprs) */
	List	   *indexqualorig;	/* the same in original form */
} BitmapIndexScan;


/*
 * DynamicBitmapIndexScan
 *   Scan a list of indexes that will be determined at run time.
 *   The primary application of this operator is to be used
 *   for partition tables.
*/
typedef struct DynamicBitmapIndexScan
{
	/* Fields shared with a normal BitmapIndexScan. Must be first! */
	BitmapIndexScan biscan;

	/* logical index to use */
	LogicalIndexInfo *logicalIndexInfo;
} DynamicBitmapIndexScan;

/* ----------------
 *		bitmap sequential scan node
 *
 * This needs a copy of the qual conditions being used by the input index
 * scans because there are various cases where we need to recheck the quals;
 * for example, when the bitmap is lossy about the specific rows on a page
 * that meet the index condition.
 * ----------------
 */
typedef struct BitmapHeapScan
{
	Scan		scan;
	List	   *bitmapqualorig; /* index quals, in standard expr form */
} BitmapHeapScan;

/* ----------------
 *		bitmap append-only row-store scan node
 *
 * NOTE: This is a copy of BitmapHeapScan.
 * ----------------
 */
typedef struct BitmapAppendOnlyScan
{
	Scan		scan;
	List	   *bitmapqualorig; /* index quals, in standard expr form */
	bool       isAORow; /* If this is for AO Row tables */
} BitmapAppendOnlyScan;

/* ----------------
 *		bitmap table scan node
 *
 * This is a copy of BitmapHeapScan
 * ----------------
 */
typedef BitmapHeapScan BitmapTableScan;

/*
 * DynamicTableScan
 *   Scan a list of tables that will be determined at run time.
 */
typedef Scan DynamicTableScan;

/* ----------------
 *		tid scan node
 *
 * tidquals is an implicitly OR'ed list of qual expressions of the form
 * "CTID = pseudoconstant" or "CTID = ANY(pseudoconstant_array)".
 * ----------------
 */
typedef struct TidScan
{
	Scan		scan;
	List	   *tidquals;		/* qual(s) involving CTID = something */
} TidScan;

/* ----------------
 *		subquery scan node
 *
 * SubqueryScan is for scanning the output of a sub-query in the range table.
 * We often need an extra plan node above the sub-query's plan to perform
 * expression evaluations (which we can't push into the sub-query without
 * risking changing its semantics).  Although we are not scanning a physical
 * relation, we make this a descendant of Scan anyway for code-sharing
 * purposes.
 *
 * Note: we store the sub-plan in the type-specific subplan field, not in
 * the generic lefttree field as you might expect.  This is because we do
 * not want plan-tree-traversal routines to recurse into the subplan without
 * knowing that they are changing Query contexts.
 * ----------------
 */
typedef struct SubqueryScan
{
	Scan		scan;
	Plan	   *subplan;
} SubqueryScan;

/* ----------------
 *		FunctionScan node
 * ----------------
 */
typedef struct FunctionScan
{
	Scan		scan;
	List	   *functions;		/* list of RangeTblFunction nodes */
	bool		funcordinality; /* WITH ORDINALITY */
} FunctionScan;

/* ----------------
 *      TableFunctionScan node
 * ----------------
 */
typedef struct TableFunctionScan
{
	Scan		scan;
	Node	   *funcexpr;		/* expression tree for func call */
	List	   *funccolnames;	/* output column names (string Value nodes) */
	List	   *funccoltypes;	/* OID list of column type OIDs */
	List	   *funccoltypmods; /* integer list of column typmods */
	List	   *funccolcollations;		/* OID list of column collation OIDs */
	bytea	   *funcuserdata;	/* describe function user data. assume bytea */
} TableFunctionScan;

/* ----------------
 *		ValuesScan node
 * ----------------
 */
typedef struct ValuesScan
{
	Scan		scan;
	List	   *values_lists;	/* list of expression lists */
} ValuesScan;

/* ----------------
 *		CteScan node
 * ----------------
 */
typedef struct CteScan
{
	Scan		scan;
	int			ctePlanId;		/* ID of init SubPlan for CTE */
	int			cteParam;		/* ID of Param representing CTE output */
} CteScan;

/* ----------------
 *		WorkTableScan node
 * ----------------
 */
typedef struct WorkTableScan
{
	Scan		scan;
	int			wtParam;		/* ID of Param representing work table */
} WorkTableScan;

/* ----------------
 * External Scan node
 *
 * Field scan.scanrelid is the index of the external relation for
 * this node.
 *
 * Field filenames is a list of N string node pointers (or NULL)
 * where N is number of segments in the array. The pointer in
 * position I is NULL or points to the string node containing the
 * file name for segment I.
 * ----------------
 */
typedef struct ExternalScan
{
	Scan		scan;
	List		*uriList;       /* data uri or null for each segment  */
	char	   *fmtOptString;	/* data format options                */
	char		fmtType;        /* data format type                   */
	bool		isMasterOnly;   /* true for EXECUTE on master seg only */
	int			rejLimit;       /* reject limit (-1 for no sreh)      */
	bool		rejLimitInRows; /* true if ROWS false if PERCENT      */
	bool		logErrors;      /* true to log errors into file       */
	int			encoding;		/* encoding of external table data    */
	uint32      scancounter;	/* counter incr per scan node created */

} ExternalScan;

/* ----------------
 *		ForeignScan node
 *
 * fdw_exprs and fdw_private are both under the control of the foreign-data
 * wrapper, but fdw_exprs is presumed to contain expression trees and will
 * be post-processed accordingly by the planner; fdw_private won't be.
 * Note that everything in both lists must be copiable by copyObject().
 * One way to store an arbitrary blob of bytes is to represent it as a bytea
 * Const.  Usually, though, you'll be better off choosing a representation
 * that can be dumped usefully by nodeToString().
 * ----------------
 */
typedef struct ForeignScan
{
	Scan		scan;
	List	   *fdw_exprs;		/* expressions that FDW may evaluate */
	List	   *fdw_private;	/* private data for FDW */
	bool		fsSystemCol;	/* true if any "system column" is needed */
} ForeignScan;

/*
 * ==========
 * Join nodes
 * ==========
 */

/* ----------------
 *		Join node
 *
 * jointype:	rule for joining tuples from left and right subtrees
 * joinqual:	qual conditions that came from JOIN/ON or JOIN/USING
 *				(plan.qual contains conditions that came from WHERE)
 *
 * When jointype is INNER, joinqual and plan.qual are semantically
 * interchangeable.  For OUTER jointypes, the two are *not* interchangeable;
 * only joinqual is used to determine whether a match has been found for
 * the purpose of deciding whether to generate null-extended tuples.
 * (But plan.qual is still applied before actually returning a tuple.)
 * For an outer join, only joinquals are allowed to be used as the merge
 * or hash condition of a merge or hash join.
 * ----------------
 */
typedef struct Join
{
	Plan		plan;
	JoinType	jointype;
	List	   *joinqual;		/* JOIN quals (in addition to plan.qual) */

	bool		prefetch_inner; /* to avoid deadlock in MPP */
} Join;

/* ----------------
 *		nest loop join node
 *
 * The nestParams list identifies any executor Params that must be passed
 * into execution of the inner subplan carrying values from the current row
 * of the outer subplan.  Currently we restrict these values to be simple
 * Vars, but perhaps someday that'd be worth relaxing.  (Note: during plan
 * creation, the paramval can actually be a PlaceHolderVar expression; but it
 * must be a Var with varno OUTER_VAR by the time it gets to the executor.)
 * ----------------
 */
typedef struct NestLoop
{
	Join		join;
	List	   *nestParams;		/* list of NestLoopParam nodes */

	bool		shared_outer;
	bool		singleton_outer; /*CDB-OLAP true => outer is plain Agg */
} NestLoop;

typedef struct NestLoopParam
{
	NodeTag		type;
	int			paramno;		/* number of the PARAM_EXEC Param to set */
	Var		   *paramval;		/* outer-relation Var to assign to Param */
} NestLoopParam;

/* ----------------
 *		merge join node
 *
 * The expected ordering of each mergeable column is described by a btree
 * opfamily OID, a collation OID, a direction (BTLessStrategyNumber or
 * BTGreaterStrategyNumber) and a nulls-first flag.  Note that the two sides
 * of each mergeclause may be of different datatypes, but they are ordered the
 * same way according to the common opfamily and collation.  The operator in
 * each mergeclause must be an equality operator of the indicated opfamily.
 * ----------------
 */
typedef struct MergeJoin
{
	Join		join;
	List	   *mergeclauses;	/* mergeclauses as expression trees */
	/* these are arrays, but have the same length as the mergeclauses list: */
	Oid		   *mergeFamilies;	/* per-clause OIDs of btree opfamilies */
	Oid		   *mergeCollations;	/* per-clause OIDs of collations */
	int		   *mergeStrategies;	/* per-clause ordering (ASC or DESC) */
	bool	   *mergeNullsFirst;	/* per-clause nulls ordering */
	bool		unique_outer; /*CDB-OLAP true => outer is unique in merge key */
} MergeJoin;

/* ----------------
 *		hash join (probe) node
 *
 * CDB:	In order to support hash join on IS NOT DISTINCT FROM (as well as =),
 *		field hashqualclauses is added to hold the expression that tests for
 *		a match.  This is normally identical to hashclauses (which holds the
 *		equality test), but differs in case of non-equijoin comparisons.
 *		Field hashclauses is retained for use in hash table operations.
 * ----------------
 */
typedef struct HashJoin
{
	Join		join;
	List	   *hashclauses;
	List	   *hashqualclauses;
} HashJoin;

/*
 * Share type of sharing a node.
 */
typedef enum ShareType
{
	SHARE_NOTSHARED,
	SHARE_MATERIAL,          	/* Sharing a material node */
	SHARE_MATERIAL_XSLICE,		/* Sharing a material node, across slice */
	SHARE_SORT,					/* Sharing a sort */
	SHARE_SORT_XSLICE			/* Sharing a sort, across slice */
	/* Other types maybe added later, like sharing a hash */
} ShareType;

#define SHARE_ID_NOT_SHARED (-1)
#define SHARE_ID_NOT_ASSIGNED (-2)

extern int get_plan_share_id(Plan *p);
extern void set_plan_share_id(Plan *p, int share_id);
extern ShareType get_plan_share_type (Plan *p);
extern void set_plan_share_type(Plan *p, ShareType st);
extern void set_plan_share_type_xslice(Plan *p);
extern int get_plan_driver_slice(Plan *p);
extern void set_plan_driver_slice(Plan *P, int slice);
extern void incr_plan_nsharer_xslice(Plan *p);
extern bool isDynamicScan(const Plan *p);

/* ----------------
 *		shareinputscan node
 * ----------------
 */
typedef struct ShareInputScan
{
	Scan 		scan; /* The ShareInput */

	ShareType 	share_type;
	int 		share_id;
	int 		driver_slice;   	/* slice id that will execute the underlying material/sort */
} ShareInputScan;

/* ----------------
 *		materialization node
 * ----------------
 */
typedef struct Material
{
	Plan		plan;
	bool		cdb_strict;

	/* Material can be shared */
	ShareType 	share_type;
	int 		share_id;
	int         driver_slice; 					/* slice id that will execute this material */
	int         nsharer;						/* number of sharer */
	int 		nsharer_xslice;					/* number of sharer cross slice */
} Material;

/* ----------------
 *		sort node
 * ----------------
 */
typedef struct Sort
{
	Plan		plan;
	int			numCols;		/* number of sort-key columns */
	AttrNumber *sortColIdx;		/* their indexes in the target list */
	Oid		   *sortOperators;	/* OIDs of operators to sort them by */
	Oid		   *collations;		/* OIDs of collations */
	bool	   *nullsFirst;		/* NULLS FIRST/LAST directions */
    /* CDB */
	bool		noduplicates;   /* TRUE if sort should discard duplicates */

	/* Sort node can be shared */
	ShareType 	share_type;
	int 		share_id;
	int 		driver_slice;   /* slice id that will execute this sort */
	int         nsharer;        /* number of sharer */
	int 		nsharer_xslice;					/* number of sharer cross slice */
} Sort;

/* ---------------
 *		aggregate node
 *
 * An Agg node implements plain or grouped aggregation.  For grouped
 * aggregation, we can work with presorted input or unsorted input;
 * the latter strategy uses an internal hashtable.
 *
 * Notice the lack of any direct info about the aggregate functions to be
 * computed.  They are found by scanning the node's tlist and quals during
 * executor startup.  (It is possible that there are no aggregate functions;
 * this could happen if they get optimized away by constant-folding, or if
 * we are using the Agg node to implement hash-based grouping.)
 * ---------------
 */
typedef enum AggStrategy
{
	AGG_PLAIN,					/* simple agg across all input rows */
	AGG_SORTED,					/* grouped agg, input must be sorted */
	AGG_HASHED					/* grouped agg, use internal hashtable */
} AggStrategy;

typedef struct Agg
{
	Plan		plan;
	AggStrategy aggstrategy;
	int			numCols;		/* number of grouping columns */
	AttrNumber *grpColIdx;		/* their indexes in the target list */
	bool		combineStates;	/* input tuples contain transition states */
	bool		finalizeAggs;	/* should we call the finalfn on agg states? */
	Oid		   *grpOperators;	/* equality operators to compare with */
	long		numGroups;		/* estimated number of groups in input */
	int			transSpace;		/* est storage per group for byRef transition values */

	/*
	 * The following is used by ROLLUP.
	 */

	/*
	 * The number of grouping columns for this node whose values should be null for
	 * this Agg node.
	 */
	int         numNullCols;

    /*
	 * Indicate the GROUPING value of input tuples for this Agg node.
	 * For example of ROLLUP(a,b,c), there are four Agg nodes:
	 *
	 *   Agg(a,b,c) ==> Agg(a,b) ==> Agg(a) ==> Agg()
	 *
	 * The GROUPING value of input tuples for Agg(a,b,c) is 0, and the values
	 * for Agg(a,b), Agg(a), Agg() are 0, 1, 3, respectively.
	 *
	 * We also use the value "-1" to indicate an Agg node is the final
	 * one that brings back all rollup results from different segments. This final
	 * Agg node is very similar to the non-rollup Agg node, except that we need
	 * a way to know this to properly set GROUPING value during execution.
	 *
	 * For a non-rollup Agg node, this value is 0.
	 */
	uint64 inputGrouping;

	/* The value of GROUPING for this rollup-aware node. */
	uint64 grouping;

	/*
	 * Indicate if input tuples contain values for GROUPING column.
	 *
	 * This is used to determine if the node that generates inputs
	 * for this Agg node is also an Agg node. That is, this Agg node
	 * is one of the list of Agg nodes for a ROLLUP. One exception is
	 * the first Agg node in the list, whose inputs do not have a
	 * GROUPING column.
	 */
	bool inputHasGrouping;

	/*
	 * How many times the aggregates in this rollup level will be output
	 * for a given query. Used only for ROLLUP queries.
	 */
	int         rollupGSTimes;

	/*
	 * Indicate if this Agg node is the last one in a rollup.
	 */
	bool        lastAgg;

	/* Stream entries when out of memory instead of spilling to disk */
	bool 		streaming;
} Agg;

/* ----------------
 *		window aggregate node
 *
 * A WindowAgg node implements window functions over zero or more
 * ordering/framing specifications within a partition specification on
 * appropriately ordered input.
 *
 * For example, if there are window functions
 *
 *   over (partition by a,b orderby c) and
 *   over (partition by a,b order by c,d,e)
 *
 * then the input (outer plan) of the window node will be sorted by
 * (a,b,c,d,e) -- the common partition key (a,b) and the partial
 * ordering keys (c) and (d,e).
 *
 * A Window node contains no direct information about the window
 * functions it computes.  Those functions are found by scanning
 * the node's targetlist for WindowFunc nodes during executor startup.
 * There need not be any, but there's no good reason for the planner
 * to construct a WindowAgg node without at least one WindowFunc.
 *
 * A WindowFunc is related to its WindowAgg node by the fact that it is
 * contained by it.
 *
 * ----------------
 */
typedef struct WindowAgg
{
	Plan		plan;
	Index		winref;			/* ID referenced by window functions */
	int			partNumCols;	/* number of columns in partition clause */
	AttrNumber *partColIdx;		/* their indexes in the target list */
	Oid		   *partOperators;	/* equality operators for partition columns */
	int			ordNumCols;		/* number of columns in ordering clause */
	AttrNumber *ordColIdx;		/* their indexes in the target list */
	Oid		   *ordOperators;	/* equality operators for ordering columns */

	/*
	 * GPDB: Information on the first ORDER BY column. This is different from
	 * simply taking the first element of the ordColIdx/ordOperators fields,
	 * because those arrays don't include any columns that are also present
	 * in the PARTITION BY. For example, in "OVER (PARTITION BY foo ORDER BY
	 * foo, bar)", ordColIdx/ordOperators would not include column 'foo'. But
	 * for computing with RANGE BETWEEN values correctly, we need the first
	 * actual ORDER BY column, even if it's redundant with the PARTITION BY.
	 * firstOrder* has that information. Also, we need a sort operator, not
	 * equality operator, here.
	 */
	AttrNumber	firstOrderCol;
	Oid			firstOrderCmpOperator; /* ordering op */
	bool		firstOrderNullsFirst;

	int			frameOptions;	/* frame_clause options, see WindowDef */
	Node	   *startOffset;	/* expression for starting bound, if any */
	Node	   *endOffset;		/* expression for ending bound, if any */
} WindowAgg;

/* ----------------
 *		unique node
 * ----------------
 */
typedef struct Unique
{
	Plan		plan;
	int			numCols;		/* number of columns to check for uniqueness */
	AttrNumber *uniqColIdx;		/* their indexes in the target list */
	Oid		   *uniqOperators;	/* equality operators to compare with */
} Unique;

/* ----------------
 *		hash build node
 *
 * If the executor is supposed to try to apply skew join optimization, then
 * skewTable/skewColumn/skewInherit identify the outer relation's join key
 * column, from which the relevant MCV statistics can be fetched.  Also, its
 * type information is provided to save a lookup.
 * ----------------
 */
typedef struct Hash
{
	Plan		plan;
	bool		rescannable;            /* CDB: true => save rows for rescan */
	Oid			skewTable;		/* outer join key's table OID, or InvalidOid */
	AttrNumber	skewColumn;		/* outer join key's column #, or zero */
	bool		skewInherit;	/* is outer join rel an inheritance tree? */
	Oid			skewColType;	/* datatype of the outer key column */
	int32		skewColTypmod;	/* typmod of the outer key column */
	/* all other info is in the parent HashJoin node */
} Hash;

/* ----------------
 *		setop node
 * ----------------
 */
typedef enum SetOpCmd
{
	SETOPCMD_INTERSECT,
	SETOPCMD_INTERSECT_ALL,
	SETOPCMD_EXCEPT,
	SETOPCMD_EXCEPT_ALL
} SetOpCmd;

typedef enum SetOpStrategy
{
	SETOP_SORTED,				/* input must be sorted */
	SETOP_HASHED				/* use internal hashtable */
} SetOpStrategy;

typedef struct SetOp
{
	Plan		plan;
	SetOpCmd	cmd;			/* what to do */
	SetOpStrategy strategy;		/* how to do it */
	int			numCols;		/* number of columns to check for
								 * duplicate-ness */
	AttrNumber *dupColIdx;		/* their indexes in the target list */
	Oid		   *dupOperators;	/* equality operators to compare with */
	AttrNumber	flagColIdx;		/* where is the flag column, if any */
	int			firstFlag;		/* flag value for first input relation */
	long		numGroups;		/* estimated number of groups in input */
} SetOp;

/* ----------------
 *		lock-rows node
 *
 * rowMarks identifies the rels to be locked by this node; it should be
 * a subset of the rowMarks listed in the top-level PlannedStmt.
 * epqParam is a Param that all scan nodes below this one must depend on.
 * It is used to force re-evaluation of the plan during EvalPlanQual.
 * ----------------
 */
typedef struct LockRows
{
	Plan		plan;
	List	   *rowMarks;		/* a list of PlanRowMark's */
	int			epqParam;		/* ID of Param for EvalPlanQual re-eval */
} LockRows;

/* ----------------
 *		limit node
 *
 * Note: as of Postgres 8.2, the offset and count expressions are expected
 * to yield int8, rather than int4 as before.
 * ----------------
 */
typedef struct Limit
{
	Plan		plan;
	Node	   *limitOffset;	/* OFFSET parameter, or NULL if none */
	Node	   *limitCount;		/* COUNT parameter, or NULL if none */
} Limit;

/* -------------------------
 *		motion node structs
 * -------------------------
 */
typedef enum MotionType
{
	MOTIONTYPE_HASH,		/* Use hashing to select a segindex destination */
	MOTIONTYPE_FIXED,		/* Send tuples to a fixed set of segindexes */
	MOTIONTYPE_EXPLICIT		/* Send tuples to the segment explicitly specified in their segid column */
} MotionType;

/*
 * Motion Node
 *
 */
typedef struct Motion
{
	Plan		plan;

	MotionType  motionType;
	bool		sendSorted;			/* if true, output should be sorted */
	int			motionID;			/* required by AMS  */

	/* For Hash */
	List		*hashExpr;			/* list of hash expressions */
	List		*hashDataTypes;	    /* list of hash expr data type oids */

	/* Output segments */
	int 	  	numOutputSegs;		/* number of seg indexes in outputSegIdx array, 0 for broadcast */
	int 	 	*outputSegIdx; 	 	/* array of output segindexes */

	/* For Explicit */
	AttrNumber segidColIdx;			/* index of the segid column in the target list */

	/* The following field is only used when sendSorted == true */
	int			numSortCols;	/* number of sort-key columns */
	AttrNumber *sortColIdx;		/* their indexes in the target list */
	Oid		   *sortOperators;	/* OIDs of operators to sort them by */
	Oid		   *collations;		/* OIDs of collations */
	bool	   *nullsFirst;		/* NULLS FIRST/LAST directions */
} Motion;

/*
 * DML Node
 */
typedef struct DML
{
	Plan		plan;
	Index		scanrelid;		/* index into the range table */
	AttrNumber	actionColIdx;	/* index of action column into the target list */
	AttrNumber	ctidColIdx;		/* index of ctid column into the target list */
	AttrNumber	tupleoidColIdx;	/* index of tuple oid column into the target list */

} DML;

/*
 * SplitUpdate Node
 *
 */
typedef struct SplitUpdate
{
	Plan		plan;
	AttrNumber	actionColIdx;		/* index of action column into the target list */
	AttrNumber	ctidColIdx;			/* index of ctid column into the target list */
	AttrNumber	tupleoidColIdx;		/* index of tuple oid column into the target list */
	List		*insertColIdx;		/* list of columns to INSERT into the target list */
	List		*deleteColIdx;		/* list of columns to DELETE into the target list */

} SplitUpdate;

/*
 * AssertOp Node
 *
 */
typedef struct AssertOp
{
	Plan 			plan;
	int				errcode;		/* SQL error code */
	List 			*errmessage;	/* error message */

} AssertOp;

/*
 * RowTrigger Node
 *
 */
typedef struct RowTrigger
{
	Plan		plan;
	Oid			relid;				/* OID of target relation */
	int 		eventFlags;			/* TriggerEvent bit flags (see trigger.h).*/
	List		*oldValuesColIdx;	/* list of old columns */
	List		*newValuesColIdx;	/* list of new columns */

} RowTrigger;

/*
 * RowMarkType -
 *	  enums for types of row-marking operations
 *
 * The first four of these values represent different lock strengths that
 * we can take on tuples according to SELECT FOR [KEY] UPDATE/SHARE requests.
 * We only support these on regular tables.  For foreign tables, any locking
 * that might be done for these requests must happen during the initial row
 * fetch; there is no mechanism for going back to lock a row later (and thus
 * no need for EvalPlanQual machinery during updates of foreign tables).
 * This means that the semantics will be a bit different than for a local
 * table; in particular we are likely to lock more rows than would be locked
 * locally, since remote rows will be locked even if they then fail
 * locally-checked restriction or join quals.  However, the alternative of
 * doing a separate remote query to lock each selected row is extremely
 * unappealing, so let's do it like this for now.
 *
 * When doing UPDATE, DELETE, or SELECT FOR UPDATE/SHARE, we have to uniquely
 * identify all the source rows, not only those from the target relations, so
 * that we can perform EvalPlanQual rechecking at need.  For plain tables we
 * can just fetch the TID, much as for a target relation; this case is
 * represented by ROW_MARK_REFERENCE.  Otherwise (for example for VALUES or
 * FUNCTION scans) we have to copy the whole row value.  ROW_MARK_COPY is
 * pretty inefficient, since most of the time we'll never need the data; but
 * fortunately the case is not performance-critical in practice.  Note that
 * we use ROW_MARK_COPY for non-target foreign tables, even if the FDW has a
 * concept of rowid and so could theoretically support some form of
 * ROW_MARK_REFERENCE.  Although copying the whole row value is inefficient,
 * it's probably still faster than doing a second remote fetch, so it doesn't
 * seem worth the extra complexity to permit ROW_MARK_REFERENCE.
 */
typedef enum RowMarkType
{
	ROW_MARK_EXCLUSIVE,			/* obtain exclusive tuple lock */
	ROW_MARK_NOKEYEXCLUSIVE,	/* obtain no-key exclusive tuple lock */
	ROW_MARK_SHARE,				/* obtain shared tuple lock */
	ROW_MARK_KEYSHARE,			/* obtain keyshare tuple lock */
	ROW_MARK_REFERENCE,			/* just fetch the TID */
	ROW_MARK_COPY,				/* physically copy the row value */
	ROW_MARK_TABLE_SHARE,		/* (GPDB) Acquire RowShareLock on table,
								 * but no tuple locks */
	ROW_MARK_TABLE_EXCLUSIVE	/* (GPDB) Acquire ExclusiveLock on table,
								 * blocking all other updates */
} RowMarkType;

#define RowMarkRequiresRowShareLock(marktype)  ((marktype) <= ROW_MARK_KEYSHARE)

/*
 * PlanRowMark -
 *	   plan-time representation of FOR [KEY] UPDATE/SHARE clauses
 *
 * When doing UPDATE, DELETE, or SELECT FOR UPDATE/SHARE, we create a separate
 * PlanRowMark node for each non-target relation in the query.  Relations that
 * are not specified as FOR UPDATE/SHARE are marked ROW_MARK_REFERENCE (if
 * regular tables) or ROW_MARK_COPY (if not).
 *
 * Initially all PlanRowMarks have rti == prti and isParent == false.
 * When the planner discovers that a relation is the root of an inheritance
 * tree, it sets isParent true, and adds an additional PlanRowMark to the
 * list for each child relation (including the target rel itself in its role
 * as a child).  The child entries have rti == child rel's RT index and
 * prti == parent's RT index, and can therefore be recognized as children by
 * the fact that prti != rti.
 *
 * The planner also adds resjunk output columns to the plan that carry
 * information sufficient to identify the locked or fetched rows.  For
 * regular tables (markType != ROW_MARK_COPY), these columns are named
 *		tableoid%u			OID of table
 *		ctid%u				TID of row
 * The tableoid column is only present for an inheritance hierarchy.
 * When markType == ROW_MARK_COPY, there is instead a single column named
 *		wholerow%u			whole-row value of relation
 * In all three cases, %u represents the rowmark ID number (rowmarkId).
 * This number is unique within a plan tree, except that child relation
 * entries copy their parent's rowmarkId.  (Assigning unique numbers
 * means we needn't renumber rowmarkIds when flattening subqueries, which
 * would require finding and renaming the resjunk columns as well.)
 * Note this means that all tables in an inheritance hierarchy share the
 * same resjunk column names.  However, in an inherited UPDATE/DELETE the
 * columns could have different physical column numbers in each subplan.
 */
typedef struct PlanRowMark
{
	NodeTag		type;
	Index		rti;			/* range table index of markable relation */
	Index		prti;			/* range table index of parent relation */
	Index		rowmarkId;		/* unique identifier for resjunk columns */
	RowMarkType markType;		/* see enum above */
	bool		noWait;			/* NOWAIT option */
	bool		isParent;		/* true if this is a "dummy" parent entry */
} PlanRowMark;


/*
 * Plan invalidation info
 *
 * We track the objects on which a PlannedStmt depends in two ways:
 * relations are recorded as a simple list of OIDs, and everything else
 * is represented as a list of PlanInvalItems.  A PlanInvalItem is designed
 * to be used with the syscache invalidation mechanism, so it identifies a
 * system catalog entry by cache ID and hash value.
 */
typedef struct PlanInvalItem
{
	NodeTag		type;
	int			cacheId;		/* a syscache ID, see utils/syscache.h */
	uint32		hashValue;		/* hash value of object's cache lookup key */
} PlanInvalItem;

/* ----------------
 * PartitionSelector node
 *
 * PartitionSelector finds a set of leaf partition OIDs given the root table
 * OID and optionally selection predicates.
 *
 * It hides the logic of partition selection and propagation instead of
 * polluting the plan with it to make a plan look consistent and easy to
 * understand. It will be easy to locate where partition selection happens
 * in a plan.
 *
 * A PartitionSelection can work in three different ways:
 *
 * 1. Dynamic selection, based on tuples that pass through it.
 * 2. Dynamic selection, with a projected tuple.
 * 3. Static selection, performed at beginning of execution.
 *
 * ----------------
 */
typedef struct PartitionSelector
{
	Plan		plan;
	Oid 		relid;  				/* OID of target relation */
	int 		nLevels;				/* number of partition levels */
	int32 		scanId; 				/* id of the corresponding dynamic scan */
	int32		selectorId;				/* id of this partition selector */

	/* Fields for dynamic selection */
	List		*levelEqExpressions;	/* equality expressions used for individual levels */
	List		*levelExpressions;  	/* predicates used for individual levels */
	Node		*residualPredicate; 	/* residual predicate (to be applied at the end) */
	Node		*propagationExpression; /* propagation expression */
	Node		*printablePredicate;	/* printable predicate (for explain purposes) */

	/*
	 * Fields for dynamic selection, by projecting input tuples to a tuple
	 * that has the partitioning key values in the same positions as in the
	 * partitioned table.
	 */
	List	    *partTabTargetlist;

	/* Fields for static selection */
	bool		staticSelection;    	/* static selection performed? */
	List		*staticPartOids;    	/* list of statically selected parts */
	List		*staticScanIds;     	/* scan ids used to propagate statically selected part oids */

} PartitionSelector;

#endif   /* PLANNODES_H */<|MERGE_RESOLUTION|>--- conflicted
+++ resolved
@@ -5,13 +5,9 @@
  *	  definitions for query plan nodes
  *
  *
-<<<<<<< HEAD
  * Portions Copyright (c) 2005-2008, Greenplum inc
  * Portions Copyright (c) 2012-Present Pivotal Software, Inc.
- * Portions Copyright (c) 1996-2013, PostgreSQL Global Development Group
-=======
  * Portions Copyright (c) 1996-2014, PostgreSQL Global Development Group
->>>>>>> ab76208e
  * Portions Copyright (c) 1994, Regents of the University of California
  *
  * src/include/nodes/plannodes.h
@@ -736,17 +732,16 @@
 
 /* ----------------
  *      TableFunctionScan node
+ *
+ * This is similar to a FunctionScan, but we only support one function,
+ * and WITH ORDINALITY is not supported.
+ *
  * ----------------
  */
 typedef struct TableFunctionScan
 {
 	Scan		scan;
-	Node	   *funcexpr;		/* expression tree for func call */
-	List	   *funccolnames;	/* output column names (string Value nodes) */
-	List	   *funccoltypes;	/* OID list of column type OIDs */
-	List	   *funccoltypmods; /* integer list of column typmods */
-	List	   *funccolcollations;		/* OID list of column collation OIDs */
-	bytea	   *funcuserdata;	/* describe function user data. assume bytea */
+	struct RangeTblFunction *function;
 } TableFunctionScan;
 
 /* ----------------
