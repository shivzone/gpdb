--- conflicted
+++ resolved
@@ -17,11 +17,7 @@
  * Portions Copyright (c) 2012-Present Pivotal Software, Inc.
  * Copyright (c) 2003-2009, PostgreSQL Global Development Group
  *
-<<<<<<< HEAD
- * $PostgreSQL: pgsql/src/include/nodes/tidbitmap.h,v 1.9 2009/01/10 21:08:36 tgl Exp $
-=======
  * $PostgreSQL: pgsql/src/include/nodes/tidbitmap.h,v 1.11 2009/06/11 14:49:11 momjian Exp $
->>>>>>> 4d53a2f9
  *
  *-------------------------------------------------------------------------
  */
@@ -118,7 +114,6 @@
 /* Likewise, TBMIterator is private */
 typedef struct TBMIterator TBMIterator;
 
-<<<<<<< HEAD
 /*
  * Stream bitmap representation.
  */
@@ -160,8 +155,6 @@
  */
 typedef struct StreamNode   OpStream;
 
-=======
->>>>>>> 4d53a2f9
 /* Result structure for tbm_iterate */
 typedef struct
 {
@@ -198,15 +191,9 @@
 extern void tbm_free(TIDBitmap *tbm);
 
 extern void tbm_add_tuples(TIDBitmap *tbm,
-<<<<<<< HEAD
-						   const ItemPointer tids, int ntids,
-						   bool recheck);
-=======
 			   const ItemPointer tids, int ntids,
 			   bool recheck);
 extern void tbm_add_page(TIDBitmap *tbm, BlockNumber pageno);
-
->>>>>>> 4d53a2f9
 extern void tbm_union(TIDBitmap *a, const TIDBitmap *b);
 extern void tbm_intersect(TIDBitmap *a, const TIDBitmap *b);
 extern bool tbm_is_empty(const TIDBitmap *tbm);
@@ -214,7 +201,6 @@
 extern TBMIterator *tbm_begin_iterate(TIDBitmap *tbm);
 extern TBMIterateResult *tbm_iterate(TBMIterator *iterator);
 extern void tbm_end_iterate(TBMIterator *iterator);
-<<<<<<< HEAD
 
 extern void stream_move_node(StreamBitmap *strm, StreamBitmap *other, StreamType kind);
 extern void stream_add_node(StreamBitmap *strm, StreamNode *node, StreamType kind);
@@ -229,7 +215,6 @@
 extern void tbm_generic_upd_instrument(Node *bm);
 
 extern void tbm_convert_appendonly_tid_out(ItemPointer psudeoHeapTid, AOTupleId *aoTid);
-=======
->>>>>>> 4d53a2f9
+
 
 #endif   /* TIDBITMAP_H */