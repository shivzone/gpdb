/*-------------------------------------------------------------------------
 *
 * parsenodes.h
 *	  definitions for parse tree nodes
 *
 * Many of the node types used in parsetrees include a "location" field.
 * This is a byte (not character) offset in the original source text, to be
 * used for positioning an error cursor when there is an error related to
 * the node.  Access to the original source text is needed to make use of
 * the location.
 *
 *
 * Portions Copyright (c) 2006-2009, Greenplum inc
 * Portions Copyright (c) 1996-2009, PostgreSQL Global Development Group
 * Portions Copyright (c) 1994, Regents of the University of California
 *
 * $PostgreSQL: pgsql/src/include/nodes/parsenodes.h,v 1.340 2007/02/03 14:06:55 petere Exp $
 *
 *-------------------------------------------------------------------------
 */
#ifndef PARSENODES_H
#define PARSENODES_H

#include "nodes/bitmapset.h"
#include "nodes/primnodes.h"
#include "nodes/value.h"

typedef struct PartitionNode PartitionNode; /* see relation.h */

/* Possible sources of a Query */
typedef enum QuerySource
{
	QSRC_ORIGINAL,				/* original parsetree (explicit query) */
	QSRC_PARSER,				/* added by parse analysis */
	QSRC_INSTEAD_RULE,			/* added by unconditional INSTEAD rule */
	QSRC_QUAL_INSTEAD_RULE,		/* added by conditional INSTEAD rule */
	QSRC_NON_INSTEAD_RULE,		/* added by non-INSTEAD rule */
	QSRC_PLANNER				/* added in planner by splicing parse tree */
} QuerySource;

/* Sort ordering options for ORDER BY and CREATE INDEX */
typedef enum SortByDir
{
	SORTBY_DEFAULT,
	SORTBY_ASC,
	SORTBY_DESC,
	SORTBY_USING				/* not allowed in CREATE INDEX ... */
} SortByDir;

typedef enum SortByNulls
{
	SORTBY_NULLS_DEFAULT,
	SORTBY_NULLS_FIRST,
	SORTBY_NULLS_LAST
} SortByNulls;


/*
 * Grantable rights are encoded so that we can OR them together in a bitmask.
 * The present representation of AclItem limits us to 16 distinct rights,
 * even though AclMode is defined as uint32.  See utils/acl.h.
 *
 * Caution: changing these codes breaks stored ACLs, hence forces initdb.
 */
typedef uint32 AclMode;			/* a bitmask of privilege bits */

#define ACL_INSERT		(1<<0)	/* for relations */
#define ACL_SELECT		(1<<1)
#define ACL_UPDATE		(1<<2)
#define ACL_DELETE		(1<<3)
#define ACL_TRUNCATE	(1<<4)
#define ACL_REFERENCES	(1<<5)
#define ACL_TRIGGER		(1<<6)
#define ACL_EXECUTE		(1<<7)	/* for functions */
#define ACL_USAGE		(1<<8)	/* for languages, namespaces
								 * and external protocols */
#define ACL_CREATE		(1<<9)	/* for namespaces and databases */
#define ACL_CREATE_TEMP (1<<10) /* for databases */
#define ACL_CONNECT		(1<<11) /* for databases */
#define N_ACL_RIGHTS	12		/* 1 plus the last 1<<x */
#define ACL_NO_RIGHTS	0
/* Currently, SELECT ... FOR UPDATE/FOR SHARE requires UPDATE privileges */
#define ACL_SELECT_FOR_UPDATE	ACL_UPDATE


/*****************************************************************************
 *	Query Tree
 *****************************************************************************/

/*
 * Query -
 *	  Parse analysis turns all statements into a Query tree (via transformStmt)
 *	  for further processing by the rewriter and planner.
 *
 *	  Utility statements (i.e. non-optimizable statements) have the
 *	  utilityStmt field set, and the Query itself is mostly dummy.
 *	  DECLARE CURSOR is a special case: it is represented like a SELECT,
 *	  but the original DeclareCursorStmt is stored in utilityStmt.
 *
 *	  Planning converts a Query tree into a Plan tree headed by a PlannedStmt
 *	  node.  Eventually, the Query tree will not used by the executor.
 *    Currently, however, the Query structure is carried by the PlannedStmt.
 *
 *    TODO Update the preceding comment, when PlannedStmt support is complete.
 */
typedef struct Query
{
	NodeTag		type;

	CmdType		commandType;	/* select|insert|update|delete|utility */

	QuerySource querySource;	/* where did I come from? */

	bool		canSetTag;		/* do I set the command result tag? */

	Node	   *utilityStmt;	/* non-null if this is DECLARE CURSOR or a
								 * non-optimizable statement */

	int			resultRelation; /* rtable index of target relation for
								 * INSERT/UPDATE/DELETE; 0 for SELECT */

	IntoClause *intoClause;		/* target for SELECT INTO / CREATE TABLE AS */

	bool		hasAggs;		/* has aggregates in tlist or havingQual */
	bool		hasWindFuncs;	/* has window function(s) in target list */
	bool		hasSubLinks;	/* has subquery SubLink */

	List	   *rtable;			/* list of range table entries */
	FromExpr   *jointree;		/* table join tree (FROM and WHERE clauses) */

	List	   *targetList;		/* target list (of TargetEntry) */

	List	   *returningList;	/* return-values list (of TargetEntry) */

	/*
	 * A list of GroupClauses or GroupingClauses.  The order of GroupClauses
	 * or GroupingClauses are based on input queries. However, in each
	 * grouping set, all GroupClauses will appear in front of GroupingClauses.
	 * See the following GROUP BY clause:
	 *
	 * GROUP BY ROLLUP(b,c),a, CUBE(e,d)
	 *
	 * the result list can be roughly represented as follows.
	 *
	 * GroupClause(a) --> GroupingClause( ROLLUP, groupsets (GroupClause(b)
	 * --> GroupClause(c) ) ) --> GroupingClause( CUBE, groupsets
	 * (GroupClause(e) --> GroupClause(d) ) )
	 */
	List	   *groupClause;

	Node	   *havingQual;		/* qualifications applied to groups */

	List	   *windowClause;	/* defined window specifications */

	List	   *distinctClause; /* a list of SortGroupClause's */

	List	   *sortClause;		/* a list of SortGroupClause's */

	List	   *scatterClause;	/* a list of tle's */

	List	   *cteList;		/* a list of CommonTableExprs in WITH clause */
	bool		hasRecursive;	/* Whether this query has a recursive WITH
								 * clause */
	bool		hasModifyingCTE;	/* has INSERT/UPDATE/DELETE in WITH clause */

	Node	   *limitOffset;	/* # of result tuples to skip (int8 expr) */
	Node	   *limitCount;		/* # of result tuples to return (int8 expr) */

	List	   *rowMarks;		/* a list of RowMarkClause's */

	Node	   *setOperations;	/* set-operation tree if this is top level of
								 * a UNION/INTERSECT/EXCEPT query */

	/*
	 * TODO Eventually we should remove these 4 members because they're not
	 * used here. Instead they're in PlannedStmt.  However, we need to read
	 * old formats, e.g. for catalog upgrade. So for now, it's easier to leave
	 * them here.
	 */
	List	   *resultRelations;	/* Unused. Now in PlannedStmt. */
	PartitionNode *result_partitions;	/* Unused. Now in PlannedStmt. */
	List	   *result_aosegnos;	/* Unused. Now in PlannedStmt. */
	List	   *returningLists; /* Unused. Now in PlannedStmt. */

	/*
	 * MPP: Used only on QD. Don't serialize. Holds the result distribution
	 * policy for SELECT ... INTO and set operations.
	 */
	struct GpPolicy *intoPolicy;
} Query;

/****************************************************************************
 *	Supporting data structures for Parse Trees
 *
 *	Most of these node types appear in raw parsetrees output by the grammar,
 *	and get transformed to something else by the analyzer.	A few of them
 *	are used as-is in transformed querytrees.
 *
 *	Many of the node types used in raw parsetrees include a "location" field.
 *	This is a byte (not character) offset in the original source text, to be
 *	used for positioning an error cursor when there is an analysis-time
 *	error related to the node.
 ****************************************************************************/

/*
 * TypeName - specifies a type in definitions
 *
 * For TypeName structures generated internally, it is often easier to
 * specify the type by OID than by name.  If "names" is NIL then the
 * actual type OID is given by typeid, otherwise typeid is unused.
 * Similarly, if "typmods" is NIL then the actual typmod is expected to
 * be prespecified in typemod, otherwise typemod is unused.
 *
 * If pct_type is TRUE, then names is actually a field name and we look up
 * the type of that field.	Otherwise (the normal case), names is a type
 * name possibly qualified with schema and database name.
 */
typedef struct TypeName
{
	NodeTag		type;
	List	   *names;			/* qualified name (list of Value strings) */
	Oid			typid;		    /* type identified by OID */
	bool		timezone;		/* timezone specified? */
	bool		setof;			/* is a set? */
	bool		pct_type;		/* %TYPE specified? */
	List	   *typmods;		/* type modifier expression(s) */
	int32		typemod;		/* prespecified type modifier */
	List	   *arrayBounds;	/* array bounds */
	int			location;		/* token location, or -1 if unknown */
} TypeName;

/*
 * ColumnRef - specifies a reference to a column, or possibly a whole tuple
 *
 * The "fields" list must be nonempty.	It can contain string Value nodes
 * (representing names) and A_Star nodes (representing occurrence of a '*').
 * Currently, A_Star must appear only as the last list element --- the grammar
 * is responsible for enforcing this!
 *
 * Note: any array subscripting or selection of fields from composite columns
 * is represented by an A_Indirection node above the ColumnRef.  However,
 * for simplicity in the normal case, initial field selection from a table
 * name is represented within ColumnRef and not by adding A_Indirection.
 */
typedef struct ColumnRef
{
	NodeTag		type;
	List	   *fields;			/* field names (Value strings) or A_Star */
	int			location;		/* token location, or -1 if unknown */
} ColumnRef;

/*
 * ParamRef - specifies a $n parameter reference
 */
typedef struct ParamRef
{
	NodeTag		type;
	int			number;			/* the number of the parameter */
	int			location;		/* token location, or -1 if unknown */
} ParamRef;

/*
 * A_Expr - infix, prefix, and postfix expressions
 */
typedef enum A_Expr_Kind
{
	AEXPR_OP,					/* normal operator */
	AEXPR_AND,					/* booleans - name field is unused */
	AEXPR_OR,
	AEXPR_NOT,
	AEXPR_OP_ANY,				/* scalar op ANY (array) */
	AEXPR_OP_ALL,				/* scalar op ALL (array) */
	AEXPR_DISTINCT,				/* IS DISTINCT FROM - name must be "=" */
	AEXPR_NULLIF,				/* NULLIF - name must be "=" */
	AEXPR_OF,					/* IS [NOT] OF - name must be "=" or "<>" */
	AEXPR_IN					/* [NOT] IN - name must be "=" or "<>" */
} A_Expr_Kind;

typedef struct A_Expr
{
	NodeTag		type;
	A_Expr_Kind kind;			/* see above */
	List	   *name;			/* possibly-qualified name of operator */
	Node	   *lexpr;			/* left argument, or NULL if none */
	Node	   *rexpr;			/* right argument, or NULL if none */
	int			location;		/* token location, or -1 if unknown */
} A_Expr;

/*
 * A_Const - a literal constant
 */
typedef struct A_Const
{
	NodeTag		type;
	Value		val;			/* value (includes type info, see value.h) */
	TypeName   *typname;		/* typecast, or NULL if none */
	int			location;		/* token location, or -1 if unknown */
} A_Const;

/*
 * TypeCast - a CAST expression
 *
 * NOTE: for mostly historical reasons, A_Const parsenodes contain
 * room for a TypeName; we only generate a separate TypeCast node if the
 * argument to be casted is not a constant.  In theory either representation
 * would work, but the combined representation saves a bit of code in many
 * productions in gram.y.
 */
typedef struct TypeCast
{
	NodeTag		type;
	Node	   *arg;			/* the expression being casted */
	TypeName   *typname;		/* the target type */
	int			location;		/* token location, or -1 if unknown */
} TypeCast;

/*
 * FuncCall - a function or aggregate invocation
 *
 * agg_star indicates we saw a 'foo(*)' construct, while agg_distinct
 * indicates we saw 'foo(DISTINCT ...)'.  In either case, the construct
 * *must* be an aggregate call.  Otherwise, it might be either an
 * aggregate or some other kind of function.  However, if OVER is present
 * it had better be an aggregate or window function.
 */
typedef struct FuncCall
{
	NodeTag		type;
	List	   *funcname;		/* qualified name of function */
	List	   *args;			/* the arguments (list of exprs) */
    List       *agg_order;      /* ORDER BY (list of SortBy) */
	bool		agg_star;		/* argument was really '*' */
	bool		agg_distinct;	/* arguments were labeled DISTINCT */
	bool		func_variadic;	/* last argument was labeled VARIADIC */
	int			location;		/* token location, or -1 if unknown */
	Node	   *over;			/* over clause */
    Node       *agg_filter;     /* aggregation filter clause */
} FuncCall;

/*
 * A_Indices - array reference or bounds ([lidx:uidx] or [uidx])
 */
typedef struct A_Indices
{
	NodeTag		type;
	Node	   *lidx;			/* NULL if it's a single subscript */
	Node	   *uidx;
} A_Indices;

/*
 * A_Indirection - select a field and/or array element from an expression
 *
 * The indirection list can contain both A_Indices nodes (representing
 * subscripting) and string Value nodes (representing field selection
 * --- the string value is the name of the field to select).  For example,
 * a complex selection operation like
 *				(foo).field1[42][7].field2
 * would be represented with a single A_Indirection node having a 4-element
 * indirection list.
 *
 * Note: as of Postgres 8.0, we don't support arrays of composite values,
 * so cases in which a field select follows a subscript aren't actually
 * semantically legal.	However the parser is prepared to handle such.
 */
typedef struct A_Indirection
{
	NodeTag		type;
	Node	   *arg;			/* the thing being selected from */
	List	   *indirection;	/* subscripts and/or field names and/or * */
} A_Indirection;

/*
 * A_ArrayExpr - an ARRAY[] construct
 */
typedef struct A_ArrayExpr
{
	NodeTag		type;
	List	   *elements;		/* array element expressions */
	int			location;		/* token location, or -1 if unknown */
} A_ArrayExpr;

/*
 * ResTarget -
 *	  result target (used in target list of pre-transformed parse trees)
 *
 * In a SELECT target list, 'name' is the column label from an
 * 'AS ColumnLabel' clause, or NULL if there was none, and 'val' is the
 * value expression itself.  The 'indirection' field is not used.
 *
 * INSERT uses ResTarget in its target-column-names list.  Here, 'name' is
 * the name of the destination column, 'indirection' stores any subscripts
 * attached to the destination, and 'val' is not used.
 *
 * In an UPDATE target list, 'name' is the name of the destination column,
 * 'indirection' stores any subscripts attached to the destination, and
 * 'val' is the expression to assign.
 *
 * See A_Indirection for more info about what can appear in 'indirection'.
 */
typedef struct ResTarget
{
	NodeTag		type;
	char	   *name;			/* column name or NULL */
	List	   *indirection;	/* subscripts, field names, and '*', or NIL */
	Node	   *val;			/* the value expression to compute or assign */
	int			location;		/* token location, or -1 if unknown */
} ResTarget;

/*
 * SortBy - for ORDER BY clause
 */
typedef struct SortBy
{
	NodeTag		type;
	SortByDir	sortby_dir;		/* ASC/DESC/USING */
	SortByNulls	sortby_nulls;	/* NULLS FIRST/LAST */
	List	   *useOp;			/* name of op to use, if SORTBY_USING */
	Node	   *node;			/* expression to sort on */
	int			location;		/* operator location, or -1 if none/unknown */
} SortBy;

/*
 * RangeSubselect - subquery appearing in a FROM clause
 */
typedef struct RangeSubselect
{
	NodeTag		type;
	Node	   *subquery;		/* the untransformed sub-select clause */
	Alias	   *alias;			/* table alias & optional column aliases */
} RangeSubselect;

/*
 * RangeFunction - function call appearing in a FROM clause
 */
typedef struct RangeFunction
{
	NodeTag		type;
	Node	   *funccallnode;	/* untransformed function call tree */
	Alias	   *alias;			/* table alias & optional column aliases */
	List	   *coldeflist;		/* list of ColumnDef nodes to describe result
								 * of function returning RECORD */
} RangeFunction;

/*
 * ColumnDef - column definition (used in various creates)
 *
 * If the column has a default value, we may have the value expression
 * in either "raw" form (an untransformed parse tree) or "cooked" form
 * (the nodeToString representation of an executable expression tree),
 * depending on how this ColumnDef node was created (by parsing, or by
 * inheritance from an existing relation).	We should never have both
 * in the same node!
 *
 * The constraints list may contain a CONSTR_DEFAULT item in a raw
 * parsetree produced by gram.y, but transformCreateStmt will remove
 * the item and set raw_default instead.  CONSTR_DEFAULT items
 * should not appear in any subsequent processing.
 */
typedef struct ColumnDef
{
	NodeTag		type;
	char	   *colname;		/* name of column */
	TypeName   *typname;		/* type of column */
	int			inhcount;		/* number of times column is inherited */
	bool		is_local;		/* column has local (non-inherited) def'n */
	bool		is_not_null;	/* NOT NULL constraint specified? */
	AttrNumber	attnum;			/* attribute number */
	Oid			default_oid;	/* attrdef oid */
	Node	   *raw_default;	/* default value (untransformed parse tree) */
	char	   *cooked_default; /* nodeToString representation */
	List	   *constraints;	/* other constraints on column */
	List	   *encoding;		/* ENCODING clause */
	bool	   default_is_null;	/* DEFAULT NULL case */
} ColumnDef;

/*
 * inhRelation - Relations a CREATE TABLE is to inherit attributes of
 */
typedef struct InhRelation
{
	NodeTag		type;
	RangeVar   *relation;
	List	   *options;		/* integer List of CreateStmtLikeOption */
} InhRelation;

typedef enum CreateStmtLikeOption
{
	CREATE_TABLE_LIKE_INCLUDING_DEFAULTS,
	CREATE_TABLE_LIKE_EXCLUDING_DEFAULTS,
	CREATE_TABLE_LIKE_INCLUDING_CONSTRAINTS,
	CREATE_TABLE_LIKE_EXCLUDING_CONSTRAINTS,
	CREATE_TABLE_LIKE_INCLUDING_INDEXES,
	CREATE_TABLE_LIKE_EXCLUDING_INDEXES
} CreateStmtLikeOption;

/*
 * IndexElem - index parameters (used in CREATE INDEX)
 *
 * For a plain index attribute, 'name' is the name of the table column to
 * index, and 'expr' is NULL.  For an index expression, 'name' is NULL and
 * 'expr' is the expression tree.
 */
typedef struct IndexElem
{
	NodeTag		type;
	char	   *name;			/* name of attribute to index, or NULL */
	Node	   *expr;			/* expression to index, or NULL */
	List	   *opclass;		/* name of desired opclass; NIL = default */
	SortByDir	ordering;		/* ASC/DESC/default */
	SortByNulls	nulls_ordering;	/* FIRST/LAST/default */
} IndexElem;

/*
 * column reference encoding clause for storage
 */
typedef struct ColumnReferenceStorageDirective
{
	NodeTag		type;
	Value	   *column;
	bool		deflt;
	List	   *encoding;
} ColumnReferenceStorageDirective;

/*
 * DefElem - a generic "name = value" option definition
 *
 * In some contexts the name can be qualified.	Also, certain SQL commands
 * allow a SET/ADD/DROP action to be attached to option settings, so it's
 * convenient to carry a field for that too.  (Note: currently, it is our
 * practice that the grammar allows namespace and action only in statements
 * where they are relevant; C code can just ignore those fields in other
 * statements.)
 */
typedef enum DefElemAction
{
	DEFELEM_UNSPEC,				/* no action given */
	DEFELEM_SET,
	DEFELEM_ADD,
	DEFELEM_DROP
} DefElemAction;

typedef struct DefElem
{
	NodeTag		type;
	char	   *defname;
	Node	   *arg;			/* a (Value *) or a (TypeName *) */
	DefElemAction defaction;	/* unspecified action, or SET/ADD/DROP */
} DefElem;


/*
 * LockingClause - raw representation of FOR UPDATE/SHARE options
 *
 * Note: lockedRels == NIL means "all relations in query".	Otherwise it
 * is a list of String nodes giving relation eref names.
 */
typedef struct LockingClause
{
	NodeTag		type;
	List	   *lockedRels;		/* FOR UPDATE or FOR SHARE relations */
	bool		forUpdate;		/* true = FOR UPDATE, false = FOR SHARE */
	bool		noWait;			/* NOWAIT option */
} LockingClause;

/*
<<<<<<< HEAD
 * XMLSERIALIZE (in raw parse tree only)
=======
 * XMLSERIALIZE
>>>>>>> 03d442ca
 */
typedef struct XmlSerialize
{
	NodeTag		type;
<<<<<<< HEAD
	XmlOptionType xmloption;	/* DOCUMENT or CONTENT */
	Node	   *expr;
	TypeName   *typeName;
	int			location;		/* token location, or -1 if unknown */
=======
	XmlOptionType xmloption;
	Node	   *expr;
	TypeName   *typename;
>>>>>>> 03d442ca
} XmlSerialize;


/****************************************************************************
 *	Nodes for a Query tree
 ****************************************************************************/

/*--------------------
 * RangeTblEntry -
 *	  A range table is a List of RangeTblEntry nodes.
 *
 *	  A range table entry may represent a plain relation, a sub-select in
 *	  FROM, a common table expression, or the result of a JOIN clause. 
 *    (Only explicit JOIN syntax produces an RTE, not the implicit join
 *    resulting from multiple FROM items.  This is because we only need
 *    the RTE to deal with SQL features like outer joins and join-output-column
 *    aliasing.)  Other special RTE types also exist, as indicated by RTEKind.
 *
 *	  alias is an Alias node representing the AS alias-clause attached to the
 *	  FROM expression, or NULL if no clause.
 *
 *	  eref is the table reference name and column reference names (either
 *	  real or aliases).  Note that system columns (OID etc) are not included
 *	  in the column list.
 *	  eref->aliasname is required to be present, and should generally be used
 *	  to identify the RTE for error messages etc.
 *
 *	  In RELATION RTEs, the colnames in both alias and eref are indexed by
 *	  physical attribute number; this means there must be colname entries for
 *	  dropped columns.	When building an RTE we insert empty strings ("") for
 *	  dropped columns.	Note however that a stored rule may have nonempty
 *	  colnames for columns dropped since the rule was created (and for that
 *	  matter the colnames might be out of date due to column renamings).
 *	  The same comments apply to FUNCTION RTEs when the function's return type
 *	  is a named composite type.
 *
 *	  In JOIN RTEs, the colnames in both alias and eref are one-to-one with
 *	  joinaliasvars entries.  A JOIN RTE will omit columns of its inputs when
 *	  those columns are known to be dropped at parse time.	Again, however,
 *	  a stored rule might contain entries for columns dropped since the rule
 *	  was created.	(This is only possible for columns not actually referenced
 *	  in the rule.)  When loading a stored rule, we replace the joinaliasvars
 *	  items for any such columns with NULL Consts.	(We can't simply delete
 *	  them from the joinaliasvars list, because that would affect the attnums
 *	  of Vars referencing the rest of the list.)
 *
 *	  inh is TRUE for relation references that should be expanded to include
 *	  inheritance children, if the rel has any.  This *must* be FALSE for
 *	  RTEs other than RTE_RELATION entries.
 *
 *	  inFromCl marks those range variables that are listed in the FROM clause.
 *	  It's false for RTEs that are added to a query behind the scenes, such
 *	  as the NEW and OLD variables for a rule, or the subqueries of a UNION.
 *	  This flag is not used anymore during parsing, since the parser now uses
 *	  a separate "namespace" data structure to control visibility, but it is
 *	  needed by ruleutils.c to determine whether RTEs should be shown in
 *	  decompiled queries.
 *
 *	  requiredPerms and checkAsUser specify run-time access permissions
 *	  checks to be performed at query startup.	The user must have *all*
 *	  of the permissions that are OR'd together in requiredPerms (zero
 *	  indicates no permissions checking).  If checkAsUser is not zero,
 *	  then do the permissions checks using the access rights of that user,
 *	  not the current effective user ID.  (This allows rules to act as
 *	  setuid gateways.)
 *--------------------
 */
typedef enum RTEKind
{
	RTE_RELATION,				/* ordinary relation reference */
	RTE_SUBQUERY,				/* subquery in FROM */
	RTE_JOIN,					/* join */
	RTE_SPECIAL,				/* special rule relation (NEW or OLD) */
	RTE_FUNCTION,				/* function in FROM */
	RTE_VALUES,					/* VALUES (<exprlist>), (<exprlist>), ... */
    RTE_VOID,                   /* CDB: deleted RTE */
	RTE_CTE,                    /* CommonTableExpr in FROM */
	RTE_TABLEFUNCTION,          /* CDB: Functions over multiset input */
} RTEKind;

typedef struct RangeTblEntry
{
	NodeTag		type;

	RTEKind		rtekind;		/* see above */

	/*
	 * XXX the fields applicable to only some rte kinds should be merged into
	 * a union.  I didn't do this yet because the diffs would impact a lot of
	 * code that is being actively worked on.  FIXME someday.
	 */

	/*
	 * Fields valid for a plain relation RTE (else zero):
	 */
	Oid			relid;			/* OID of the relation */

	/*
	 * Fields valid for a subquery RTE (else NULL):
	 */
	Query	   *subquery;		/* the sub-query */

	/* These are for pre-planned sub-queries only.  They are internal to
	 * window planning.
	 */
	struct Plan *subquery_plan;
	List		*subquery_rtable;
	List		*subquery_pathkeys;

	/*
	 * Fields valid for a function RTE (else NULL):
	 *
	 * If the function returns RECORD, funccoltypes lists the column types
	 * declared in the RTE's column type specification, and funccoltypmods
	 * lists their declared typmods.  Otherwise, both fields are NIL.
	 */
	Node	   *funcexpr;		/* expression tree for func call */
	List	   *funccoltypes;	/* OID list of column type OIDs */
	List	   *funccoltypmods; /* integer list of column typmods */
	bytea	   *funcuserdata;	/* describe function user data. assume bytea */

	/*
	 * Fields valid for a values RTE (else NIL):
	 */
	List	   *values_lists;	/* list of expression lists */

	/*
	 * Fields valid for a join RTE (else NULL/zero):
	 *
	 * joinaliasvars is a list of Vars or COALESCE expressions corresponding
	 * to the columns of the join result.  An alias Var referencing column K
	 * of the join result can be replaced by the K'th element of joinaliasvars
	 * --- but to simplify the task of reverse-listing aliases correctly, we
	 * do not do that until planning time.	In a Query loaded from a stored
	 * rule, it is also possible for joinaliasvars items to be NULL Consts,
	 * denoting columns dropped since the rule was made.
	 */
	JoinType	jointype;		/* type of join */
	List	   *joinaliasvars;	/* list of alias-var expansions */

	/* GPDB: Valid for base-relations, true if GP_DIST_RANDOM
	 * pseudo-function was specified as modifier in FROM-clause
	 */
	bool		forceDistRandom;

	/*
	 * Fields valid for a CTE RTE (else NULL/zero):
	 */
	char	   *ctename;		/* name of the WITH list item */
	Index		ctelevelsup;	/* number of query levels up */
	bool		self_reference; /* is this a recursive self-reference? */
	List	   *ctecoltypes;	/* OID list of column type OIDs */
	List	   *ctecoltypmods;	/* integer list of column typmods */

	/*
	 * Fields valid in all RTEs:
	 */
	Alias	   *alias;			/* user-written alias clause, if any */
	Alias	   *eref;			/* expanded reference names */
	bool		inh;			/* inheritance requested? */
	bool		inFromCl;		/* present in FROM clause? */
	AclMode		requiredPerms;	/* bitmask of required access permissions */
	Oid			checkAsUser;	/* if valid, check access as this role */

    List       *pseudocols;     /* CDB: List of CdbRelColumnInfo nodes defining
                                 *  pseudo columns for targetlist of scan node.
                                 *  Referenced by Var nodes with varattno =
                                 *  FirstLowInvalidHeapAttributeNumber minus
                                 *  the 0-based position in the list.  Used
                                 *  only in planner & EXPLAIN, not in executor.
                                 */
} RangeTblEntry;

/*
 * SortClause -
 *	   representation of ORDER BY clauses
 *
 * tleSortGroupRef must match ressortgroupref of exactly one entry of the
 * associated targetlist; that is the expression to be sorted (or grouped) by.
 * sortop is the OID of the ordering operator (a "<" or ">" operator).
 * nulls_first does about what you'd expect.
 *
 * SortClauses are also used to identify targets that we will do a "Unique"
 * filter step on (for SELECT DISTINCT and SELECT DISTINCT ON).  The
 * distinctClause list is simply a copy of the relevant members of the
 * sortClause list.  Note that distinctClause can be a subset of sortClause,
 * but cannot have members not present in sortClause; and the members that
 * do appear must be in the same order as in sortClause.
 */
typedef struct SortClause
{
	NodeTag		type;
	Index		tleSortGroupRef;	/* reference into targetlist */
	Oid			sortop;				/* the ordering operator ('<' op) */
	bool		nulls_first;		/* do NULLs come before normal values? */
} SortClause;

/*
 * GroupClause -
 *	   representation of GROUP BY clauses
 *
 * GroupClause is exactly like SortClause except for the nodetag value.
 * We have routines that operate interchangeably on both.
 *
 * XXX SortClause overspecifies the semantics so far as GROUP BY is concerned
 * (ditto for DISTINCT).  It'd be better to specify an equality operator not
 * an ordering operator.  However, the two implementations are tightly entwined
 * at the moment ... breaking them apart is work for another day.
 */
typedef SortClause GroupClause;

/*
 * GroupingClause -
 *     representation of grouping extension clauses,
 *     such as ROLLUP, CUBE, and GROUPING SETS.
 */
typedef struct GroupingClause
{
	NodeTag      type;
	GroupingType groupType;
	List         *groupsets;
} GroupingClause;

/*
 * GroupingFunc -
 *     representation of a grouping function for grouping extension
 *     clauses.
 *
 * This is used to determine whether a null value for a column in
 * the output tuple is the result of grouping. For example, a table
 *
 *    test (a integer, b integer)
 *
 * has two rows:
 *
 *    (1,1), (null,1)
 *
 * The query "select a,sum(b),grouping(a) from test group by rollup(a)"
 * returns
 *
 *    1   ,    1,    0
 *    null,    1,    0
 *    null,    2,    1
 *
 * The output row "null,1,0" indicates that the 'null' value for 'a' is not
 * from grouping, while the row "null,2,1" indicates that the 'null' value for
 * 'a' is from grouping.
 */
typedef struct GroupingFunc
{
	NodeTag   type;
	List     *args;  /* arguments provided in the query. */
	int       ngrpcols; /* the number of grouping attributes */
} GroupingFunc;

/*
 * RowMarkClause -
 *	   representation of FOR UPDATE/SHARE clauses
 *
 * We create a separate RowMarkClause node for each target relation
 */
typedef struct RowMarkClause
{
	NodeTag		type;
	Index		rti;			/* range table index of target relation */
	bool		forUpdate;		/* true = FOR UPDATE, false = FOR SHARE */
	bool		noWait;			/* NOWAIT option */
} RowMarkClause;

/*
 * WithClause -
 *	   representation of WITH clause
 *
 * Note: WithClause does not propagate into the Query representation;
 * but CommonTableExpr does.
 */
typedef struct WithClause
{
	NodeTag		type;
	List	   *ctes;			/* list of CommonTableExprs */
	bool		recursive;		/* true = WITH RECURSIVE */
	int			location;		/* token location, or -1 if unknown */
} WithClause;

/*
 * CommonTableExpr -
 *	   representation of WITH list element
 *
 * We don't currently support the SEARCH or CYCLE clause.
 */
typedef struct CommonTableExpr
{
	NodeTag		type;
	char	   *ctename;		/* query name (never qualified) */
	List	   *aliascolnames;	/* optional list of column names */
	Node	   *ctequery;		/* subquery (SelectStmt or Query) */
	int			location;		/* token location, or -1 if unknown */
	/* These fields are set during parse analysis: */
	bool		cterecursive;	/* is this CTE actually recursive? */
	int			cterefcount;	/* number of RTEs referencing this CTE
								 * (excluding internal self-references) */
	List	   *ctecolnames;	/* list of output column names */
	List	   *ctecoltypes;	/* OID list of output column type OIDs */
	List	   *ctecoltypmods;	/* integer list of output column typmods */
} CommonTableExpr;

#define GetCTETargetList(cte) \
	(AssertMacro((cte)->ctequery != NULL && IsA((cte)->ctequery, Query)), \
	 ((Query *) (cte)->ctequery)->commandType == CMD_SELECT ? \
	 ((Query *) (cte)->ctequery)->targetList : \
	 ((Query *) (cte)->ctequery)->returningList)

/*****************************************************************************
 *		Optimizable Statements
 *****************************************************************************/

/* ----------------------
 *		Insert Statement
 *
 * The source expression is represented by SelectStmt for both the
 * SELECT and VALUES cases.  If selectStmt is NULL, then the query
 * is INSERT ... DEFAULT VALUES.
 * ----------------------
 */
typedef struct InsertStmt
{
	NodeTag		type;
	RangeVar   *relation;		/* relation to insert into */
	List	   *cols;			/* optional: names of the target columns */
	Node	   *selectStmt;		/* the source SELECT/VALUES, or NULL */
	List	   *returningList;	/* list of expressions to return */
} InsertStmt;

/* ----------------------
 *		Delete Statement
 * ----------------------
 */
typedef struct DeleteStmt
{
	NodeTag		type;
	RangeVar   *relation;		/* relation to delete from */
	List	   *usingClause;	/* optional using clause for more tables */
	Node	   *whereClause;	/* qualifications */
	List	   *returningList;	/* list of expressions to return */
} DeleteStmt;

/* ----------------------
 *		Update Statement
 * ----------------------
 */
typedef struct UpdateStmt
{
	NodeTag		type;
	RangeVar   *relation;		/* relation to update */
	List	   *targetList;		/* the target list (of ResTarget) */
	Node	   *whereClause;	/* qualifications */
	List	   *fromClause;		/* optional from clause for more tables */
	List	   *returningList;	/* list of expressions to return */
} UpdateStmt;

/* ----------------------
 *		Select Statement
 *
 * A "simple" SELECT is represented in the output of gram.y by a single
 * SelectStmt node; so is a VALUES construct.  A query containing set
 * operators (UNION, INTERSECT, EXCEPT) is represented by a tree of SelectStmt
 * nodes, in which the leaf nodes are component SELECTs and the internal nodes
 * represent UNION, INTERSECT, or EXCEPT operators.  Using the same node
 * type for both leaf and internal nodes allows gram.y to stick ORDER BY,
 * LIMIT, etc, clause values into a SELECT statement without worrying
 * whether it is a simple or compound SELECT.
 * ----------------------
 */
typedef enum SetOperation
{
	SETOP_NONE = 0,
	SETOP_UNION,
	SETOP_INTERSECT,
	SETOP_EXCEPT
} SetOperation;

typedef struct SelectStmt
{
	NodeTag		type;

	/*
	 * These fields are used only in "leaf" SelectStmts.
	 */
	List	   *distinctClause; /* NULL, list of DISTINCT ON exprs, or
								 * lcons(NIL,NIL) for all (SELECT DISTINCT) */
	IntoClause *intoClause;		/* target for SELECT INTO / CREATE TABLE AS */
	List	   *targetList;		/* the target list (of ResTarget) */
	List	   *fromClause;		/* the FROM clause */
	Node	   *whereClause;	/* WHERE qualification */
	List	   *groupClause;	/* GROUP BY clauses */
	Node	   *havingClause;	/* HAVING conditional-expression */
	List	   *windowClause;	/* window specification clauses */
	List       *scatterClause;	/* GPDB: TableValueExpr data distribution */
	WithClause *withClause; 	/* with clause */

	/*
	 * In a "leaf" node representing a VALUES list, the above fields are all
	 * null, and instead this field is set.  Note that the elements of the
	 * sublists are just expressions, without ResTarget decoration. Also note
	 * that a list element can be DEFAULT (represented as a SetToDefault
	 * node), regardless of the context of the VALUES list. It's up to parse
	 * analysis to reject that where not valid.
	 */
	List	   *valuesLists;	/* untransformed list of expression lists */

	/*
	 * These fields are used in both "leaf" SelectStmts and upper-level
	 * SelectStmts.
	 */
	List	   *sortClause;		/* sort clause (a list of SortBy's) */
	Node	   *limitOffset;	/* # of result tuples to skip */
	Node	   *limitCount;		/* # of result tuples to return */
	List	   *lockingClause;	/* FOR UPDATE (list of LockingClause's) */

	/*
	 * These fields are used only in upper-level SelectStmts.
	 */
	SetOperation op;			/* type of set op */
	bool		all;			/* ALL specified? */
	struct SelectStmt *larg;	/* left child */
	struct SelectStmt *rarg;	/* right child */
	/* Eventually add fields for CORRESPONDING spec here */

	/* This field used by: SELECT INTO, CTAS */
	List       *distributedBy;  /* GPDB: columns to distribute the data on. */

} SelectStmt;

typedef struct WindowSpec
{
	NodeTag type;
	char *name;	/* name of window specification */
	char *parent; /* parent window, e.g. OVER(PB, myspec); */
	List *partition; /* PARTITION BY clause */
	List *order; /* ORDER BY clause */
	WindowFrame *frame;
	int			location;		/* token location, or -1 if unknown */
} WindowSpec;

/*
 * Due to the complexity of the grammar, we need a basic structure inside
 * the grammar parser so that we can get data into the analyzer efficiently
 */
typedef struct WindowSpecParse
{
	NodeTag type;
	char *name;
	List *elems;
} WindowSpecParse;


/* ----------------------
 *		Set Operation node for post-analysis query trees
 *
 * After parse analysis, a SELECT with set operations is represented by a
 * top-level Query node containing the leaf SELECTs as subqueries in its
 * range table.  Its setOperations field shows the tree of set operations,
 * with leaf SelectStmt nodes replaced by RangeTblRef nodes, and internal
 * nodes replaced by SetOperationStmt nodes.
 * ----------------------
 */

typedef struct SetOperationStmt
{
	NodeTag		type;
	SetOperation op;			/* type of set op */
	bool		all;			/* ALL specified? */
	Node	   *larg;			/* left child */
	Node	   *rarg;			/* right child */
	/* Eventually add fields for CORRESPONDING spec here */

	/* Fields derived during parse analysis: */
	List	   *colTypes;		/* OID list of output column type OIDs */
	List	   *colTypmods;		/* integer list of output column typmods */
} SetOperationStmt;


/*****************************************************************************
 *		Other Statements (no optimizations required)
 *
 *		Some of them require a little bit of transformation (which is also
 *		done by transformStmt). The whole structure is then passed on to
 *		ProcessUtility (by-passing the optimization step) as the utilityStmt
 *		field in Query.
 *****************************************************************************/

/*
 * When a command can act on several kinds of objects with only one
 * parse structure required, use these constants to designate the
 * object type.
 */

typedef enum ObjectType
{
	OBJECT_AGGREGATE,
	OBJECT_CAST,
	OBJECT_COLUMN,
	OBJECT_CONSTRAINT,
	OBJECT_CONVERSION,
	OBJECT_DATABASE,
	OBJECT_DOMAIN,
	OBJECT_FUNCTION,
	OBJECT_INDEX,
	OBJECT_LANGUAGE,
	OBJECT_LARGEOBJECT,
	OBJECT_OPCLASS,
	OBJECT_OPERATOR,
	OBJECT_OPFAMILY,
	OBJECT_ROLE,
	OBJECT_RULE,
	OBJECT_SCHEMA,
	OBJECT_SEQUENCE,
	OBJECT_TABLE,
	OBJECT_EXTTABLE,
	OBJECT_EXTPROTOCOL,
	OBJECT_FILESPACE,
	OBJECT_TABLESPACE,
	OBJECT_TRIGGER,
	OBJECT_TYPE,
	OBJECT_VIEW,
	OBJECT_RESQUEUE
} ObjectType;

/* ----------------------
 *		Create Schema Statement
 *
 * NOTE: the schemaElts list contains raw parsetrees for component statements
 * of the schema, such as CREATE TABLE, GRANT, etc.  These are analyzed and
 * executed after the schema itself is created.
 * ----------------------
 */
typedef struct CreateSchemaStmt
{
	NodeTag		type;
	char	   *schemaname;		/* the name of the schema to create */
	char	   *authid;			/* the owner of the created schema */
	List	   *schemaElts;		/* schema components (list of parsenodes) */
	bool        istemp;         /* true for temp schemas (internal only) */
	Oid			schemaOid;
} CreateSchemaStmt;

typedef enum DropBehavior
{
	DROP_RESTRICT,				/* drop fails if any dependent objects */
	DROP_CASCADE				/* remove dependent objects too */
} DropBehavior;

/* ----------------------
 *	Alter Table
 * ----------------------
 */
typedef struct AlterTableStmt
{
	NodeTag		type;
	RangeVar   *relation;		/* table to work on */
	List	   *cmds;			/* list of subcommands */
	ObjectType	relkind;		/* type of object */

	/* Workspace for use during AT processing/dispatch.  It might be better
	 * to package there in a "context" node than to lay them out here.
	 */
	List		 *oidmap;		/* For reindex_relation */
	int			oidInfoCount;	/* Vector of TableOidInfo pointers: */
	TableOidInfo *oidInfo;		/* MPP Allow for hierarchy of tables to alter */

} AlterTableStmt;

typedef enum AlterTableType
{
	AT_AddColumn,				/* add column */
	AT_AddColumnRecurse,		/* internal to commands/tablecmds.c */
	AT_ColumnDefault,			/* alter column default */
	AT_ColumnDefaultRecurse,	/* internal to commands/tablecmds.c */
	AT_DropNotNull,				/* alter column drop not null */
	AT_SetNotNull,				/* alter column set not null */
	AT_SetStatistics,			/* alter column statistics */
	AT_SetStorage,				/* alter column storage */
	AT_DropColumn,				/* drop column */
	AT_DropColumnRecurse,		/* internal to commands/tablecmds.c */
	AT_AddIndex,				/* add index */
	AT_ReAddIndex,				/* internal to commands/tablecmds.c */
	AT_AddConstraint,			/* add constraint */
	AT_AddConstraintRecurse,	/* internal to commands/tablecmds.c */
	AT_ProcessedConstraint,		/* pre-processed add constraint (local in
								 * parser/analyze.c) */
	AT_DropConstraint,			/* drop constraint */
	AT_DropConstraintQuietly,	/* drop constraint, no error/warning (local in
								 * commands/tablecmds.c) */
	AT_AlterColumnType,			/* alter column type */
	AT_ChangeOwner,				/* change owner */
	AT_ClusterOn,				/* CLUSTER ON */
	AT_DropCluster,				/* SET WITHOUT CLUSTER */
	AT_DropOids,				/* SET WITHOUT OIDS */
	AT_SetTableSpace,			/* SET TABLESPACE */
	AT_SetRelOptions,			/* SET (...) -- AM specific parameters */
	AT_ResetRelOptions,			/* RESET (...) -- AM specific parameters */
	AT_EnableTrig,				/* ENABLE TRIGGER name */
	AT_DisableTrig,				/* DISABLE TRIGGER name */
	AT_EnableTrigAll,			/* ENABLE TRIGGER ALL */
	AT_DisableTrigAll,			/* DISABLE TRIGGER ALL */
	AT_EnableTrigUser,			/* ENABLE TRIGGER USER */
	AT_DisableTrigUser,			/* DISABLE TRIGGER USER */
	AT_AddInherit,				/* INHERIT parent */
	AT_DropInherit,				/* NO INHERIT parent */
	AT_SetDistributedBy,		/* SET DISTRIBUTED BY */
	/* CDB: Partitioned Tables */
	AT_PartAdd,					/* Add */
	AT_PartAlter,				/* Alter */
	AT_PartCoalesce,			/* Coalesce */
	AT_PartDrop,				/* Drop */
	AT_PartExchange,			/* Exchange */
	AT_PartMerge,				/* Merge */
	AT_PartModify,				/* Modify */
	AT_PartRename,				/* Rename */
	AT_PartSetTemplate,			/* Set Subpartition Template */
	AT_PartSplit,				/* Split */
	AT_PartTruncate,			/* Truncate */
	AT_PartAddInternal			/* CREATE TABLE time partition addition */
} AlterTableType;

typedef struct AlterTableCmd	/* one subcommand of an ALTER TABLE */
{
	NodeTag		type;
	AlterTableType subtype;		/* Type of table alteration to apply */
	char	   *name;			/* column, constraint, or trigger to act on,
								 * or new owner or tablespace */
	Node	   *def;			/* definition of new column, column type,
								 * index, constraint, or parent table */
	Node	   *transform;		/* transformation expr for ALTER TYPE */
	DropBehavior behavior;		/* RESTRICT or CASCADE for DROP cases */
	bool		part_expanded;	/* expands from another command, for partitioning */
	List	   *partoids;		/* If applicable, OIDs of partition part tables */
} AlterTableCmd;


typedef struct SetDistributionCmd 
{
	NodeTag		type;
	int	        backendId;     /* backend ID on QD */
	List	   *relids;            /* oid of relations(partitions) which have related temporary table */
	List	   *indexOidMap;       /* the map between relation oid and index oid */
	List	   *hiddenTypes;       /* the types need to build for dropped column */
} SetDistributionCmd;


typedef enum AlterPartitionIdType
{
	AT_AP_IDNone,				/* no ID */
	AT_AP_IDName,				/* IDentify by Name */
	AT_AP_IDValue,				/* IDentifier FOR Value */
	AT_AP_IDRank,				/* IDentifier FOR Rank */
	AT_AP_ID_oid,				/* IDentifier by oid (for internal use only) */
	AT_AP_IDList,				/* List of IDentifier(for internal use only) */
	AT_AP_IDRule,				/* partition rule (for internal use only) */
	AT_AP_IDDefault				/* IDentify DEFAULT partition */
} AlterPartitionIdType;

typedef struct AlterPartitionId /* Identify a partition by name, val, pos */
{
	NodeTag		type;
	AlterPartitionIdType idtype;/* Type of table alteration to apply */
	Node	   *partiddef;		/* partition id definition */
	int					location;	/* token location, or -1 if unknown */
} AlterPartitionId;

typedef struct AlterPartitionCmd/* one subcmd of an ALTER TABLE...PARTITION */
{
	NodeTag		type;
	Node	   *partid;			/* partition id */
	Node	   *arg1;			/* argument 1 */
	Node	   *arg2;			/* argument 2 */
	int					location;	/* token location, or -1 if unknown */
	List	   *newOids;	/* If applicable, list of new OIDs for constraints */
} AlterPartitionCmd;

typedef struct InheritPartitionCmd
{
	NodeTag		type;
	RangeVar   *parent;
} InheritPartitionCmd;

/* ----------------------
 *	Alter Domain
 *
 * The fields are used in different ways by the different variants of
 * this command.
 * ----------------------
 */
typedef struct AlterDomainStmt
{
	NodeTag		type;
	char		subtype;		/*------------
								 *	T = alter column default
								 *	N = alter column drop not null
								 *	O = alter column set not null
								 *	C = add constraint
								 *	X = drop constraint
								 *------------
								 */
	List	   *typname;		/* domain to work on */
	char	   *name;			/* column or constraint name to act on */
	Node	   *def;			/* definition of default or constraint */
	DropBehavior behavior;		/* RESTRICT or CASCADE for DROP cases */
} AlterDomainStmt;


/* ----------------------
 *		Grant|Revoke Statement
 * ----------------------
 */
typedef enum GrantObjectType
{
	ACL_OBJECT_RELATION,		/* table, view */
	ACL_OBJECT_SEQUENCE,		/* sequence */
	ACL_OBJECT_DATABASE,		/* database */
	ACL_OBJECT_EXTPROTOCOL,		/* external table protocol */
	ACL_OBJECT_FUNCTION,		/* function */
	ACL_OBJECT_LANGUAGE,		/* procedural language */
	ACL_OBJECT_NAMESPACE,		/* namespace */
	ACL_OBJECT_TABLESPACE		/* tablespace */
} GrantObjectType;

typedef struct GrantStmt
{
	NodeTag		type;
	bool		is_grant;		/* true = GRANT, false = REVOKE */
	GrantObjectType objtype;	/* kind of object being operated on */
	List	   *objects;		/* list of RangeVar nodes, FuncWithArgs nodes,
								 * or plain names (as Value strings) */
	List	   *privileges;		/* list of privilege names (as Strings) */
	/* privileges == NIL denotes "all privileges" */
	List	   *grantees;		/* list of PrivGrantee nodes */
	bool		grant_option;	/* grant or revoke grant option */
	DropBehavior behavior;		/* drop behavior (for REVOKE) */
	List	   *cooked_privs;	/* precooked acls (from ADD PARTITION) */
} GrantStmt;

typedef struct PrivGrantee
{
	NodeTag		type;
	char	   *rolname;		/* if NULL then PUBLIC */
} PrivGrantee;

/*
 * Note: FuncWithArgs carries only the types of the input parameters of the
 * function.  So it is sufficient to identify an existing function, but it
 * is not enough info to define a function nor to call it.
 */
typedef struct FuncWithArgs
{
	NodeTag		type;
	List	   *funcname;		/* qualified name of function */
	List	   *funcargs;		/* list of Typename nodes */
} FuncWithArgs;

/* This is only used internally in gram.y. */
typedef struct PrivTarget
{
	NodeTag		type;
	GrantObjectType objtype;
	List	   *objs;
} PrivTarget;

/* ----------------------
 *		Grant/Revoke Role Statement
 *
 * Note: because of the parsing ambiguity with the GRANT <privileges>
 * statement, granted_roles is a list of AccessPriv; the execution code
 * should complain if any column lists appear.	grantee_roles is a list
 * of role names, as Value strings.
 * ----------------------
 */
typedef struct GrantRoleStmt
{
	NodeTag		type;
	List	   *granted_roles;	/* list of roles to be granted/revoked */
	List	   *grantee_roles;	/* list of member roles to add/delete */
	bool		is_grant;		/* true = GRANT, false = REVOKE */
	bool		admin_opt;		/* with admin option */
	char	   *grantor;		/* set grantor to other than current role */
	DropBehavior behavior;		/* drop behavior (for REVOKE) */
} GrantRoleStmt;

/*
 * Node that represents the single row error handling (SREH) clause.
 * used in COPY and External Tables.
 */
typedef struct SingleRowErrorDesc
{
	NodeTag		type;
	RangeVar	*errtable;			/* error table for data format errors */
	int			rejectlimit;		/* per segment error reject limit */
	bool		is_keep;			/* true if KEEP indicated (COPY only) */
	bool		is_limit_in_rows;	/* true for ROWS false for PERCENT */
	bool		reusing_existing_errtable;  /* var used later in trasform... */
	bool		into_file;			/* log into file not table */
} SingleRowErrorDesc;

/* ----------------------
 *		Copy Statement
 *
 * We support "COPY relation FROM file", "COPY relation TO file", and
 * "COPY (query) TO file".	In any given CopyStmt, exactly one of "relation"
 * and "query" must be non-NULL.  Note: "query" is a SelectStmt before
 * parse analysis, and a Query afterwards.
 * ----------------------
 */
typedef struct CopyStmt
{
	NodeTag		type;
	RangeVar   *relation;		/* the relation to copy */
	Query	   *query;			/* the query to copy */
	List	   *attlist;		/* List of column names (as Strings), or NIL
								 * for all columns */
	bool		is_from;		/* TO or FROM */
	bool		skip_ext_partition;		/* skip external partitions */
	char	   *filename;		/* filename, or NULL for STDIN/STDOUT */
	List	   *options;		/* List of DefElem nodes */
	Node	   *sreh;			/* Single row error handling info */
	/* Convenient location for dispatch of misc meta data */
	PartitionNode *partitions;
	List		*ao_segnos;		/* AO segno map */
} CopyStmt;

/* ----------------------
 *		Create Table Statement
 *
 * NOTE: in the raw gram.y output, ColumnDef, Constraint, and FkConstraint
 * nodes are intermixed in tableElts, and constraints is NIL.  After parse
 * analysis, tableElts contains just ColumnDefs, and constraints contains
 * just Constraint nodes (in fact, only CONSTR_CHECK nodes, in the present
 * implementation).
 * ----------------------
 */

typedef struct CreateStmt
{
	NodeTag		type;
	RangeVar   *relation;		/* relation to create */
	List	   *tableElts;		/* column definitions (list of ColumnDef) */
	List	   *inhRelations;	/* relations to inherit from (list of
								 * inhRelation) */
	List	   *inhOids;		/* list relations Oids to inherit from */
	int			parentOidCount; /* count of parent with OIDs */
	List	   *constraints;	/* constraints (list of Constraint nodes) */
	List	   *options;		/* options from WITH clause */
	OnCommitAction oncommit;	/* what do we do at COMMIT? */
	char	   *tablespacename; /* table space to use, or NULL */
	List       *distributedBy;   /* what columns we distribute the data by */
	Node       *partitionBy;     /* what columns we partition the data by */
	TableOidInfo oidInfo;
	char	    relKind;         /* CDB: force relkind to this */
	char		relStorage;
	struct GpPolicy  *policy;
	Node       *postCreate;      /* CDB: parse and process after the CREATE */
	List	   *deferredStmts;	/* CDB: Statements, e.g., partial indexes, that can't be
								 * analyzed until after CREATE (until the target table
								 * is created and visible). */
	bool		is_part_child;	/* CDB: child table in a partition? Marked during analysis for
								 * interior or leaf parts of the new table.  Not marked for a
								 * a partition root or ordinary table.
								 */
	bool		is_add_part;	/* CDB: is create adding a part to a partition? */
	bool		is_split_part;	/* CDB: is create spliting a part? */
	Oid			ownerid;		/* OID of the role to own this. if InvalidOid, GetUserId() */
	bool		buildAoBlkdir; /* whether to build the block directory for an AO table */
	bool		is_error_table; /* true if the table being created is an error table */
	List	   *attr_encodings; /* attribute storage directives */
} CreateStmt;

/* ----------------------
 *	Definitions for external tables
 * ----------------------
 */
typedef enum ExtTableType
{
	EXTTBL_TYPE_LOCATION,		/* table defined with LOCATION clause */
	EXTTBL_TYPE_EXECUTE			/* table defined with EXECUTE clause */
} ExtTableType;

typedef struct
{
	NodeTag			type;
	ExtTableType	exttabletype;
	List			*location_list;
	List			*on_clause;
	char			*command_string;
} ExtTableTypeDesc;

typedef struct CreateExternalStmt
{
	NodeTag		type;
	RangeVar   *relation;		/* external relation to create */
	List	   *tableElts;		/* column definitions (list of ColumnDef) */
	ExtTableTypeDesc *exttypedesc;    /* LOCATION or EXECUTE information */
	char	   *format;			/* data format name */
	List	   *formatOpts;		/* List of DefElem nodes for data format */
	bool		isweb;
	bool		iswritable;
	Node	   *sreh;			/* Single row error handling info */
	List	   *encoding;		/* List (size 1 max) of DefElem nodes for
								   data encoding */
	List       *distributedBy;   /* what columns we distribute the data by */
	struct GpPolicy  *policy;	/* used for writable tables */

} CreateExternalStmt;

/* ----------------------
 *	Definitions for foreign tables
 * ----------------------
 */
typedef struct CreateForeignStmt
{
	NodeTag		type;
	RangeVar   *relation;		/* foreign relation to create */
	List	   *tableElts;		/* column definitions (list of ColumnDef) */
	char	   *srvname;		/* server name */
	List	   *options;		/* generic options to foreign table */

} CreateForeignStmt;

/* ----------
 * Definitions for plain (non-FOREIGN KEY) constraints in CreateStmt
 *
 * XXX probably these ought to be unified with FkConstraints at some point?
 * To this end we include CONSTR_FOREIGN in the ConstrType enum, even though
 * the parser does not generate it.
 *
 * For constraints that use expressions (CONSTR_DEFAULT, CONSTR_CHECK)
 * we may have the expression in either "raw" form (an untransformed
 * parse tree) or "cooked" form (the nodeToString representation of
 * an executable expression tree), depending on how this Constraint
 * node was created (by parsing, or by inheritance from an existing
 * relation).  We should never have both in the same node!
 *
 * Constraint attributes (DEFERRABLE etc) are initially represented as
 * separate Constraint nodes for simplicity of parsing.  analyze.c makes
 * a pass through the constraints list to attach the info to the appropriate
 * FkConstraint node (and, perhaps, someday to other kinds of constraints).
 * ----------
 */

typedef enum ConstrType			/* types of constraints */
{
	CONSTR_NULL,				/* not SQL92, but a lot of people expect it */
	CONSTR_NOTNULL,
	CONSTR_DEFAULT,
	CONSTR_CHECK,
	CONSTR_FOREIGN,
	CONSTR_PRIMARY,
	CONSTR_UNIQUE,
	CONSTR_ATTR_DEFERRABLE,		/* attributes for previous constraint node */
	CONSTR_ATTR_NOT_DEFERRABLE,
	CONSTR_ATTR_DEFERRED,
	CONSTR_ATTR_IMMEDIATE
} ConstrType;

typedef struct Constraint
{
	NodeTag		type;
	ConstrType	contype;
	Oid			conoid;			/* constraint oid */
	char	   *name;			/* name, or NULL if unnamed */
	Node	   *raw_expr;		/* expr, as untransformed parse tree */
	char	   *cooked_expr;	/* expr, as nodeToString representation */
	List	   *keys;			/* String nodes naming referenced column(s) */
	List	   *options;		/* options from WITH clause */
	char	   *indexspace;		/* index tablespace for PKEY/UNIQUE
								 * constraints; NULL for default */
} Constraint;

/* ----------
 * Definitions for FOREIGN KEY constraints in CreateStmt
 *
 * Note: FKCONSTR_ACTION_xxx values are stored into pg_constraint.confupdtype
 * and pg_constraint.confdeltype columns; FKCONSTR_MATCH_xxx values are
 * stored into pg_constraint.confmatchtype.  Changing the code values may
 * require an initdb!
 *
 * If skip_validation is true then we skip checking that the existing rows
 * in the table satisfy the constraint, and just install the catalog entries
 * for the constraint.	This is currently used only during CREATE TABLE
 * (when we know the table must be empty).
 * ----------
 */
#define FKCONSTR_ACTION_NOACTION	'a'
#define FKCONSTR_ACTION_RESTRICT	'r'
#define FKCONSTR_ACTION_CASCADE		'c'
#define FKCONSTR_ACTION_SETNULL		'n'
#define FKCONSTR_ACTION_SETDEFAULT	'd'

#define FKCONSTR_MATCH_FULL			'f'
#define FKCONSTR_MATCH_PARTIAL		'p'
#define FKCONSTR_MATCH_UNSPECIFIED	'u'

typedef struct FkConstraint
{
	NodeTag		type;
	Oid			constrOid;		/* Constraint Oid */
	char	   *constr_name;	/* Constraint name, or NULL if unnamed */
	RangeVar   *pktable;		/* Primary key table */
	List	   *fk_attrs;		/* Attributes of foreign key */
	List	   *pk_attrs;		/* Corresponding attrs in PK table */
	char		fk_matchtype;	/* FULL, PARTIAL, UNSPECIFIED */
	char		fk_upd_action;	/* ON UPDATE action */
	char		fk_del_action;	/* ON DELETE action */
	bool		deferrable;		/* DEFERRABLE */
	bool		initdeferred;	/* INITIALLY DEFERRED */
	bool		skip_validation;	/* skip validation of existing rows? */
	Oid			trig1Oid;
	Oid			trig2Oid;
	Oid			trig3Oid;
	Oid			trig4Oid;
} FkConstraint;

/* ----------
 * Definitions for Table Partition clauses in CreateStmt
 *
 * ----------
 */
typedef enum PartitionByType			/* types of Partitions */
{
	PARTTYP_HASH,
	PARTTYP_RANGE,
	PARTTYP_LIST,
	PARTTYP_REFERENCE /* for future use... */
} PartitionByType;

typedef enum PartitionByVerbosity		/* control Partition messaging */
{
	PART_VERBO_NORMAL, 		/* normal (all messages) */
	PART_VERBO_NODISTRO, 	/* NO DISTRIBution policy messages */
	PART_VERBO_NOPARTNAME   /* NO distro or partition name messages
							   (for SET SUBPARTITION TEMPLATE) */
} PartitionByVerbosity;

typedef struct PartitionBy			/* the Partition By clause */
{
	NodeTag				type;
	PartitionByType		partType;
	List			   *keys;		/* key columns (Partition By ...) */
	List			   *keyopclass;	/* opclass for each key */
	Node			   *partNum;	/* partitionS (constant number)*/
	Node			   *subPart;	/* optional subpartn (PartitionBy ptr) */
	Node			   *partSpec;	/* specification or template */
	Node			   *partDefault;/* DEFAULT partition (if exists) */
	int				    partDepth;	/* depth (starting at zero) */
	RangeVar		   *parentRel;	/* parent relation */
	bool				bKeepMe;    /* keep the top-level pby [nefarious] */
	int				    partQuiet;	/* PartitionByVerbosity */
	int					location;	/* token location, or -1 if unknown */
} PartitionBy;

/*
 * An element in a partition configuration. This represents a single clause --
 * or perhaps an expansion of a single clause.
 */
typedef struct PartitionElem
{
	NodeTag				type;
	Node			   *partName;	/* partition name (optional) */
	Node			   *boundSpec;	/* boundary specification */
	Node			   *subSpec;	/* subpartition spec */
	bool                isDefault;	/* TRUE if default partition declaration */
	Node			   *storeAttr;	/* storage clause attributes */
	char			   *AddPartDesc;/* set by tablecmds.c:atpxAddPart */
	int					partno;		/* number of the partition element */
	long				rrand;		/* if not zero, "random" id for relname */
	List			   *colencs;	/* column encoding clauses */
	int					location;	/* token location, or -1 if unknown */
} PartitionElem;

typedef enum PartitionEdgeBounding
{
	PART_EDGE_UNSPECIFIED,
	PART_EDGE_INCLUSIVE,
	PART_EDGE_EXCLUSIVE
} PartitionEdgeBounding;

/* a "Range Item" is the "values" portition of a LIST partition, or
 * the "values" of a START, END, or EVERY spec in a RANGE partition */
typedef struct PartitionRangeItem
{
	NodeTag				type;
	List			   *partRangeVal;	/*  value */
	PartitionEdgeBounding partedge;		/* inclusive/exclusive ? */
	int					everycount;		/* if EVERY, how many in the set */
	int					location;		/* token location, or -1 if unknown */
} PartitionRangeItem;

/* partition boundary specification */
typedef struct PartitionBoundSpec
{
	NodeTag				type;
	Node			   *partStart;		/* start of range */
	Node			   *partEnd;		/* end */
	Node 			   *partEvery;		/* every specification */
	List 			   *everyGenList;	/* generated EVERY partitions */
	/* MPP-6297: check for WITH (tablename=name) clause */
	char			   *pWithTnameStr;	/* and disable EVERY if tname set */
	int					location;		/* token location, or -1 if unknown */
} PartitionBoundSpec;

/* VALUES clause specification */
typedef struct PartitionValuesSpec
{
	NodeTag				type;
	List			   *partValues;		/* VALUES clause for LIST partition */
	int					location;
} PartitionValuesSpec;

typedef struct PartitionSpec			/* a Partition Specification */
{
	NodeTag				type;
	List			   *partElem;		/* partition element list */
	List			   *enc_clauses;	/* ENCODING () clauses */
	Node			   *subSpec;		/* subpartition spec */
	bool				istemplate;
	int					location;		/* token location, or -1 if unknown */
} PartitionSpec;

/* CREATE FILESPACE ... */
typedef struct CreateFileSpaceStmt
{
	NodeTag		type;
	char	   *filespacename;
	char	   *owner;
	List       *locations;  /* List of FileSpaceEntry */
	Oid         fsoid;
} CreateFileSpaceStmt;


/*
 * FileSpaceEntry:
 *   A CreateFilespaceStatement has a list of these, one per location
 *   specified.
 */
typedef struct FileSpaceEntry
{
	NodeTag     type;
	int         dbid;
	int         contentid;
	char       *location;
	char       *hostname;
} FileSpaceEntry;

/* ----------------------
 *		Create/Drop TableSpace Statements
 * ----------------------
 */

typedef struct CreateTableSpaceStmt
{
	NodeTag		type;
	char	   *tablespacename;
	char	   *owner;
	char       *filespacename;
	Oid         tsoid;
} CreateTableSpaceStmt;

/* ----------------------
 *		Create/Drop TRIGGER Statements
 * ----------------------
 */

typedef struct CreateTrigStmt
{
	NodeTag		type;
	char	   *trigname;		/* TRIGGER's name */
	RangeVar   *relation;		/* relation trigger is on */
	List	   *funcname;		/* qual. name of function to call */
	List	   *args;			/* list of (T_String) Values or NIL */
	bool		before;			/* BEFORE/AFTER */
	bool		row;			/* ROW/STATEMENT */
	char		actions[4];		/* 1 to 3 of 'i', 'u', 'd', + trailing \0 */

	/* The following are used for referential */
	/* integrity constraint triggers */
	bool		isconstraint;	/* This is an RI trigger */
	bool		deferrable;		/* [NOT] DEFERRABLE */
	bool		initdeferred;	/* INITIALLY {DEFERRED|IMMEDIATE} */
	RangeVar   *constrrel;		/* opposite relation */
	Oid			trigOid;
} CreateTrigStmt;

/* ----------------------
 *		Create/Drop PROCEDURAL LANGUAGE Statement
 * ----------------------
 */
typedef struct CreatePLangStmt
{
	NodeTag		type;
	char	   *plname;			/* PL name */
	List	   *plhandler;		/* PL call handler function (qual. name) */
	List	   *plvalidator;	/* optional validator function (qual. name) */
	bool		pltrusted;		/* PL is trusted */
	Oid	   		plangOid;		/* oid for PL */
	Oid			plhandlerOid;	/* oid for PL call handler function */
	Oid			plvalidatorOid;	/* oid for validator function */
} CreatePLangStmt;

typedef struct DropPLangStmt
{
	NodeTag		type;
	char	   *plname;			/* PL name */
	DropBehavior behavior;		/* RESTRICT or CASCADE behavior */
	bool		missing_ok;		/* skip error if missing? */
} DropPLangStmt;

/* ----------------------
 *	Create/Alter/Drop Resource Queue Statements
 * ----------------------
 */
typedef struct CreateQueueStmt
{
	NodeTag		type;
	char	   *queue;			/* resource queue name */
	List	   *options;		/* List of DefElem nodes */
	Oid	   		queueOid;		/* oid for queue  */
	List	   *optids;			/* List of oids for nodes */
} CreateQueueStmt;

typedef struct AlterQueueStmt
{
	NodeTag		type;
	char	   *queue;			/* resource queue  name */
	List	   *options;		/* List of DefElem nodes */
	List	   *optids;			/* List of oids for nodes */
} AlterQueueStmt;

typedef struct DropQueueStmt
{
	NodeTag		type;
	char	   *queue;			/* resource queue to remove */
} DropQueueStmt;

/* ----------------------
 *	Create/Alter/Drop Role Statements
 *
 * Note: these node types are also used for the backwards-compatible
 * Create/Alter/Drop User/Group statements.  In the ALTER and DROP cases
 * there's really no need to distinguish what the original spelling was,
 * but for CREATE we mark the type because the defaults vary.
 * ----------------------
 */
typedef enum RoleStmtType
{
	ROLESTMT_ROLE,
	ROLESTMT_USER,
	ROLESTMT_GROUP
} RoleStmtType;

typedef struct CreateRoleStmt
{
	NodeTag		type;
	RoleStmtType stmt_type;		/* ROLE/USER/GROUP */
	char	   *role;			/* role name */
	List	   *options;		/* List of DefElem nodes */
	Oid			roleOid;
} CreateRoleStmt;

typedef struct AlterRoleStmt
{
	NodeTag		type;
	char	   *role;			/* role name */
	List	   *options;		/* List of DefElem nodes */
	int			action;			/* +1 = add members, -1 = drop members */
} AlterRoleStmt;

typedef struct AlterRoleSetStmt
{
	NodeTag		type;
	char	   *role;			/* role name */
	char	   *variable;		/* GUC variable name */
	List	   *value;			/* value for variable, or NIL for Reset */
} AlterRoleSetStmt;

typedef struct DropRoleStmt
{
	NodeTag		type;
	List	   *roles;			/* List of roles to remove */
	bool		missing_ok;		/* skip error if a role is missing? */
} DropRoleStmt;

typedef struct DenyLoginPoint
{
	NodeTag			type;
	Value 		   *day;
	Value		   *time;
} DenyLoginPoint;

typedef struct DenyLoginInterval
{
	NodeTag			type;
	DenyLoginPoint *start;
	DenyLoginPoint *end;
} DenyLoginInterval;


/* ----------------------
 *		{Create|Alter} SEQUENCE Statement
 * ----------------------
 */

typedef struct CreateSeqStmt
{
	NodeTag		type;
	RangeVar   *sequence;		/* the sequence to create */
	List	   *options;
	Oid        	relOid;			/* create table with this relOid */
	Oid			comptypeOid;
} CreateSeqStmt;

typedef struct AlterSeqStmt
{
	NodeTag		type;
	RangeVar   *sequence;		/* the sequence to alter */
	List	   *options;
} AlterSeqStmt;

/* ----------------------
 *		Create {Aggregate|Operator|Type|Protocol} Statement
 * ----------------------
 */
typedef struct DefineStmt
{
	NodeTag		type;
	ObjectType	kind;			/* aggregate, operator, type, protocol */
	bool		oldstyle;		/* hack to signal old CREATE AGG syntax */
	List	   *defnames;		/* qualified name (list of Value strings) */
	List	   *args;			/* a list of TypeName (if needed) */
	List	   *definition;		/* a list of DefElem */
	Oid			newOid;			/* for MPP only, the new Oid of the object */
	Oid			shadowOid;
	bool        ordered;        /* signals ordered aggregates */
	bool		trusted;		/* used only for PROTOCOL as this point */
} DefineStmt;

/* ----------------------
 *		Create Domain Statement
 * ----------------------
 */
typedef struct CreateDomainStmt
{
	NodeTag		type;
	List	   *domainname;		/* qualified name (list of Value strings) */
	TypeName   *typname;		/* the base type */
	List	   *constraints;	/* constraints (list of Constraint nodes) */
	Oid		    domainOid;
} CreateDomainStmt;

/* ----------------------
 *		Create Operator Class Statement
 * ----------------------
 */
typedef struct CreateOpClassStmt
{
	NodeTag		type;
	List	   *opclassname;	/* qualified name (list of Value strings) */
	List	   *opfamilyname;	/* qualified name (ditto); NIL if omitted */
	char	   *amname;			/* name of index AM opclass is for */
	TypeName   *datatype;		/* datatype of indexed column */
	List	   *items;			/* List of CreateOpClassItem nodes */
	bool		isDefault;		/* Should be marked as default for type? */
	Oid			opclassOid;
} CreateOpClassStmt;

#define OPCLASS_ITEM_OPERATOR		1
#define OPCLASS_ITEM_FUNCTION		2
#define OPCLASS_ITEM_STORAGETYPE	3

typedef struct CreateOpClassItem
{
	NodeTag		type;
	int			itemtype;		/* see codes above */
	/* fields used for an operator or function item: */
	List	   *name;			/* operator or function name */
	List	   *args;			/* argument types */
	int			number;			/* strategy num or support proc num */
	bool		recheck;		/* only used for operators */
	List	   *class_args;		/* only used for functions */
	/* fields used for a storagetype item: */
	TypeName   *storedtype;		/* datatype stored in index */
} CreateOpClassItem;

/* ----------------------
 *		Create Operator Family Statement
 * ----------------------
 */
typedef struct CreateOpFamilyStmt
{
	NodeTag		type;
	List	   *opfamilyname;	/* qualified name (list of Value strings) */
	char	   *amname;			/* name of index AM opfamily is for */
} CreateOpFamilyStmt;

/* ----------------------
 *		Alter Operator Family Statement
 * ----------------------
 */
typedef struct AlterOpFamilyStmt
{
	NodeTag		type;
	List	   *opfamilyname;	/* qualified name (list of Value strings) */
	char	   *amname;			/* name of index AM opfamily is for */
	bool		isDrop;			/* ADD or DROP the items? */
	List	   *items;			/* List of CreateOpClassItem nodes */
} AlterOpFamilyStmt;

/* ----------------------
 *		DROP Statement, applies to:
 *        Table, External Table, Sequence, View, Index, Type, Domain,
 *        Conversion, Schema, Filespace
 * ----------------------
 */

typedef struct DropStmt
{
	NodeTag		type;
	List	   *objects;		/* list of sublists of names (as Values) */
	ObjectType	removeType;		/* object type */
	DropBehavior behavior;		/* RESTRICT or CASCADE behavior */
	bool		missing_ok;		/* skip error if object is missing? */
	bool		bAllowPartn;	/* allow action on a partition */
} DropStmt;

/* ----------------------
 *		Drop Rule|Trigger Statement
 *
 * In general this may be used for dropping any property of a relation;
 * for example, someday soon we may have DROP ATTRIBUTE.
 * ----------------------
 */

typedef struct DropPropertyStmt
{
	NodeTag		type;
	RangeVar   *relation;		/* owning relation */
	char	   *property;		/* name of rule, trigger, etc */
	ObjectType	removeType;		/* OBJECT_RULE or OBJECT_TRIGGER */
	DropBehavior behavior;		/* RESTRICT or CASCADE behavior */
	bool		missing_ok;		/* skip error if missing? */
} DropPropertyStmt;

/* ----------------------
 *				Truncate Table Statement
 * ----------------------
 */
typedef struct TruncateStmt
{
	NodeTag		type;
	List	   *relations;		/* relations (RangeVars) to be truncated */
	DropBehavior behavior;		/* RESTRICT or CASCADE behavior */
	List	   *relids;
	List	   *new_heap_oids;
	List	   *new_toast_oids;
	List	   *new_aoseg_oids;
	List	   *new_aoblkdir_oids;
	List       *new_aovisimap_oids;
	List	   *new_ind_oids;
} TruncateStmt;

/* ----------------------
 *				Comment On Statement
 * ----------------------
 */
typedef struct CommentStmt
{
	NodeTag		type;
	ObjectType	objtype;		/* Object's type */
	List	   *objname;		/* Qualified name of the object */
	List	   *objargs;		/* Arguments if needed (eg, for functions) */
	char	   *comment;		/* Comment to insert, or NULL to remove */
} CommentStmt;

/* ----------------------
 *		Declare Cursor Statement
 *
 * Note: the "query" field of DeclareCursorStmt is only used in the raw grammar
 * output.	After parse analysis it's set to null, and the Query points to the
 * DeclareCursorStmt, not vice versa.
 * ----------------------
 */
#define CURSOR_OPT_BINARY		0x0001	/* BINARY */
#define CURSOR_OPT_SCROLL		0x0002	/* SCROLL explicitly given */
#define CURSOR_OPT_NO_SCROLL	0x0004	/* NO SCROLL explicitly given */
#define CURSOR_OPT_INSENSITIVE	0x0008	/* INSENSITIVE */
#define CURSOR_OPT_HOLD			0x0010	/* WITH HOLD */
#define CURSOR_OPT_FAST_PLAN	0x0020	/* prefer fast-start plan */

typedef struct DeclareCursorStmt
{
	NodeTag		type;
	char	   *portalname;		/* name of the portal (cursor) */
	int			options;		/* bitmask of options (see above) */
	Node	   *query;			/* the raw SELECT query */
	bool		is_simply_updatable;
} DeclareCursorStmt;

/* ----------------------
 *		Close Portal Statement
 * ----------------------
 */
typedef struct ClosePortalStmt
{
	NodeTag		type;
	char	   *portalname;		/* name of the portal (cursor) */
	/* NULL means CLOSE ALL */
} ClosePortalStmt;

/* ----------------------
 *		Fetch Statement (also Move)
 * ----------------------
 */
typedef enum FetchDirection
{
	/* for these, howMany is how many rows to fetch; FETCH_ALL means ALL */
	FETCH_FORWARD,
	FETCH_BACKWARD,
	/* for these, howMany indicates a position; only one row is fetched */
	FETCH_ABSOLUTE,
	FETCH_RELATIVE
} FetchDirection;

#define FETCH_ALL	INT64CONST(0x7FFFFFFFFFFFFFFF)

typedef struct FetchStmt
{
	NodeTag		type;
	FetchDirection direction;	/* see above */
	int64		howMany;		/* number of rows, or position argument */
	char	   *portalname;		/* name of portal (cursor) */
	bool		ismove;			/* TRUE if MOVE */
} FetchStmt;

/* ----------------------
 *		Create Index Statement
 * ----------------------
 */
typedef struct IndexStmt
{
	NodeTag		type;
	char	   *idxname;		/* name of new index, or NULL for default */
	RangeVar   *relation;		/* relation to build index on */
	char	   *accessMethod;	/* name of access method (eg. btree) */
	char	   *tableSpace;		/* tablespace, or NULL to use parent's */
	List	   *indexParams;	/* a list of IndexElem */
	List	   *options;		/* options from WITH clause */
	Node	   *whereClause;	/* qualification (partial-index predicate) */
	List	   *rangetable;		/* range table for qual and/or expressions,
								 * filled in by transformStmt() */
	bool		is_part_child;	/* in service of a part of a partition? */
	bool		unique;			/* is index unique? */
	bool		primary;		/* is index on primary key? */
	bool		isconstraint;	/* is it from a CONSTRAINT clause? */
	char	   *altconname;		/* constraint name, if desired name differs
								 * from idxname and isconstraint, else NULL. */
	Oid			constrOid;		/* constraint oid */
	bool		concurrent;		/* should this be a concurrent index build? */
	List		*idxOids;		/* For MPP. We use List here because the
								 * bitmap index needs 3 additional oids. */
	bool		do_part;		/* build indexes for child partitions */
} IndexStmt;

/* ----------------------
 *		Create Function Statement
 * ----------------------
 */
typedef struct CreateFunctionStmt
{
	NodeTag		type;
	bool		replace;		/* T => replace if already exists */
	List	   *funcname;		/* qualified name of function to create */
	List	   *parameters;		/* a list of FunctionParameter */
	TypeName   *returnType;		/* the return type */
	List	   *options;		/* a list of DefElem */
	List	   *withClause;		/* a list of DefElem */
	Oid			funcOid;
	Oid			shelltypeOid;
} CreateFunctionStmt;

typedef enum FunctionParameterMode
{
	/* the assigned enum values appear in pg_proc, don't change 'em! */
	FUNC_PARAM_IN = 'i',		/* input only */
	FUNC_PARAM_OUT = 'o',		/* output only */
	FUNC_PARAM_INOUT = 'b',		/* both */
	FUNC_PARAM_VARIADIC = 'v',	/* variadic (always input) */
	FUNC_PARAM_TABLE = 't'		/* table (always output) */
} FunctionParameterMode;

typedef struct FunctionParameter
{
	NodeTag		type;
	char	   *name;			/* parameter name, or NULL if not given */
	TypeName   *argType;		/* TypeName for parameter type */
	FunctionParameterMode mode; /* IN/OUT/INOUT/VARIADIC/TABLE */
	Node	   *defexpr;		/* raw default expr, or NULL if not given */
} FunctionParameter;

typedef struct AlterFunctionStmt
{
	NodeTag		type;
	FuncWithArgs *func;			/* name and args of function */
	List	   *actions;		/* list of DefElem */
} AlterFunctionStmt;

/* ----------------------
 *		Drop {Function|Aggregate|Operator} Statement
 * ----------------------
 */
typedef struct RemoveFuncStmt
{
	NodeTag		type;
	ObjectType	kind;			/* function, aggregate, operator */
	List	   *name;			/* qualified name of object to drop */
	List	   *args;			/* types of the arguments */
	DropBehavior behavior;		/* RESTRICT or CASCADE behavior */
	bool		missing_ok;		/* skip error if missing? */
} RemoveFuncStmt;

/* ----------------------
 *		Drop Operator Class Statement
 * ----------------------
 */
typedef struct RemoveOpClassStmt
{
	NodeTag		type;
	List	   *opclassname;	/* qualified name (list of Value strings) */
	char	   *amname;			/* name of index AM opclass is for */
	DropBehavior behavior;		/* RESTRICT or CASCADE behavior */
	bool		missing_ok;		/* skip error if missing? */
} RemoveOpClassStmt;

/* ----------------------
 *		Drop Operator Family Statement
 * ----------------------
 */
typedef struct RemoveOpFamilyStmt
{
	NodeTag		type;
	List	   *opfamilyname;	/* qualified name (list of Value strings) */
	char	   *amname;			/* name of index AM opfamily is for */
	DropBehavior behavior;		/* RESTRICT or CASCADE behavior */
	bool		missing_ok;		/* skip error if missing? */
} RemoveOpFamilyStmt;

/* ----------------------
 *		Alter Object Rename Statement
 * ----------------------
 */
typedef struct RenameStmt
{
	NodeTag		type;
	ObjectType	renameType;		/* OBJECT_TABLE, OBJECT_COLUMN, etc */
	RangeVar   *relation;		/* in case it's a table */
	Oid			objid;			/* in case it's a table */
	List	   *object;			/* in case it's some other object */
	List	   *objarg;			/* argument types, if applicable */
	char	   *subname;		/* name of contained object (column, rule,
								 * trigger, etc) */
	char	   *newname;		/* the new name */
	bool		bAllowPartn;	/* allow action on a partition */
} RenameStmt;

/* ----------------------
 *		ALTER object SET SCHEMA Statement
 * ----------------------
 */
typedef struct AlterObjectSchemaStmt
{
	NodeTag		type;
	ObjectType objectType;		/* OBJECT_TABLE, OBJECT_TYPE, etc */
	RangeVar   *relation;		/* in case it's a table */
	List	   *object;			/* in case it's some other object */
	List	   *objarg;			/* argument types, if applicable */
	char	   *addname;		/* additional name if needed */
	char	   *newschema;		/* the new schema */
} AlterObjectSchemaStmt;

/* ----------------------
 *		Alter Object Owner Statement
 * ----------------------
 */
typedef struct AlterOwnerStmt
{
	NodeTag		type;
	ObjectType objectType;		/* OBJECT_TABLE, OBJECT_TYPE, etc */
	RangeVar   *relation;		/* in case it's a table */
	List	   *object;			/* in case it's some other object */
	List	   *objarg;			/* argument types, if applicable */
	char	   *addname;		/* additional name if needed */
	char	   *newowner;		/* the new owner */
} AlterOwnerStmt;

/* ----------------------
 * ALTER TYPE ... SET DEFAULT ENCODING ()
 * ----------------------
 */
typedef struct AlterTypeStmt
{
	NodeTag		type;
	TypeName   *typname;
	List	   *encoding;
} AlterTypeStmt;

/* ----------------------
 *		Create Rule Statement
 * ----------------------
 */
typedef struct RuleStmt
{
	NodeTag		type;
	RangeVar   *relation;		/* relation the rule is for */
	char	   *rulename;		/* name of the rule */
	Node	   *whereClause;	/* qualifications */
	CmdType		event;			/* SELECT, INSERT, etc */
	bool		instead;		/* is a 'do instead'? */
	List	   *actions;		/* the action statements */
	bool		replace;		/* OR REPLACE */
	Oid			ruleOid;		/* rule Oid */
} RuleStmt;

/* ----------------------
 *		Notify Statement
 * ----------------------
 */
typedef struct NotifyStmt
{
	NodeTag		type;
	RangeVar   *relation;		/* qualified name to notify */
} NotifyStmt;

/* ----------------------
 *		Listen Statement
 * ----------------------
 */
typedef struct ListenStmt
{
	NodeTag		type;
	RangeVar   *relation;		/* qualified name to listen on */
} ListenStmt;

/* ----------------------
 *		Unlisten Statement
 * ----------------------
 */
typedef struct UnlistenStmt
{
	NodeTag		type;
	RangeVar   *relation;		/* qualified name to unlisten on, or '*' */
} UnlistenStmt;

/* ----------------------
 *		{Begin|Commit|Rollback} Transaction Statement
 * ----------------------
 */
typedef enum TransactionStmtKind
{
	TRANS_STMT_BEGIN,
	TRANS_STMT_START,			/* semantically identical to BEGIN */
	TRANS_STMT_COMMIT,
	TRANS_STMT_ROLLBACK,
	TRANS_STMT_SAVEPOINT,
	TRANS_STMT_RELEASE,
	TRANS_STMT_ROLLBACK_TO,
	TRANS_STMT_PREPARE,
	TRANS_STMT_COMMIT_PREPARED,
	TRANS_STMT_ROLLBACK_PREPARED
} TransactionStmtKind;

typedef struct TransactionStmt
{
	NodeTag		type;
	TransactionStmtKind kind;	/* see above */
	List	   *options;		/* for BEGIN/START and savepoint commands */
	char	   *gid;			/* for two-phase-commit related commands */
} TransactionStmt;

/* ----------------------
 *		Create Type Statement, composite types
 * ----------------------
 */
typedef struct CompositeTypeStmt
{
	NodeTag		type;
	RangeVar   *typevar;		/* the composite type to be created */
	List	   *coldeflist;		/* list of ColumnDef nodes */
	Oid			relOid;
	Oid			comptypeOid;
} CompositeTypeStmt;


/* ----------------------
 *		Create View Statement
 * ----------------------
 */
typedef struct ViewStmt
{
	NodeTag		type;
	RangeVar   *view;			/* the view to be created */
	List	   *aliases;		/* target column names */
	Query	   *query;			/* the SQL statement */
	bool		replace;		/* replace an existing view? */
	Oid         relOid;			/* create view with this relOid */
	Oid			comptypeOid;
	Oid			rewriteOid;		/* Oid for rewrite rule */
} ViewStmt;

/* ----------------------
 *		Load Statement
 * ----------------------
 */
typedef struct LoadStmt
{
	NodeTag		type;
	char	   *filename;		/* file to load */
} LoadStmt;

/* ----------------------
 *		Createdb Statement
 * ----------------------
 */
typedef struct CreatedbStmt
{
	NodeTag		type;
	char	   *dbname;			/* name of database to create */
	List	   *options;		/* List of DefElem nodes */
	Oid			dbOid;
} CreatedbStmt;

/* ----------------------
 *	Alter Database
 * ----------------------
 */
typedef struct AlterDatabaseStmt
{
	NodeTag		type;
	char	   *dbname;			/* name of database to alter */
	List	   *options;		/* List of DefElem nodes */
} AlterDatabaseStmt;

typedef struct AlterDatabaseSetStmt
{
	NodeTag		type;
	char	   *dbname;
	char	   *variable;
	List	   *value;
} AlterDatabaseSetStmt;

/* ----------------------
 *		Dropdb Statement
 * ----------------------
 */
typedef struct DropdbStmt
{
	NodeTag		type;
	char	   *dbname;			/* database to drop */
	bool		missing_ok;		/* skip error if db is missing? */
} DropdbStmt;

/* ----------------------
 *		Cluster Statement (support pbrown's cluster index implementation)
 * ----------------------
 */
typedef struct ClusterStmt
{
	NodeTag		type;
	RangeVar   *relation;		/* relation being indexed, or NULL if all */
	char	   *indexname;		/* original index defined */
	TableOidInfo oidInfo;
	List 	   *new_ind_oids;	/* new OIDs for indexes */
} ClusterStmt;

/* ----------------------
 *		Vacuum and Analyze Statements
 *
 * Even though these are nominally two statements, it's convenient to use
 * just one node type for both.
 * ----------------------
 */
typedef struct VacuumStmt
{
	NodeTag		type;
	bool		vacuum;			/* do VACUUM step */
	bool		full;			/* do FULL (non-concurrent) vacuum */
	bool		analyze;		/* do ANALYZE step */
	bool		verbose;		/* print progress info */
	bool		rootonly;		/* only ANALYZE root partition tables */
	int			freeze_min_age;	/* min freeze age, or -1 to use default */
	RangeVar   *relation;		/* single table to process, or NULL */
	List	   *va_cols;		/* list of column names, or NIL for all */

	/* Object IDs for relations which expand from partition definitions */
	List	   *expanded_relids;

	/*
	 * OIDs for relfilenode, the internal heap and index relfilenodes for a bitmap index.
	 * We need these since vacuuming a bitmap index is done through reindex.
	 */
	List *extra_oids;

	/*
	 * AO segment file num to compact (integer).
	 */
	List *appendonly_compaction_segno;

	/*
	 * AO table meta data from the dispatcher.
	 * Used during compaction.
	 *
	 * Unless appendonly_compaction_vacuum_cleanup is specified, it should
	 * only contain a single entry. If the entry is
	 * APPENDONLY_COMPACTION_SEGNO_INVALID, it is a pseudo compaction
	 * transaction. If the list has no entries, it is a drop transaction.
	 */
	List *appendonly_compaction_insert_segno;

	/*
	 * Iff true, the vacuum run is the cleanup phase of an append-only compaction.
	 * In the cleanup phase, the following operations are performed
	 * - Vacuum of append-only auxility relations
	 * - Update of pg_class statistics of append-only relation
	 */
	bool appendonly_compaction_vacuum_cleanup;

	/*
	 * Iff true, the vacuum runs the prepare phase of an append-only compaction.
	 * In the prepare phase, the following operations are performed
	 * - Vacuum of indexes on append-only relation based on visimap.
	 */
	bool appendonly_compaction_vacuum_prepare;

	/*
	 * MPP-24168: If the appendonly table is empty, we should vacuum
	 * auxiliary tables in prepare phase itself.  Othewise, age of
	 * auxiliary heap relations never gets updated.
	 */
	bool appendonly_relation_empty;

	bool heap_truncate;			/* true in the 2nd pass for heap vacuum full */
} VacuumStmt;

/* ----------------------
 *		Explain Statement
 * ----------------------
 */
typedef struct ExplainStmt
{
	NodeTag		type;
	Query	   *query;			/* the query */
	bool		verbose;		/* print plan info */
	bool		analyze;		/* get statistics by executing plan */
	bool		dxl;			/* display plan in dxl format */
} ExplainStmt;

/* ----------------------
 * Checkpoint Statement
 * ----------------------
 */
typedef struct CheckPointStmt
{
	NodeTag		type;
} CheckPointStmt;

/* ----------------------
 * Set Statement
 * ----------------------
 */

typedef struct VariableSetStmt
{
	NodeTag		type;
	char	   *name;
	List	   *args;
	bool		is_local;		/* SET LOCAL */
} VariableSetStmt;

/* ----------------------
 * Show Statement
 * ----------------------
 */

typedef struct VariableShowStmt
{
	NodeTag		type;
	char	   *name;
} VariableShowStmt;

/* ----------------------
 * Reset Statement
 * ----------------------
 */

typedef struct VariableResetStmt
{
	NodeTag		type;
	char	   *name;
} VariableResetStmt;

/* ----------------------
 *		LOCK Statement
 * ----------------------
 */
typedef struct LockStmt
{
	NodeTag		type;
	List	   *relations;		/* relations to lock */
	int			mode;			/* lock mode */
	bool		nowait;			/* no wait mode */
} LockStmt;

/* ----------------------
 *		SET CONSTRAINTS Statement
 * ----------------------
 */
typedef struct ConstraintsSetStmt
{
	NodeTag		type;
	List	   *constraints;	/* List of names as RangeVars */
	bool		deferred;
} ConstraintsSetStmt;

/* ----------------------
 *		REINDEX Statement
 * ----------------------
 */
typedef struct ReindexStmt
{
	NodeTag		type;
	ObjectType	kind;			/* OBJECT_INDEX, OBJECT_TABLE, OBJECT_DATABASE */
	RangeVar   *relation;		/* Table or index to reindex */
	const char *name;			/* name of database to reindex */
	bool		do_system;		/* include system tables in database case */
	bool		do_user;		/* include user tables in database case */
	List	   *new_ind_oids;	/* index oids */
	Oid			relid;			/* oid of TABLE, used by QE */
} ReindexStmt;

/* ----------------------
 *		CREATE CONVERSION Statement
 * ----------------------
 */
typedef struct CreateConversionStmt
{
	NodeTag		type;
	List	   *conversion_name;	/* Name of the conversion */
	char	   *for_encoding_name;		/* source encoding name */
	char	   *to_encoding_name;		/* destination encoding name */
	List	   *func_name;		/* qualified conversion function name */
	bool		def;			/* is this a default conversion? */
	Oid			convOid;
} CreateConversionStmt;

/* ----------------------
 *	CREATE CAST Statement
 * ----------------------
 */
typedef struct CreateCastStmt
{
	NodeTag		type;
	TypeName   *sourcetype;
	TypeName   *targettype;
	FuncWithArgs *func;
	CoercionContext context;
	Oid			castOid;
} CreateCastStmt;

/* ----------------------
 *	DROP CAST Statement
 * ----------------------
 */
typedef struct DropCastStmt
{
	NodeTag		type;
	TypeName   *sourcetype;
	TypeName   *targettype;
	DropBehavior behavior;
	bool		missing_ok;		/* skip error if missing? */
} DropCastStmt;


/* ----------------------
 *		PREPARE Statement
 * ----------------------
 */
typedef struct PrepareStmt
{
	NodeTag		type;
	char	   *name;			/* Name of plan, arbitrary */
	List	   *argtypes;		/* Types of parameters (List of TypeName) */
	List	   *argtype_oids;	/* Types of parameters (OIDs) */
	Query	   *query;			/* The query itself */
} PrepareStmt;


/* ----------------------
 *		EXECUTE Statement
 * ----------------------
 */

typedef struct ExecuteStmt
{
	NodeTag		type;
	char	   *name;			/* The name of the plan to execute */
	IntoClause *into;			/* CTAS target or NULL */
//	RangeVar   *into;			/* Optional table to store results in */
//	List	   *intoOptions;	/* Options from WITH clause */
//	OnCommitAction into_on_commit;		/* What do we do at COMMIT? */
//	char	   *into_tbl_space; /* Tablespace to use, or NULL */
	List	   *params;			/* Values to assign to parameters */
} ExecuteStmt;


/* ----------------------
 *		DEALLOCATE Statement
 * ----------------------
 */
typedef struct DeallocateStmt
{
	NodeTag		type;
	char	   *name;			/* The name of the plan to remove */
	/* NULL means DEALLOCATE ALL */
} DeallocateStmt;

/*
 *		DROP OWNED statement
 */
typedef struct DropOwnedStmt
{
	NodeTag		type;
	List	   *roles;
	DropBehavior behavior;
} DropOwnedStmt;

/*
 *		REASSIGN OWNED statement
 */
typedef struct ReassignOwnedStmt
{
	NodeTag		type;
	List	   *roles;
	char	   *newrole;
} ReassignOwnedStmt;

#endif   /* PARSENODES_H */<|MERGE_RESOLUTION|>--- conflicted
+++ resolved
@@ -563,25 +563,15 @@
 } LockingClause;
 
 /*
-<<<<<<< HEAD
  * XMLSERIALIZE (in raw parse tree only)
-=======
- * XMLSERIALIZE
->>>>>>> 03d442ca
  */
 typedef struct XmlSerialize
 {
 	NodeTag		type;
-<<<<<<< HEAD
 	XmlOptionType xmloption;	/* DOCUMENT or CONTENT */
 	Node	   *expr;
 	TypeName   *typeName;
 	int			location;		/* token location, or -1 if unknown */
-=======
-	XmlOptionType xmloption;
-	Node	   *expr;
-	TypeName   *typename;
->>>>>>> 03d442ca
 } XmlSerialize;
 
 
