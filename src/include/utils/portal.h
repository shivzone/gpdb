--- conflicted
+++ resolved
@@ -186,14 +186,10 @@
 	/* Presentation data, primarily used by the pg_cursors system view */
 	TimestampTz creation_time;	/* time at which this portal was defined */
 	bool		visible;		/* include this portal in pg_cursors? */
-<<<<<<< HEAD
 
 	/* MPP: is this portal a CURSOR, or protocol level portal? */
 	bool		is_extended_query; /* simple or extended query protocol? */
-} PortalData;
-=======
 }	PortalData;
->>>>>>> a4bebdd9
 
 /*
  * PortalIsValid
