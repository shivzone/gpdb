/*-------------------------------------------------------------------------
 *
 * pg_attribute.h
 *	  definition of the system "attribute" relation (pg_attribute)
 *	  along with the relation's initial contents.
 *
 *
 * Portions Copyright (c) 2006-2010, Greenplum inc
 * Portions Copyright (c) 2012-Present Pivotal Software, Inc.
 * Portions Copyright (c) 1996-2009, PostgreSQL Global Development Group
 * Portions Copyright (c) 1994, Regents of the University of California
 *
 * $PostgreSQL: pgsql/src/include/catalog/pg_attribute.h,v 1.155 2009/12/07 05:22:23 tgl Exp $
 *
 * NOTES
 *	  the genbki.sh script reads this file and generates .bki
 *	  information from the DATA() statements.
 *
 *	  utils/cache/relcache.c requires hard-coded tuple descriptors
 *	  for some of the system catalogs.	So if the schema for any of
 *	  these changes, be sure and change the appropriate Schema_xxx
 *	  macros!  -cim 2/5/91
 *
 *-------------------------------------------------------------------------
 */
#ifndef PG_ATTRIBUTE_H
#define PG_ATTRIBUTE_H

#include "catalog/genbki.h"

/* ----------------
 *		pg_attribute definition.  cpp turns this into
 *		typedef struct FormData_pg_attribute
 *
 *		If you change the following, make sure you change the structs for
 *		system attributes in catalog/heap.c also.
 * ----------------
 */
#define AttributeRelationId  1249
#define AttributeRelation_Rowtype_Id  75

CATALOG(pg_attribute,1249) BKI_BOOTSTRAP BKI_WITHOUT_OIDS BKI_ROWTYPE_OID(75)
{
	Oid			attrelid;		/* OID of relation containing this attribute */
	NameData	attname;		/* name of attribute */

	/*
	 * atttypid is the OID of the instance in Catalog Class pg_type that
	 * defines the data type of this attribute (e.g. int4).  Information in
	 * that instance is redundant with the attlen, attbyval, and attalign
	 * attributes of this instance, so they had better match or Postgres will
	 * fail.
	 */
	Oid			atttypid;

	/*
	 * attstattarget is the target number of statistics datapoints to collect
	 * during VACUUM ANALYZE of this column.  A zero here indicates that we do
	 * not wish to collect any stats about this column. A "-1" here indicates
	 * that no value has been explicitly set for this column, so ANALYZE
	 * should use the default setting.
	 */
	int4		attstattarget;

	/*
	 * attdistinct, if nonzero, is a user-specified ndistinct value to be used
	 * instead of estimating the number of distinct values during ANALYZE.
	 * Nonzero values have the same meanings as for pg_statistic.stadistinct.
	 */
	float4		attdistinct;

	/*
	 * attlen is a copy of the typlen field from pg_type for this attribute.
	 * See atttypid comments above.
	 */
	int2		attlen;

	/*
	 * attnum is the "attribute number" for the attribute:	A value that
	 * uniquely identifies this attribute within its class. For user
	 * attributes, Attribute numbers are greater than 0 and not greater than
	 * the number of attributes in the class. I.e. if the Class pg_class says
	 * that Class XYZ has 10 attributes, then the user attribute numbers in
	 * Class pg_attribute must be 1-10.
	 *
	 * System attributes have attribute numbers less than 0 that are unique
	 * within the class, but not constrained to any particular range.
	 *
	 * Note that (attnum - 1) is often used as the index to an array.
	 */
	int2		attnum;

	/*
	 * attndims is the declared number of dimensions, if an array type,
	 * otherwise zero.
	 */
	int4		attndims;

	/*
	 * fastgetattr() uses attcacheoff to cache byte offsets of attributes in
	 * heap tuples.  The value actually stored in pg_attribute (-1) indicates
	 * no cached value.  But when we copy these tuples into a tuple
	 * descriptor, we may then update attcacheoff in the copies. This speeds
	 * up the attribute walking process.
	 */
	int4		attcacheoff;

	/*
	 * atttypmod records type-specific data supplied at table creation time
	 * (for example, the max length of a varchar field).  It is passed to
	 * type-specific input and output functions as the third argument. The
	 * value will generally be -1 for types that do not need typmod.
	 */
	int4		atttypmod;

	/*
	 * attbyval is a copy of the typbyval field from pg_type for this
	 * attribute.  See atttypid comments above.
	 */
	bool		attbyval;

	/*----------
	 * attstorage tells for VARLENA attributes, what the heap access
	 * methods can do to it if a given tuple doesn't fit into a page.
	 * Possible values are
	 *		'p': Value must be stored plain always
	 *		'e': Value can be stored in "secondary" relation (if relation
	 *			 has one, see pg_class.reltoastrelid)
	 *		'm': Value can be stored compressed inline
	 *		'x': Value can be stored compressed inline or in "secondary"
	 * Note that 'm' fields can also be moved out to secondary storage,
	 * but only as a last resort ('e' and 'x' fields are moved first).
	 *----------
	 */
	char		attstorage;

	/*
	 * attalign is a copy of the typalign field from pg_type for this
	 * attribute.  See atttypid comments above.
	 */
	char		attalign;

	/* This flag represents the "NOT NULL" constraint */
	bool		attnotnull;

	/* Has DEFAULT value or not */
	bool		atthasdef;

	/* Is dropped (ie, logically invisible) or not */
	bool		attisdropped;

	/* Has a local definition (hence, do not drop when attinhcount is 0) */
	bool		attislocal;

	/* Number of times inherited from direct parent relation(s) */
	int4		attinhcount;

	/*
	 * VARIABLE LENGTH FIELDS start here.  These fields may be NULL, too.
	 *
	 * NOTE: the following fields are not present in tuple descriptors!
	 */

	/* Column-level access permissions */
	aclitem		attacl[1];
} FormData_pg_attribute;

/* GPDB added foreign key definitions for gpcheckcat. */
FOREIGN_KEY(attrelid REFERENCES pg_class(oid));
FOREIGN_KEY(atttypid REFERENCES pg_type(oid));

/*
 * ATTRIBUTE_FIXED_PART_SIZE is the size of the fixed-layout,
 * guaranteed-not-null part of a pg_attribute row.	This is in fact as much
 * of the row as gets copied into tuple descriptors, so don't expect you
 * can access fields beyond attinhcount except in a real tuple!
 */
#define ATTRIBUTE_FIXED_PART_SIZE \
	(offsetof(FormData_pg_attribute,attinhcount) + sizeof(int4))

/* ----------------
 *		Form_pg_attribute corresponds to a pointer to a tuple with
 *		the format of pg_attribute relation.
 * ----------------
 */
typedef FormData_pg_attribute *Form_pg_attribute;

/* ----------------
 *		compiler constants for pg_attribute
 * ----------------
 */

#define Natts_pg_attribute				19
#define Anum_pg_attribute_attrelid		1
#define Anum_pg_attribute_attname		2
#define Anum_pg_attribute_atttypid		3
#define Anum_pg_attribute_attstattarget 4
#define Anum_pg_attribute_attdistinct	5
#define Anum_pg_attribute_attlen		6
#define Anum_pg_attribute_attnum		7
#define Anum_pg_attribute_attndims		8
#define Anum_pg_attribute_attcacheoff	9
#define Anum_pg_attribute_atttypmod		10
#define Anum_pg_attribute_attbyval		11
#define Anum_pg_attribute_attstorage	12
#define Anum_pg_attribute_attalign		13
#define Anum_pg_attribute_attnotnull	14
#define Anum_pg_attribute_atthasdef		15
#define Anum_pg_attribute_attisdropped	16
#define Anum_pg_attribute_attislocal	17
#define Anum_pg_attribute_attinhcount	18
#define Anum_pg_attribute_attacl		19


/* ----------------
 *		initial contents of pg_attribute
 *
 * NOTE: only "bootstrapped" relations need to be declared here.
 *
 * NOTE: if changing pg_attribute column set, also see the hard-coded
 * entries for system attributes in catalog/heap.c.
 * ----------------
 */

/* ----------------
 *		pg_type
 * ----------------
 */
#define Schema_pg_type \
<<<<<<< HEAD
{ 1247, {"typname"},	   19, -1, NAMEDATALEN, 1, 0, -1, -1, false, 'p', 'c', true, false, false, true, 0, { 0 } }, \
{ 1247, {"typnamespace"},  26, -1,	4,	2, 0, -1, -1, true, 'p', 'i', true, false, false, true, 0, { 0 } }, \
{ 1247, {"typowner"},	   26, -1,	4,	3, 0, -1, -1, true, 'p', 'i', true, false, false, true, 0, { 0 } }, \
{ 1247, {"typlen"},		   21, -1,	2,	4, 0, -1, -1, true, 'p', 's', true, false, false, true, 0, { 0 } }, \
{ 1247, {"typbyval"},	   16, -1,	1,	5, 0, -1, -1, true, 'p', 'c', true, false, false, true, 0, { 0 } }, \
{ 1247, {"typtype"},	   18, -1,	1,	6, 0, -1, -1, true, 'p', 'c', true, false, false, true, 0, { 0 } }, \
{ 1247, {"typcategory"},   18, -1,	1,	7, 0, -1, -1, true, 'p', 'c', true, false, false, true, 0, { 0 } }, \
{ 1247, {"typispreferred"},16, -1,	1,	8, 0, -1, -1, true, 'p', 'c', true, false, false, true, 0, { 0 } }, \
{ 1247, {"typisdefined"},  16, -1,	1,	9, 0, -1, -1, true, 'p', 'c', true, false, false, true, 0, { 0 } }, \
{ 1247, {"typdelim"},	   18, -1,	1, 10, 0, -1, -1, true, 'p', 'c', true, false, false, true, 0, { 0 } }, \
{ 1247, {"typrelid"},	   26, -1,	4, 11, 0, -1, -1, true, 'p', 'i', true, false, false, true, 0, { 0 } }, \
{ 1247, {"typelem"},	   26, -1,	4, 12, 0, -1, -1, true, 'p', 'i', true, false, false, true, 0, { 0 } }, \
{ 1247, {"typarray"},	   26, -1,	4, 13, 0, -1, -1, true, 'p', 'i', true, false, false, true, 0, { 0 } }, \
{ 1247, {"typinput"},	   24, -1,	4, 14, 0, -1, -1, true, 'p', 'i', true, false, false, true, 0, { 0 } }, \
{ 1247, {"typoutput"},	   24, -1,	4, 15, 0, -1, -1, true, 'p', 'i', true, false, false, true, 0, { 0 } }, \
{ 1247, {"typreceive"},    24, -1,	4, 16, 0, -1, -1, true, 'p', 'i', true, false, false, true, 0, { 0 } }, \
{ 1247, {"typsend"},	   24, -1,	4, 17, 0, -1, -1, true, 'p', 'i', true, false, false, true, 0, { 0 } }, \
{ 1247, {"typmodin"},	   24, -1,	4, 18, 0, -1, -1, true, 'p', 'i', true, false, false, true, 0, { 0 } }, \
{ 1247, {"typmodout"},	   24, -1,	4, 19, 0, -1, -1, true, 'p', 'i', true, false, false, true, 0, { 0 } }, \
{ 1247, {"typanalyze"},    24, -1,	4, 20, 0, -1, -1, true, 'p', 'i', true, false, false, true, 0, { 0 } }, \
{ 1247, {"typalign"},	   18, -1,	1, 21, 0, -1, -1, true, 'p', 'c', true, false, false, true, 0, { 0 } }, \
{ 1247, {"typstorage"},    18, -1,	1, 22, 0, -1, -1, true, 'p', 'c', true, false, false, true, 0, { 0 } }, \
{ 1247, {"typnotnull"},    16, -1,	1, 23, 0, -1, -1, true, 'p', 'c', true, false, false, true, 0, { 0 } }, \
{ 1247, {"typbasetype"},   26, -1,	4, 24, 0, -1, -1, true, 'p', 'i', true, false, false, true, 0, { 0 } }, \
{ 1247, {"typtypmod"},	   23, -1,	4, 25, 0, -1, -1, true, 'p', 'i', true, false, false, true, 0, { 0 } }, \
{ 1247, {"typndims"},	   23, -1,	4, 26, 0, -1, -1, true, 'p', 'i', true, false, false, true, 0, { 0 } }, \
{ 1247, {"typdefaultbin"}, 25, -1, -1, 27, 0, -1, -1, false, 'x', 'i', false, false, false, true, 0, { 0 } }, \
{ 1247, {"typdefault"},    25, -1, -1, 28, 0, -1, -1, false, 'x', 'i', false, false, false, true, 0, { 0 } }

DATA(insert ( 1247 typname			19 -1 NAMEDATALEN	1 0 -1 -1 f p c t f f t 0 _null_));
DATA(insert ( 1247 typnamespace		26 -1 4   2 0 -1 -1 t p i t f f t 0 _null_));
DATA(insert ( 1247 typowner			26 -1 4   3 0 -1 -1 t p i t f f t 0 _null_));
DATA(insert ( 1247 typlen			21 -1 2   4 0 -1 -1 t p s t f f t 0 _null_));
DATA(insert ( 1247 typbyval			16 -1 1   5 0 -1 -1 t p c t f f t 0 _null_));
DATA(insert ( 1247 typtype			18 -1 1   6 0 -1 -1 t p c t f f t 0 _null_));
DATA(insert ( 1247 typcategory		18 -1 1   7 0 -1 -1 t p c t f f t 0 _null_));
DATA(insert ( 1247 typispreferred	16 -1 1   8 0 -1 -1 t p c t f f t 0 _null_));
DATA(insert ( 1247 typisdefined		16 -1 1   9 0 -1 -1 t p c t f f t 0 _null_));
DATA(insert ( 1247 typdelim			18 -1 1  10 0 -1 -1 t p c t f f t 0 _null_));
DATA(insert ( 1247 typrelid			26 -1 4  11 0 -1 -1 t p i t f f t 0 _null_));
DATA(insert ( 1247 typelem			26 -1 4  12 0 -1 -1 t p i t f f t 0 _null_));
DATA(insert ( 1247 typarray			26 -1 4  13 0 -1 -1 t p i t f f t 0 _null_));
DATA(insert ( 1247 typinput			24 -1 4  14 0 -1 -1 t p i t f f t 0 _null_));
DATA(insert ( 1247 typoutput		24 -1 4  15 0 -1 -1 t p i t f f t 0 _null_));
DATA(insert ( 1247 typreceive		24 -1 4  16 0 -1 -1 t p i t f f t 0 _null_));
DATA(insert ( 1247 typsend			24 -1 4  17 0 -1 -1 t p i t f f t 0 _null_));
DATA(insert ( 1247 typmodin			24 -1 4  18 0 -1 -1 t p i t f f t 0 _null_));
DATA(insert ( 1247 typmodout		24 -1 4  19 0 -1 -1 t p i t f f t 0 _null_));
DATA(insert ( 1247 typanalyze		24 -1 4  20 0 -1 -1 t p i t f f t 0 _null_));
DATA(insert ( 1247 typalign			18 -1 1  21 0 -1 -1 t p c t f f t 0 _null_));
DATA(insert ( 1247 typstorage		18 -1 1  22 0 -1 -1 t p c t f f t 0 _null_));
DATA(insert ( 1247 typnotnull		16 -1 1  23 0 -1 -1 t p c t f f t 0 _null_));
DATA(insert ( 1247 typbasetype		26 -1 4  24 0 -1 -1 t p i t f f t 0 _null_));
DATA(insert ( 1247 typtypmod		23 -1 4  25 0 -1 -1 t p i t f f t 0 _null_));
DATA(insert ( 1247 typndims			23 -1 4  26 0 -1 -1 t p i t f f t 0 _null_));
DATA(insert ( 1247 typdefaultbin	25 -1 -1 27 0 -1 -1 f x i f f f t 0 _null_));
DATA(insert ( 1247 typdefault		25 -1 -1 28 0 -1 -1 f x i f f f t 0 _null_));
DATA(insert ( 1247 ctid				27 0  6  -1 0 -1 -1 f p s t f f t 0 _null_));
DATA(insert ( 1247 oid				26 0  4  -2 0 -1 -1 t p i t f f t 0 _null_));
DATA(insert ( 1247 xmin				28 0  4  -3 0 -1 -1 t p i t f f t 0 _null_));
DATA(insert ( 1247 cmin				29 0  4  -4 0 -1 -1 t p i t f f t 0 _null_));
DATA(insert ( 1247 xmax				28 0  4  -5 0 -1 -1 t p i t f f t 0 _null_));
DATA(insert ( 1247 cmax				29 0  4  -6 0 -1 -1 t p i t f f t 0 _null_));
DATA(insert ( 1247 tableoid			26 0  4  -7 0 -1 -1 t p i t f f t 0 _null_));
DATA(insert ( 1247 gp_segment_id	23 0  4  -8 0 -1 -1 t p i t f f t 0 _null_));
=======
{ 1247, {"typname"},	   19, -1, 0, NAMEDATALEN, 1, 0, -1, -1, false, 'p', 'c', true, false, false, true, 0, { 0 } }, \
{ 1247, {"typnamespace"},  26, -1, 0,	4,	2, 0, -1, -1, true, 'p', 'i', true, false, false, true, 0, { 0 } }, \
{ 1247, {"typowner"},	   26, -1, 0,	4,	3, 0, -1, -1, true, 'p', 'i', true, false, false, true, 0, { 0 } }, \
{ 1247, {"typlen"},		   21, -1, 0,	2,	4, 0, -1, -1, true, 'p', 's', true, false, false, true, 0, { 0 } }, \
{ 1247, {"typbyval"},	   16, -1, 0,	1,	5, 0, -1, -1, true, 'p', 'c', true, false, false, true, 0, { 0 } }, \
{ 1247, {"typtype"},	   18, -1, 0,	1,	6, 0, -1, -1, true, 'p', 'c', true, false, false, true, 0, { 0 } }, \
{ 1247, {"typcategory"},   18, -1, 0,	1,	7, 0, -1, -1, true, 'p', 'c', true, false, false, true, 0, { 0 } }, \
{ 1247, {"typispreferred"},16, -1, 0,	1,	8, 0, -1, -1, true, 'p', 'c', true, false, false, true, 0, { 0 } }, \
{ 1247, {"typisdefined"},  16, -1, 0,	1,	9, 0, -1, -1, true, 'p', 'c', true, false, false, true, 0, { 0 } }, \
{ 1247, {"typdelim"},	   18, -1, 0,	1, 10, 0, -1, -1, true, 'p', 'c', true, false, false, true, 0, { 0 } }, \
{ 1247, {"typrelid"},	   26, -1, 0,	4, 11, 0, -1, -1, true, 'p', 'i', true, false, false, true, 0, { 0 } }, \
{ 1247, {"typelem"},	   26, -1, 0,	4, 12, 0, -1, -1, true, 'p', 'i', true, false, false, true, 0, { 0 } }, \
{ 1247, {"typarray"},	   26, -1, 0,	4, 13, 0, -1, -1, true, 'p', 'i', true, false, false, true, 0, { 0 } }, \
{ 1247, {"typinput"},	   24, -1, 0,	4, 14, 0, -1, -1, true, 'p', 'i', true, false, false, true, 0, { 0 } }, \
{ 1247, {"typoutput"},	   24, -1, 0,	4, 15, 0, -1, -1, true, 'p', 'i', true, false, false, true, 0, { 0 } }, \
{ 1247, {"typreceive"},    24, -1, 0,	4, 16, 0, -1, -1, true, 'p', 'i', true, false, false, true, 0, { 0 } }, \
{ 1247, {"typsend"},	   24, -1, 0,	4, 17, 0, -1, -1, true, 'p', 'i', true, false, false, true, 0, { 0 } }, \
{ 1247, {"typmodin"},	   24, -1, 0,	4, 18, 0, -1, -1, true, 'p', 'i', true, false, false, true, 0, { 0 } }, \
{ 1247, {"typmodout"},	   24, -1, 0,	4, 19, 0, -1, -1, true, 'p', 'i', true, false, false, true, 0, { 0 } }, \
{ 1247, {"typanalyze"},    24, -1, 0,	4, 20, 0, -1, -1, true, 'p', 'i', true, false, false, true, 0, { 0 } }, \
{ 1247, {"typalign"},	   18, -1, 0,	1, 21, 0, -1, -1, true, 'p', 'c', true, false, false, true, 0, { 0 } }, \
{ 1247, {"typstorage"},    18, -1, 0,	1, 22, 0, -1, -1, true, 'p', 'c', true, false, false, true, 0, { 0 } }, \
{ 1247, {"typnotnull"},    16, -1, 0,	1, 23, 0, -1, -1, true, 'p', 'c', true, false, false, true, 0, { 0 } }, \
{ 1247, {"typbasetype"},   26, -1, 0,	4, 24, 0, -1, -1, true, 'p', 'i', true, false, false, true, 0, { 0 } }, \
{ 1247, {"typtypmod"},	   23, -1, 0,	4, 25, 0, -1, -1, true, 'p', 'i', true, false, false, true, 0, { 0 } }, \
{ 1247, {"typndims"},	   23, -1, 0,	4, 26, 0, -1, -1, true, 'p', 'i', true, false, false, true, 0, { 0 } }, \
{ 1247, {"typdefaultbin"}, 25, -1, 0, -1, 27, 0, -1, -1, false, 'x', 'i', false, false, false, true, 0, { 0 } }, \
{ 1247, {"typdefault"},    25, -1, 0, -1, 28, 0, -1, -1, false, 'x', 'i', false, false, false, true, 0, { 0 } }

DATA(insert ( 1247 typname			19 -1 0 NAMEDATALEN	1 0 -1 -1 f p c t f f t 0 _null_));
DATA(insert ( 1247 typnamespace		26 -1 0 4   2 0 -1 -1 t p i t f f t 0 _null_));
DATA(insert ( 1247 typowner			26 -1 0 4   3 0 -1 -1 t p i t f f t 0 _null_));
DATA(insert ( 1247 typlen			21 -1 0 2   4 0 -1 -1 t p s t f f t 0 _null_));
DATA(insert ( 1247 typbyval			16 -1 0 1   5 0 -1 -1 t p c t f f t 0 _null_));
DATA(insert ( 1247 typtype			18 -1 0 1   6 0 -1 -1 t p c t f f t 0 _null_));
DATA(insert ( 1247 typcategory		18 -1 0 1   7 0 -1 -1 t p c t f f t 0 _null_));
DATA(insert ( 1247 typispreferred	16 -1 0 1   8 0 -1 -1 t p c t f f t 0 _null_));
DATA(insert ( 1247 typisdefined		16 -1 0 1   9 0 -1 -1 t p c t f f t 0 _null_));
DATA(insert ( 1247 typdelim			18 -1 0 1  10 0 -1 -1 t p c t f f t 0 _null_));
DATA(insert ( 1247 typrelid			26 -1 0 4  11 0 -1 -1 t p i t f f t 0 _null_));
DATA(insert ( 1247 typelem			26 -1 0 4  12 0 -1 -1 t p i t f f t 0 _null_));
DATA(insert ( 1247 typarray			26 -1 0 4  13 0 -1 -1 t p i t f f t 0 _null_));
DATA(insert ( 1247 typinput			24 -1 0 4  14 0 -1 -1 t p i t f f t 0 _null_));
DATA(insert ( 1247 typoutput		24 -1 0 4  15 0 -1 -1 t p i t f f t 0 _null_));
DATA(insert ( 1247 typreceive		24 -1 0 4  16 0 -1 -1 t p i t f f t 0 _null_));
DATA(insert ( 1247 typsend			24 -1 0 4  17 0 -1 -1 t p i t f f t 0 _null_));
DATA(insert ( 1247 typmodin			24 -1 0 4  18 0 -1 -1 t p i t f f t 0 _null_));
DATA(insert ( 1247 typmodout		24 -1 0 4  19 0 -1 -1 t p i t f f t 0 _null_));
DATA(insert ( 1247 typanalyze		24 -1 0 4  20 0 -1 -1 t p i t f f t 0 _null_));
DATA(insert ( 1247 typalign			18 -1 0 1  21 0 -1 -1 t p c t f f t 0 _null_));
DATA(insert ( 1247 typstorage		18 -1 0 1  22 0 -1 -1 t p c t f f t 0 _null_));
DATA(insert ( 1247 typnotnull		16 -1 0 1  23 0 -1 -1 t p c t f f t 0 _null_));
DATA(insert ( 1247 typbasetype		26 -1 0 4  24 0 -1 -1 t p i t f f t 0 _null_));
DATA(insert ( 1247 typtypmod		23 -1 0 4  25 0 -1 -1 t p i t f f t 0 _null_));
DATA(insert ( 1247 typndims			23 -1 0 4  26 0 -1 -1 t p i t f f t 0 _null_));
DATA(insert ( 1247 typdefaultbin	25 -1 0 -1 27 0 -1 -1 f x i f f f t 0 _null_));
DATA(insert ( 1247 typdefault		25 -1 0 -1 28 0 -1 -1 f x i f f f t 0 _null_));
DATA(insert ( 1247 ctid				27 0 0  6  -1 0 -1 -1 f p s t f f t 0 _null_));
DATA(insert ( 1247 oid				26 0 0  4  -2 0 -1 -1 t p i t f f t 0 _null_));
DATA(insert ( 1247 xmin				28 0 0  4  -3 0 -1 -1 t p i t f f t 0 _null_));
DATA(insert ( 1247 cmin				29 0 0  4  -4 0 -1 -1 t p i t f f t 0 _null_));
DATA(insert ( 1247 xmax				28 0 0  4  -5 0 -1 -1 t p i t f f t 0 _null_));
DATA(insert ( 1247 cmax				29 0 0  4  -6 0 -1 -1 t p i t f f t 0 _null_));
DATA(insert ( 1247 tableoid			26 0 0  4  -7 0 -1 -1 t p i t f f t 0 _null_));
>>>>>>> 78a09145

/* ----------------
 *		pg_proc
 * ----------------
 */
#define Schema_pg_proc \
<<<<<<< HEAD
{ 1255, {"proname"},			19, -1, NAMEDATALEN,  1, 0, -1, -1, false, 'p', 'c', true, false, false, true, 0, { 0 } }, \
{ 1255, {"pronamespace"},		26, -1, 4,	2, 0, -1, -1, true, 'p', 'i', true, false, false, true, 0, { 0 } }, \
{ 1255, {"proowner"},			26, -1, 4,	3, 0, -1, -1, true, 'p', 'i', true, false, false, true, 0, { 0 } }, \
{ 1255, {"prolang"},			26, -1, 4,	4, 0, -1, -1, true, 'p', 'i', true, false, false, true, 0, { 0 } }, \
{ 1255, {"procost"},		   700, -1, 4,	5, 0, -1, -1, FLOAT4PASSBYVAL, 'p', 'i', true, false, false, true, 0, { 0 } }, \
{ 1255, {"prorows"},		   700, -1, 4,	6, 0, -1, -1, FLOAT4PASSBYVAL, 'p', 'i', true, false, false, true, 0, { 0 } }, \
{ 1255, {"provariadic"},		26, -1, 4,	7, 0, -1, -1, true, 'p', 'i', true, false, false, true, 0, { 0 } }, \
{ 1255, {"proisagg"},			16, -1, 1,	8, 0, -1, -1, true, 'p', 'c', true, false, false, true, 0, { 0 } }, \
{ 1255, {"proiswindow"},		16, -1, 1,	9, 0, -1, -1, true, 'p', 'c', true, false, false, true, 0, { 0 } }, \
{ 1255, {"prosecdef"},			16, -1, 1, 10, 0, -1, -1, true, 'p', 'c', true, false, false, true, 0, { 0 } }, \
{ 1255, {"proisstrict"},		16, -1, 1, 11, 0, -1, -1, true, 'p', 'c', true, false, false, true, 0, { 0 } }, \
{ 1255, {"proretset"},			16, -1, 1, 12, 0, -1, -1, true, 'p', 'c', true, false, false, true, 0, { 0 } }, \
{ 1255, {"provolatile"},		18, -1, 1, 13, 0, -1, -1, true, 'p', 'c', true, false, false, true, 0, { 0 } }, \
{ 1255, {"pronargs"},			21, -1, 2, 14, 0, -1, -1, true, 'p', 's', true, false, false, true, 0, { 0 } }, \
{ 1255, {"pronargdefaults"},	21, -1, 2, 15, 0, -1, -1, true, 'p', 's', true, false, false, true, 0, { 0 } }, \
{ 1255, {"prorettype"},			26, -1, 4, 16, 0, -1, -1, true, 'p', 'i', true, false, false, true, 0, { 0 } }, \
{ 1255, {"proargtypes"},		30, -1, -1, 17, 1, -1, -1, false, 'p', 'i', true, false, false, true, 0, { 0 } }, \
{ 1255, {"proallargtypes"},   1028, -1, -1, 18, 1, -1, -1, false, 'x', 'i', false, false, false, true, 0, { 0 } }, \
{ 1255, {"proargmodes"},	  1002, -1, -1, 19, 1, -1, -1, false, 'x', 'i', false, false, false, true, 0, { 0 } }, \
{ 1255, {"proargnames"},	  1009, -1, -1, 20, 1, -1, -1, false, 'x', 'i', false, false, false, true, 0, { 0 } }, \
{ 1255, {"proargdefaults"},		25, -1, -1, 21, 0, -1, -1, false, 'x', 'i', false, false, false, true, 0, { 0 } }, \
{ 1255, {"prosrc"},				25, -1, -1, 22, 0, -1, -1, false, 'x', 'i', false, false, false, true, 0, { 0 } }, \
{ 1255, {"probin"},				17, -1, -1, 23, 0, -1, -1, false, 'x', 'i', false, false, false, true, 0, { 0 } }, \
{ 1255, {"proconfig"},		  1009, -1, -1, 24, 1, -1, -1, false, 'x', 'i', false, false, false, true, 0, { 0 } }, \
{ 1255, {"proacl"},			  1034, -1, -1, 25, 1, -1, -1, false, 'x', 'i', false, false, false, true, 0, { 0 } }, \
{ 1255, {"prodataaccess"},		18, -1, 1, 26, 0, -1, -1, true, 'p', 'c', true, false, false, true, 0, { 0 } }, \
{ 1255, {"proexeclocation"},	18, -1, 1, 27, 0, -1, -1, true, 'p', 'c', true, false, false, true, 0, { 0 } }

DATA(insert ( 1255 proname			19 -1 NAMEDATALEN	1 0 -1 -1 f p c t f f t 0 _null_));
DATA(insert ( 1255 pronamespace		26 -1 4   2 0 -1 -1 t p i t f f t 0 _null_));
DATA(insert ( 1255 proowner			26 -1 4   3 0 -1 -1 t p i t f f t 0 _null_));
DATA(insert ( 1255 prolang			26 -1 4   4 0 -1 -1 t p i t f f t 0 _null_));
DATA(insert ( 1255 procost		   700 -1 4   5 0 -1 -1 FLOAT4PASSBYVAL p i t f f t 0 _null_));
DATA(insert ( 1255 prorows		   700 -1 4   6 0 -1 -1 FLOAT4PASSBYVAL p i t f f t 0 _null_));
DATA(insert ( 1255 provariadic		26 -1 4   7 0 -1 -1 t p i t f f t 0 _null_));
DATA(insert ( 1255 proisagg			16 -1 1   8 0 -1 -1 t p c t f f t 0 _null_));
DATA(insert ( 1255 proiswindow		16 -1 1   9 0 -1 -1 t p c t f f t 0 _null_));
DATA(insert ( 1255 prosecdef		16 -1 1  10 0 -1 -1 t p c t f f t 0 _null_));
DATA(insert ( 1255 proisstrict		16 -1 1  11 0 -1 -1 t p c t f f t 0 _null_));
DATA(insert ( 1255 proretset		16 -1 1  12 0 -1 -1 t p c t f f t 0 _null_));
DATA(insert ( 1255 provolatile		18 -1 1  13 0 -1 -1 t p c t f f t 0 _null_));
DATA(insert ( 1255 pronargs			21 -1 2  14 0 -1 -1 t p s t f f t 0 _null_));
DATA(insert ( 1255 pronargdefaults	21 -1 2  15 0 -1 -1 t p s t f f t 0 _null_));
DATA(insert ( 1255 prorettype		26 -1 4  16 0 -1 -1 t p i t f f t 0 _null_));
DATA(insert ( 1255 proargtypes		30 -1 -1 17 1 -1 -1 f p i t f f t 0 _null_));
DATA(insert ( 1255 proallargtypes 1028 -1 -1 18 1 -1 -1 f x i f f f t 0 _null_));
DATA(insert ( 1255 proargmodes	  1002 -1 -1 19 1 -1 -1 f x i f f f t 0 _null_));
DATA(insert ( 1255 proargnames	  1009 -1 -1 20 1 -1 -1 f x i f f f t 0 _null_));
DATA(insert ( 1255 proargdefaults	25 -1 -1 21 0 -1 -1 f x i f f f t 0 _null_));
DATA(insert ( 1255 prosrc			25 -1 -1 22 0 -1 -1 f x i f f f t 0 _null_));
DATA(insert ( 1255 probin			17 -1 -1 23 0 -1 -1 f x i f f f t 0 _null_));
DATA(insert ( 1255 proconfig	  1009 -1 -1 24 1 -1 -1 f x i f f f t 0 _null_));
DATA(insert ( 1255 proacl		  1034 -1 -1 25 1 -1 -1 f x i f f f t 0 _null_));
DATA(insert ( 1255 prodataaccess	18 -1 1  26 0 -1 -1 t p c t f f t 0 _null_));
DATA(insert ( 1255 proexeclocation	18 -1 1  27 0 -1 -1 t p c t f f t 0 _null_));
DATA(insert ( 1255 ctid				27 0  6  -1 0 -1 -1 f p s t f f t 0 _null_));
DATA(insert ( 1255 oid				26 0  4  -2 0 -1 -1 t p i t f f t 0 _null_));
DATA(insert ( 1255 xmin				28 0  4  -3 0 -1 -1 t p i t f f t 0 _null_));
DATA(insert ( 1255 cmin				29 0  4  -4 0 -1 -1 t p i t f f t 0 _null_));
DATA(insert ( 1255 xmax				28 0  4  -5 0 -1 -1 t p i t f f t 0 _null_));
DATA(insert ( 1255 cmax				29 0  4  -6 0 -1 -1 t p i t f f t 0 _null_));
DATA(insert ( 1255 tableoid			26 0  4  -7 0 -1 -1 t p i t f f t 0 _null_));
DATA(insert ( 1255 gp_segment_id   23 0  4  -8 0 -1 -1 t p i t f f t 0 _null_));
=======
{ 1255, {"proname"},			19, -1, 0, NAMEDATALEN,  1, 0, -1, -1, false, 'p', 'c', true, false, false, true, 0, { 0 } }, \
{ 1255, {"pronamespace"},		26, -1, 0, 4,	2, 0, -1, -1, true, 'p', 'i', true, false, false, true, 0, { 0 } }, \
{ 1255, {"proowner"},			26, -1, 0, 4,	3, 0, -1, -1, true, 'p', 'i', true, false, false, true, 0, { 0 } }, \
{ 1255, {"prolang"},			26, -1, 0, 4,	4, 0, -1, -1, true, 'p', 'i', true, false, false, true, 0, { 0 } }, \
{ 1255, {"procost"},		   700, -1, 0, 4,	5, 0, -1, -1, FLOAT4PASSBYVAL, 'p', 'i', true, false, false, true, 0, { 0 } }, \
{ 1255, {"prorows"},		   700, -1, 0, 4,	6, 0, -1, -1, FLOAT4PASSBYVAL, 'p', 'i', true, false, false, true, 0, { 0 } }, \
{ 1255, {"provariadic"},		26, -1, 0, 4,	7, 0, -1, -1, true, 'p', 'i', true, false, false, true, 0, { 0 } }, \
{ 1255, {"proisagg"},			16, -1, 0, 1,	8, 0, -1, -1, true, 'p', 'c', true, false, false, true, 0, { 0 } }, \
{ 1255, {"proiswindow"},		16, -1, 0, 1,	9, 0, -1, -1, true, 'p', 'c', true, false, false, true, 0, { 0 } }, \
{ 1255, {"prosecdef"},			16, -1, 0, 1, 10, 0, -1, -1, true, 'p', 'c', true, false, false, true, 0, { 0 } }, \
{ 1255, {"proisstrict"},		16, -1, 0, 1, 11, 0, -1, -1, true, 'p', 'c', true, false, false, true, 0, { 0 } }, \
{ 1255, {"proretset"},			16, -1, 0, 1, 12, 0, -1, -1, true, 'p', 'c', true, false, false, true, 0, { 0 } }, \
{ 1255, {"provolatile"},		18, -1, 0, 1, 13, 0, -1, -1, true, 'p', 'c', true, false, false, true, 0, { 0 } }, \
{ 1255, {"pronargs"},			21, -1, 0, 2, 14, 0, -1, -1, true, 'p', 's', true, false, false, true, 0, { 0 } }, \
{ 1255, {"pronargdefaults"},	21, -1, 0, 2, 15, 0, -1, -1, true, 'p', 's', true, false, false, true, 0, { 0 } }, \
{ 1255, {"prorettype"},			26, -1, 0, 4, 16, 0, -1, -1, true, 'p', 'i', true, false, false, true, 0, { 0 } }, \
{ 1255, {"proargtypes"},		30, -1, 0, -1, 17, 1, -1, -1, false, 'p', 'i', true, false, false, true, 0, { 0 } }, \
{ 1255, {"proallargtypes"},   1028, -1, 0, -1, 18, 1, -1, -1, false, 'x', 'i', false, false, false, true, 0, { 0 } }, \
{ 1255, {"proargmodes"},	  1002, -1, 0, -1, 19, 1, -1, -1, false, 'x', 'i', false, false, false, true, 0, { 0 } }, \
{ 1255, {"proargnames"},	  1009, -1, 0, -1, 20, 1, -1, -1, false, 'x', 'i', false, false, false, true, 0, { 0 } }, \
{ 1255, {"proargdefaults"},		25, -1, 0, -1, 21, 0, -1, -1, false, 'x', 'i', false, false, false, true, 0, { 0 } }, \
{ 1255, {"prosrc"},				25, -1, 0, -1, 22, 0, -1, -1, false, 'x', 'i', false, false, false, true, 0, { 0 } }, \
{ 1255, {"probin"},				25, -1, 0, -1, 23, 0, -1, -1, false, 'x', 'i', false, false, false, true, 0, { 0 } }, \
{ 1255, {"proconfig"},		  1009, -1, 0, -1, 24, 1, -1, -1, false, 'x', 'i', false, false, false, true, 0, { 0 } }, \
{ 1255, {"proacl"},			  1034, -1, 0, -1, 25, 1, -1, -1, false, 'x', 'i', false, false, false, true, 0, { 0 } }

DATA(insert ( 1255 proname			19 -1 0 NAMEDATALEN	1 0 -1 -1 f p c t f f t 0 _null_));
DATA(insert ( 1255 pronamespace		26 -1 0 4   2 0 -1 -1 t p i t f f t 0 _null_));
DATA(insert ( 1255 proowner			26 -1 0 4   3 0 -1 -1 t p i t f f t 0 _null_));
DATA(insert ( 1255 prolang			26 -1 0 4   4 0 -1 -1 t p i t f f t 0 _null_));
DATA(insert ( 1255 procost		   700 -1 0 4   5 0 -1 -1 FLOAT4PASSBYVAL p i t f f t 0 _null_));
DATA(insert ( 1255 prorows		   700 -1 0 4   6 0 -1 -1 FLOAT4PASSBYVAL p i t f f t 0 _null_));
DATA(insert ( 1255 provariadic		26 -1 0 4   7 0 -1 -1 t p i t f f t 0 _null_));
DATA(insert ( 1255 proisagg			16 -1 0 1   8 0 -1 -1 t p c t f f t 0 _null_));
DATA(insert ( 1255 proiswindow		16 -1 0 1   9 0 -1 -1 t p c t f f t 0 _null_));
DATA(insert ( 1255 prosecdef		16 -1 0 1  10 0 -1 -1 t p c t f f t 0 _null_));
DATA(insert ( 1255 proisstrict		16 -1 0 1  11 0 -1 -1 t p c t f f t 0 _null_));
DATA(insert ( 1255 proretset		16 -1 0 1  12 0 -1 -1 t p c t f f t 0 _null_));
DATA(insert ( 1255 provolatile		18 -1 0 1  13 0 -1 -1 t p c t f f t 0 _null_));
DATA(insert ( 1255 pronargs			21 -1 0 2  14 0 -1 -1 t p s t f f t 0 _null_));
DATA(insert ( 1255 pronargdefaults	21 -1 0 2  15 0 -1 -1 t p s t f f t 0 _null_));
DATA(insert ( 1255 prorettype		26 -1 0 4  16 0 -1 -1 t p i t f f t 0 _null_));
DATA(insert ( 1255 proargtypes		30 -1 0 -1 17 1 -1 -1 f p i t f f t 0 _null_));
DATA(insert ( 1255 proallargtypes 1028 -1 0 -1 18 1 -1 -1 f x i f f f t 0 _null_));
DATA(insert ( 1255 proargmodes	  1002 -1 0 -1 19 1 -1 -1 f x i f f f t 0 _null_));
DATA(insert ( 1255 proargnames	  1009 -1 0 -1 20 1 -1 -1 f x i f f f t 0 _null_));
DATA(insert ( 1255 proargdefaults	25 -1 0 -1 21 0 -1 -1 f x i f f f t 0 _null_));
DATA(insert ( 1255 prosrc			25 -1 0 -1 22 0 -1 -1 f x i f f f t 0 _null_));
DATA(insert ( 1255 probin			25 -1 0 -1 23 0 -1 -1 f x i f f f t 0 _null_));
DATA(insert ( 1255 proconfig	  1009 -1 0 -1 24 1 -1 -1 f x i f f f t 0 _null_));
DATA(insert ( 1255 proacl		  1034 -1 0 -1 25 1 -1 -1 f x i f f f t 0 _null_));
DATA(insert ( 1255 ctid				27 0 0  6  -1 0 -1 -1 f p s t f f t 0 _null_));
DATA(insert ( 1255 oid				26 0 0  4  -2 0 -1 -1 t p i t f f t 0 _null_));
DATA(insert ( 1255 xmin				28 0 0  4  -3 0 -1 -1 t p i t f f t 0 _null_));
DATA(insert ( 1255 cmin				29 0 0  4  -4 0 -1 -1 t p i t f f t 0 _null_));
DATA(insert ( 1255 xmax				28 0 0  4  -5 0 -1 -1 t p i t f f t 0 _null_));
DATA(insert ( 1255 cmax				29 0 0  4  -6 0 -1 -1 t p i t f f t 0 _null_));
DATA(insert ( 1255 tableoid			26 0 0  4  -7 0 -1 -1 t p i t f f t 0 _null_));
>>>>>>> 78a09145

/* ----------------
 *		pg_attribute
 * ----------------
 */
#define Schema_pg_attribute \
{ 1249, {"attrelid"},	  26, -1, 0,	4,	1, 0, -1, -1, true, 'p', 'i', true, false, false, true, 0, { 0 } }, \
{ 1249, {"attname"},	  19, -1, 0, NAMEDATALEN,	2, 0, -1, -1, false, 'p', 'c', true, false, false, true, 0, { 0 } }, \
{ 1249, {"atttypid"},	  26, -1, 0,	4,	3, 0, -1, -1, true, 'p', 'i', true, false, false, true, 0, { 0 } }, \
{ 1249, {"attstattarget"}, 23, -1, 0,	4,	4, 0, -1, -1, true, 'p', 'i', true, false, false, true, 0, { 0 } }, \
{ 1249, {"attdistinct"}, 700, -1, 0,	4,	5, 0, -1, -1, FLOAT4PASSBYVAL, 'p', 'i', true, false, false, true, 0, { 0 } }, \
{ 1249, {"attlen"},		  21, -1, 0,	2,	6, 0, -1, -1, true, 'p', 's', true, false, false, true, 0, { 0 } }, \
{ 1249, {"attnum"},		  21, -1, 0,	2,	7, 0, -1, -1, true, 'p', 's', true, false, false, true, 0, { 0 } }, \
{ 1249, {"attndims"},	  23, -1, 0,	4,	8, 0, -1, -1, true, 'p', 'i', true, false, false, true, 0, { 0 } }, \
{ 1249, {"attcacheoff"},  23, -1, 0,	4,	9, 0, -1, -1, true, 'p', 'i', true, false, false, true, 0, { 0 } }, \
{ 1249, {"atttypmod"},	  23, -1, 0,	4, 10, 0, -1, -1, true, 'p', 'i', true, false, false, true, 0, { 0 } }, \
{ 1249, {"attbyval"},	  16, -1, 0,	1, 11, 0, -1, -1, true, 'p', 'c', true, false, false, true, 0, { 0 } }, \
{ 1249, {"attstorage"},   18, -1, 0,	1, 12, 0, -1, -1, true, 'p', 'c', true, false, false, true, 0, { 0 } }, \
{ 1249, {"attalign"},	  18, -1, 0,	1, 13, 0, -1, -1, true, 'p', 'c', true, false, false, true, 0, { 0 } }, \
{ 1249, {"attnotnull"},   16, -1, 0,	1, 14, 0, -1, -1, true, 'p', 'c', true, false, false, true, 0, { 0 } }, \
{ 1249, {"atthasdef"},	  16, -1, 0,	1, 15, 0, -1, -1, true, 'p', 'c', true, false, false, true, 0, { 0 } }, \
{ 1249, {"attisdropped"}, 16, -1, 0,	1, 16, 0, -1, -1, true, 'p', 'c', true, false, false, true, 0, { 0 } }, \
{ 1249, {"attislocal"},   16, -1, 0,	1, 17, 0, -1, -1, true, 'p', 'c', true, false, false, true, 0, { 0 } }, \
{ 1249, {"attinhcount"},  23, -1, 0,	4, 18, 0, -1, -1, true, 'p', 'i', true, false, false, true, 0, { 0 } }, \
{ 1249, {"attacl"},		1034, -1, 0,  -1, 19, 1, -1, -1, false, 'x', 'i', false, false, false, true, 0, { 0 } }

DATA(insert ( 1249 attrelid			26 -1 0  4   1 0 -1 -1 t p i t f f t 0 _null_));
DATA(insert ( 1249 attname			19 -1 0 NAMEDATALEN  2 0 -1 -1 f p c t f f t 0 _null_));
DATA(insert ( 1249 atttypid			26 -1 0  4   3 0 -1 -1 t p i t f f t 0 _null_));
DATA(insert ( 1249 attstattarget	23 -1 0  4   4 0 -1 -1 t p i t f f t 0 _null_));
DATA(insert ( 1249 attdistinct	   700 -1 0  4   5 0 -1 -1 FLOAT4PASSBYVAL p i t f f t 0 _null_));
DATA(insert ( 1249 attlen			21 -1 0  2   6 0 -1 -1 t p s t f f t 0 _null_));
DATA(insert ( 1249 attnum			21 -1 0  2   7 0 -1 -1 t p s t f f t 0 _null_));
DATA(insert ( 1249 attndims			23 -1 0  4   8 0 -1 -1 t p i t f f t 0 _null_));
DATA(insert ( 1249 attcacheoff		23 -1 0  4   9 0 -1 -1 t p i t f f t 0 _null_));
DATA(insert ( 1249 atttypmod		23 -1 0  4  10 0 -1 -1 t p i t f f t 0 _null_));
DATA(insert ( 1249 attbyval			16 -1 0  1  11 0 -1 -1 t p c t f f t 0 _null_));
DATA(insert ( 1249 attstorage		18 -1 0  1  12 0 -1 -1 t p c t f f t 0 _null_));
DATA(insert ( 1249 attalign			18 -1 0  1  13 0 -1 -1 t p c t f f t 0 _null_));
DATA(insert ( 1249 attnotnull		16 -1 0  1  14 0 -1 -1 t p c t f f t 0 _null_));
DATA(insert ( 1249 atthasdef		16 -1 0  1  15 0 -1 -1 t p c t f f t 0 _null_));
DATA(insert ( 1249 attisdropped		16 -1 0  1  16 0 -1 -1 t p c t f f t 0 _null_));
DATA(insert ( 1249 attislocal		16 -1 0  1  17 0 -1 -1 t p c t f f t 0 _null_));
DATA(insert ( 1249 attinhcount		23 -1 0  4  18 0 -1 -1 t p i t f f t 0 _null_));
DATA(insert ( 1249 attacl		  1034 -1 0 -1  19 1 -1 -1 f x i f f f t 0 _null_));
DATA(insert ( 1249 ctid				27 0 0  6  -1 0 -1 -1 f p s t f f t 0 _null_));
/* no OIDs in pg_attribute */
<<<<<<< HEAD
DATA(insert ( 1249 xmin				28 0  4  -3 0 -1 -1 t p i t f f t 0 _null_));
DATA(insert ( 1249 cmin				29 0  4  -4 0 -1 -1 t p i t f f t 0 _null_));
DATA(insert ( 1249 xmax				28 0  4  -5 0 -1 -1 t p i t f f t 0 _null_));
DATA(insert ( 1249 cmax				29 0  4  -6 0 -1 -1 t p i t f f t 0 _null_));
DATA(insert ( 1249 tableoid			26 0  4  -7 0 -1 -1 t p i t f f t 0 _null_));
DATA(insert ( 1249 gp_segment_id   23 0  4  -8 0 -1 -1 t p i t f f t 0 _null_));
=======
DATA(insert ( 1249 xmin				28 0 0  4  -3 0 -1 -1 t p i t f f t 0 _null_));
DATA(insert ( 1249 cmin				29 0 0  4  -4 0 -1 -1 t p i t f f t 0 _null_));
DATA(insert ( 1249 xmax				28 0 0  4  -5 0 -1 -1 t p i t f f t 0 _null_));
DATA(insert ( 1249 cmax				29 0 0  4  -6 0 -1 -1 t p i t f f t 0 _null_));
DATA(insert ( 1249 tableoid			26 0 0  4  -7 0 -1 -1 t p i t f f t 0 _null_));
>>>>>>> 78a09145

/* ----------------
 *		pg_class
 * ----------------
 */
#define Schema_pg_class \
<<<<<<< HEAD
{ 1259, {"relname"},	   19, -1, NAMEDATALEN, 1, 0, -1, -1, false, 'p', 'c', true, false, false, true, 0, { 0 } }, \
{ 1259, {"relnamespace"},  26, -1,	4,	2, 0, -1, -1, true, 'p', 'i', true, false, false, true, 0, { 0 } }, \
{ 1259, {"reltype"},	   26, -1,	4,	3, 0, -1, -1, true, 'p', 'i', true, false, false, true, 0, { 0 } }, \
{ 1259, {"relowner"},	   26, -1,	4,	4, 0, -1, -1, true, 'p', 'i', true, false, false, true, 0, { 0 } }, \
{ 1259, {"relam"},		   26, -1,	4,	5, 0, -1, -1, true, 'p', 'i', true, false, false, true, 0, { 0 } }, \
{ 1259, {"relfilenode"},   26, -1,	4,	6, 0, -1, -1, true, 'p', 'i', true, false, false, true, 0, { 0 } }, \
{ 1259, {"reltablespace"}, 26, -1,	4,	7, 0, -1, -1, true, 'p', 'i', true, false, false, true, 0, { 0 } }, \
{ 1259, {"relpages"},	   23, -1,	4,	8, 0, -1, -1, true, 'p', 'i', true, false, false, true, 0, { 0 } }, \
{ 1259, {"reltuples"},	   700, -1, 4,	9, 0, -1, -1, FLOAT4PASSBYVAL, 'p', 'i', true, false, false, true, 0, { 0 } }, \
{ 1259, {"reltoastrelid"}, 26, -1,	4, 10, 0, -1, -1, true, 'p', 'i', true, false, false, true, 0, { 0 } }, \
{ 1259, {"reltoastidxid"}, 26, -1,	4, 11, 0, -1, -1, true, 'p', 'i', true, false, false, true, 0, { 0 } }, \
{ 1259, {"relhasindex"},   16, -1,	1, 12, 0, -1, -1, true, 'p', 'c', true, false, false, true, 0, { 0 } }, \
{ 1259, {"relisshared"},   16, -1,	1, 13, 0, -1, -1, true, 'p', 'c', true, false, false, true, 0, { 0 } }, \
{ 1259, {"relistemp"},	   16, -1,	1, 14, 0, -1, -1, true, 'p', 'c', true, false, false, true, 0, { 0 } }, \
{ 1259, {"relkind"},	   18, -1,	1, 15, 0, -1, -1, true, 'p', 'c', true, false, false, true, 0, { 0 } }, \
{ 1259, {"relstorage"},	   18, -1,	1, 16, 0, -1, -1, true, 'p', 'c', true, false, false, true, 0, { 0 } }, \
{ 1259, {"relnatts"},	   21, -1,	2, 17, 0, -1, -1, true, 'p', 's', true, false, false, true, 0, { 0 } }, \
{ 1259, {"relchecks"},	   21, -1,	2, 18, 0, -1, -1, true, 'p', 's', true, false, false, true, 0, { 0 } }, \
{ 1259, {"relhasoids"},    16, -1,	1, 19, 0, -1, -1, true, 'p', 'c', true, false, false, true, 0, { 0 } }, \
{ 1259, {"relhaspkey"},    16, -1,	1, 20, 0, -1, -1, true, 'p', 'c', true, false, false, true, 0, { 0 } }, \
{ 1259, {"relhasrules"},   16, -1,	1, 21, 0, -1, -1, true, 'p', 'c', true, false, false, true, 0, { 0 } }, \
{ 1259, {"relhastriggers"},16, -1,	1, 22, 0, -1, -1, true, 'p', 'c', true, false, false, true, 0, { 0 } }, \
{ 1259, {"relhassubclass"},16, -1,	1, 23, 0, -1, -1, true, 'p', 'c', true, false, false, true, 0, { 0 } }, \
{ 1259, {"relfrozenxid"},  28, -1,	4, 24, 0, -1, -1, true, 'p', 'i', true, false, false, true, 0, { 0 } }, \
{ 1259, {"relacl"},		 1034, -1, -1, 25, 1, -1, -1, false, 'x', 'i', false, false, false, true, 0, { 0 } }, \
{ 1259, {"reloptions"},  1009, -1, -1, 26, 1, -1, -1, false, 'x', 'i', false, false, false, true, 0, { 0 } }

DATA(insert ( 1259 relname			19 -1 NAMEDATALEN	1 0 -1 -1 f p c t f f t 0 _null_));
DATA(insert ( 1259 relnamespace		26 -1 4   2 0 -1 -1 t p i t f f t 0 _null_));
DATA(insert ( 1259 reltype			26 -1 4   3 0 -1 -1 t p i t f f t 0 _null_));
DATA(insert ( 1259 relowner			26 -1 4   4 0 -1 -1 t p i t f f t 0 _null_));
DATA(insert ( 1259 relam			26 -1 4   5 0 -1 -1 t p i t f f t 0 _null_));
DATA(insert ( 1259 relfilenode		26 -1 4   6 0 -1 -1 t p i t f f t 0 _null_));
DATA(insert ( 1259 reltablespace	26 -1 4   7 0 -1 -1 t p i t f f t 0 _null_));
DATA(insert ( 1259 relpages			23 -1 4   8 0 -1 -1 t p i t f f t 0 _null_));
DATA(insert ( 1259 reltuples	   700 -1 4   9 0 -1 -1 FLOAT4PASSBYVAL p i t f f t 0 _null_));
DATA(insert ( 1259 reltoastrelid	26 -1 4  10 0 -1 -1 t p i t f f t 0 _null_));
DATA(insert ( 1259 reltoastidxid	26 -1 4  11 0 -1 -1 t p i t f f t 0 _null_));
DATA(insert ( 1259 relhasindex		16 -1 1  12 0 -1 -1 t p c t f f t 0 _null_));
DATA(insert ( 1259 relisshared		16 -1 1  13 0 -1 -1 t p c t f f t 0 _null_));
DATA(insert ( 1259 relistemp		16 -1 1  14 0 -1 -1 t p c t f f t 0 _null_));
DATA(insert ( 1259 relkind			18 -1 1  15 0 -1 -1 t p c t f f t 0 _null_));
DATA(insert ( 1259 relstorage		18 -1 1  16 0 -1 -1 t p c t f f t 0 _null_));
DATA(insert ( 1259 relnatts			21 -1 2  17 0 -1 -1 t p s t f f t 0 _null_));
DATA(insert ( 1259 relchecks		21 -1 2  18 0 -1 -1 t p s t f f t 0 _null_));
DATA(insert ( 1259 relhasoids		16 -1 1  19 0 -1 -1 t p c t f f t 0 _null_));
DATA(insert ( 1259 relhaspkey		16 -1 1  20 0 -1 -1 t p c t f f t 0 _null_));
DATA(insert ( 1259 relhasrules		16 -1 1  21 0 -1 -1 t p c t f f t 0 _null_));
DATA(insert ( 1259 relhastriggers	16 -1 1  22 0 -1 -1 t p c t f f t 0 _null_));
DATA(insert ( 1259 relhassubclass	16 -1 1  23 0 -1 -1 t p c t f f t 0 _null_));
DATA(insert ( 1259 relfrozenxid		28 -1 4  24 0 -1 -1 t p i t f f t 0 _null_));
DATA(insert ( 1259 relacl		  1034 -1 -1 25 1 -1 -1 f x i f f f t 0 _null_));
DATA(insert ( 1259 reloptions	  1009 -1 -1 26 1 -1 -1 f x i f f f t 0 _null_));
DATA(insert ( 1259 ctid				27 0  6  -1 0 -1 -1 f p s t f f t 0 _null_));
DATA(insert ( 1259 oid				26 0  4  -2 0 -1 -1 t p i t f f t 0 _null_));
DATA(insert ( 1259 xmin				28 0  4  -3 0 -1 -1 t p i t f f t 0 _null_));
DATA(insert ( 1259 cmin				29 0  4  -4 0 -1 -1 t p i t f f t 0 _null_));
DATA(insert ( 1259 xmax				28 0  4  -5 0 -1 -1 t p i t f f t 0 _null_));
DATA(insert ( 1259 cmax				29 0  4  -6 0 -1 -1 t p i t f f t 0 _null_));
DATA(insert ( 1259 tableoid			26 0  4  -7 0 -1 -1 t p i t f f t 0 _null_));
DATA(insert ( 1259 gp_segment_id    23 0  4  -8 0 -1 -1 t p i t f f t 0 _null_));
=======
{ 1259, {"relname"},	   19, -1, 0, NAMEDATALEN, 1, 0, -1, -1, false, 'p', 'c', true, false, false, true, 0, { 0 } }, \
{ 1259, {"relnamespace"},  26, -1, 0,	4,	2, 0, -1, -1, true, 'p', 'i', true, false, false, true, 0, { 0 } }, \
{ 1259, {"reltype"},	   26, -1, 0,	4,	3, 0, -1, -1, true, 'p', 'i', true, false, false, true, 0, { 0 } }, \
{ 1259, {"relowner"},	   26, -1, 0,	4,	4, 0, -1, -1, true, 'p', 'i', true, false, false, true, 0, { 0 } }, \
{ 1259, {"relam"},		   26, -1, 0,	4,	5, 0, -1, -1, true, 'p', 'i', true, false, false, true, 0, { 0 } }, \
{ 1259, {"relfilenode"},   26, -1, 0,	4,	6, 0, -1, -1, true, 'p', 'i', true, false, false, true, 0, { 0 } }, \
{ 1259, {"reltablespace"}, 26, -1, 0,	4,	7, 0, -1, -1, true, 'p', 'i', true, false, false, true, 0, { 0 } }, \
{ 1259, {"relpages"},	   23, -1, 0,	4,	8, 0, -1, -1, true, 'p', 'i', true, false, false, true, 0, { 0 } }, \
{ 1259, {"reltuples"},	   700, -1, 0, 4,	9, 0, -1, -1, FLOAT4PASSBYVAL, 'p', 'i', true, false, false, true, 0, { 0 } }, \
{ 1259, {"reltoastrelid"}, 26, -1, 0,	4, 10, 0, -1, -1, true, 'p', 'i', true, false, false, true, 0, { 0 } }, \
{ 1259, {"reltoastidxid"}, 26, -1, 0,	4, 11, 0, -1, -1, true, 'p', 'i', true, false, false, true, 0, { 0 } }, \
{ 1259, {"relhasindex"},   16, -1, 0,	1, 12, 0, -1, -1, true, 'p', 'c', true, false, false, true, 0, { 0 } }, \
{ 1259, {"relisshared"},   16, -1, 0,	1, 13, 0, -1, -1, true, 'p', 'c', true, false, false, true, 0, { 0 } }, \
{ 1259, {"relistemp"},	   16, -1, 0,	1, 14, 0, -1, -1, true, 'p', 'c', true, false, false, true, 0, { 0 } }, \
{ 1259, {"relkind"},	   18, -1, 0,	1, 15, 0, -1, -1, true, 'p', 'c', true, false, false, true, 0, { 0 } }, \
{ 1259, {"relnatts"},	   21, -1, 0,	2, 16, 0, -1, -1, true, 'p', 's', true, false, false, true, 0, { 0 } }, \
{ 1259, {"relchecks"},	   21, -1, 0,	2, 17, 0, -1, -1, true, 'p', 's', true, false, false, true, 0, { 0 } }, \
{ 1259, {"relhasoids"},    16, -1, 0,	1, 18, 0, -1, -1, true, 'p', 'c', true, false, false, true, 0, { 0 } }, \
{ 1259, {"relhaspkey"},    16, -1, 0,	1, 19, 0, -1, -1, true, 'p', 'c', true, false, false, true, 0, { 0 } }, \
{ 1259, {"relhasexclusion"},16, -1, 0,	1, 20, 0, -1, -1, true, 'p', 'c', true, false, false, true, 0, { 0 } }, \
{ 1259, {"relhasrules"},   16, -1, 0,	1, 21, 0, -1, -1, true, 'p', 'c', true, false, false, true, 0, { 0 } }, \
{ 1259, {"relhastriggers"},16, -1, 0,	1, 22, 0, -1, -1, true, 'p', 'c', true, false, false, true, 0, { 0 } }, \
{ 1259, {"relhassubclass"},16, -1, 0,	1, 23, 0, -1, -1, true, 'p', 'c', true, false, false, true, 0, { 0 } }, \
{ 1259, {"relfrozenxid"},  28, -1, 0,	4, 24, 0, -1, -1, true, 'p', 'i', true, false, false, true, 0, { 0 } }, \
{ 1259, {"relacl"},		 1034, -1, 0, -1, 25, 1, -1, -1, false, 'x', 'i', false, false, false, true, 0, { 0 } }, \
{ 1259, {"reloptions"},  1009, -1, 0, -1, 26, 1, -1, -1, false, 'x', 'i', false, false, false, true, 0, { 0 } }

DATA(insert ( 1259 relname			19 -1 0 NAMEDATALEN	1 0 -1 -1 f p c t f f t 0 _null_));
DATA(insert ( 1259 relnamespace		26 -1 0 4   2 0 -1 -1 t p i t f f t 0 _null_));
DATA(insert ( 1259 reltype			26 -1 0 4   3 0 -1 -1 t p i t f f t 0 _null_));
DATA(insert ( 1259 relowner			26 -1 0 4   4 0 -1 -1 t p i t f f t 0 _null_));
DATA(insert ( 1259 relam			26 -1 0 4   5 0 -1 -1 t p i t f f t 0 _null_));
DATA(insert ( 1259 relfilenode		26 -1 0 4   6 0 -1 -1 t p i t f f t 0 _null_));
DATA(insert ( 1259 reltablespace	26 -1 0 4   7 0 -1 -1 t p i t f f t 0 _null_));
DATA(insert ( 1259 relpages			23 -1 0 4   8 0 -1 -1 t p i t f f t 0 _null_));
DATA(insert ( 1259 reltuples	   700 -1 0 4   9 0 -1 -1 FLOAT4PASSBYVAL p i t f f t 0 _null_));
DATA(insert ( 1259 reltoastrelid	26 -1 0 4  10 0 -1 -1 t p i t f f t 0 _null_));
DATA(insert ( 1259 reltoastidxid	26 -1 0 4  11 0 -1 -1 t p i t f f t 0 _null_));
DATA(insert ( 1259 relhasindex		16 -1 0 1  12 0 -1 -1 t p c t f f t 0 _null_));
DATA(insert ( 1259 relisshared		16 -1 0 1  13 0 -1 -1 t p c t f f t 0 _null_));
DATA(insert ( 1259 relistemp		16 -1 0 1  14 0 -1 -1 t p c t f f t 0 _null_));
DATA(insert ( 1259 relkind			18 -1 0 1  15 0 -1 -1 t p c t f f t 0 _null_));
DATA(insert ( 1259 relnatts			21 -1 0 2  16 0 -1 -1 t p s t f f t 0 _null_));
DATA(insert ( 1259 relchecks		21 -1 0 2  17 0 -1 -1 t p s t f f t 0 _null_));
DATA(insert ( 1259 relhasoids		16 -1 0 1  18 0 -1 -1 t p c t f f t 0 _null_));
DATA(insert ( 1259 relhaspkey		16 -1 0 1  19 0 -1 -1 t p c t f f t 0 _null_));
DATA(insert ( 1259 relhasexclusion	16 -1 0 1  20 0 -1 -1 t p c t f f t 0 _null_));
DATA(insert ( 1259 relhasrules		16 -1 0 1  21 0 -1 -1 t p c t f f t 0 _null_));
DATA(insert ( 1259 relhastriggers	16 -1 0 1  22 0 -1 -1 t p c t f f t 0 _null_));
DATA(insert ( 1259 relhassubclass	16 -1 0 1  23 0 -1 -1 t p c t f f t 0 _null_));
DATA(insert ( 1259 relfrozenxid		28 -1 0 4  24 0 -1 -1 t p i t f f t 0 _null_));
DATA(insert ( 1259 relacl		  1034 -1 0 -1 25 1 -1 -1 f x i f f f t 0 _null_));
DATA(insert ( 1259 reloptions	  1009 -1 0 -1 26 1 -1 -1 f x i f f f t 0 _null_));
DATA(insert ( 1259 ctid				27 0 0  6  -1 0 -1 -1 f p s t f f t 0 _null_));
DATA(insert ( 1259 oid				26 0 0  4  -2 0 -1 -1 t p i t f f t 0 _null_));
DATA(insert ( 1259 xmin				28 0 0  4  -3 0 -1 -1 t p i t f f t 0 _null_));
DATA(insert ( 1259 cmin				29 0 0  4  -4 0 -1 -1 t p i t f f t 0 _null_));
DATA(insert ( 1259 xmax				28 0 0  4  -5 0 -1 -1 t p i t f f t 0 _null_));
DATA(insert ( 1259 cmax				29 0 0  4  -6 0 -1 -1 t p i t f f t 0 _null_));
DATA(insert ( 1259 tableoid			26 0 0  4  -7 0 -1 -1 t p i t f f t 0 _null_));

/* ----------------
 *		pg_database
 *
 * pg_database is not bootstrapped in the same way as the other relations that
 * have hardwired pg_attribute entries in this file.  However, we do need
 * a "Schema_xxx" macro for it --- see relcache.c.
 * ----------------
 */
#define Schema_pg_database \
{ 1262, {"datname"},		  19, -1, 0, NAMEDATALEN, 1, 0, -1, -1, false, 'p', 'c', true, false, false, true, 0, { 0 } }, \
{ 1262, {"datdba"},			  26, -1, 0,	4,	2, 0, -1, -1, true, 'p', 'i', true, false, false, true, 0, { 0 } }, \
{ 1262, {"encoding"},		  23, -1, 0,	4,	3, 0, -1, -1, true, 'p', 'i', true, false, false, true, 0, { 0 } }, \
{ 1262, {"datcollate"},		  19, -1, 0, NAMEDATALEN, 4, 0, -1, -1, false, 'p', 'c', true, false, false, true, 0, { 0 } }, \
{ 1262, {"datctype"},		  19, -1, 0, NAMEDATALEN, 5, 0, -1, -1, false, 'p', 'c', true, false, false, true, 0, { 0 } }, \
{ 1262, {"datistemplate"},	  16, -1, 0,	1, 6, 0, -1, -1, true, 'p', 'c', true, false, false, true, 0, { 0 } }, \
{ 1262, {"datallowconn"},	  16, -1, 0,	1, 7, 0, -1, -1, true, 'p', 'c', true, false, false, true, 0, { 0 } }, \
{ 1262, {"datconnlimit"},	  23, -1, 0,	4, 8, 0, -1, -1, true, 'p', 'i', true, false, false, true, 0, { 0 } }, \
{ 1262, {"datlastsysoid"},	  26, -1, 0,	4, 9, 0, -1, -1, true, 'p', 'i', true, false, false, true, 0, { 0 } }, \
{ 1262, {"datfrozenxid"},	  28, -1, 0,	4, 10, 0, -1, -1, true, 'p', 'i', true, false, false, true, 0, { 0 } }, \
{ 1262, {"dattablespace"},	  26, -1, 0,	4, 11, 0, -1, -1, true, 'p', 'i', true, false, false, true, 0, { 0 } }, \
{ 1262, {"datacl"},			1034, -1, 0,   -1, 12, 1, -1, -1, false, 'x', 'i', false, false, false, true, 0, { 0 } }
>>>>>>> 78a09145

/* ----------------
 *		pg_index
 *
 * pg_index is not bootstrapped in the same way as the other relations that
 * have hardwired pg_attribute entries in this file.  However, we do need
 * a "Schema_xxx" macro for it --- see relcache.c.
 * ----------------
 */
#define Schema_pg_index \
{ 0, {"indexrelid"},		26, -1, 0, 4, 1, 0, -1, -1, true, 'p', 'i', true, false, false, true, 0, { 0 } }, \
{ 0, {"indrelid"},			26, -1, 0, 4, 2, 0, -1, -1, true, 'p', 'i', true, false, false, true, 0, { 0 } }, \
{ 0, {"indnatts"},			21, -1, 0, 2, 3, 0, -1, -1, true, 'p', 's', true, false, false, true, 0, { 0 } }, \
{ 0, {"indisunique"},		16, -1, 0, 1, 4, 0, -1, -1, true, 'p', 'c', true, false, false, true, 0, { 0 } }, \
{ 0, {"indisprimary"},		16, -1, 0, 1, 5, 0, -1, -1, true, 'p', 'c', true, false, false, true, 0, { 0 } }, \
{ 0, {"indimmediate"},		16, -1, 0, 1, 6, 0, -1, -1, true, 'p', 'c', true, false, false, true, 0, { 0 } }, \
{ 0, {"indisclustered"},	16, -1, 0, 1, 7, 0, -1, -1, true, 'p', 'c', true, false, false, true, 0, { 0 } }, \
{ 0, {"indisvalid"},		16, -1, 0, 1, 8, 0, -1, -1, true, 'p', 'c', true, false, false, true, 0, { 0 } }, \
{ 0, {"indcheckxmin"},		16, -1, 0, 1, 9, 0, -1, -1, true, 'p', 'c', true, false, false, true, 0, { 0 } }, \
{ 0, {"indisready"},		16, -1, 0, 1, 10, 0, -1, -1, true, 'p', 'c', true, false, false, true, 0, { 0 } }, \
{ 0, {"indkey"},			22, -1, 0, -1, 11, 1, -1, -1, false, 'p', 'i', true, false, false, true, 0, { 0 } }, \
{ 0, {"indclass"},			30, -1, 0, -1, 12, 1, -1, -1, false, 'p', 'i', true, false, false, true, 0, { 0 } }, \
{ 0, {"indoption"},			22, -1, 0, -1, 13, 1, -1, -1, false, 'p', 'i', true, false, false, true, 0, { 0 } }, \
{ 0, {"indexprs"},			25, -1, 0, -1, 14, 0, -1, -1, false, 'x', 'i', false, false, false, true, 0, { 0 } }, \
{ 0, {"indpred"},			25, -1, 0, -1, 15, 0, -1, -1, false, 'x', 'i', false, false, false, true, 0, { 0 } }

#endif   /* PG_ATTRIBUTE_H */<|MERGE_RESOLUTION|>--- conflicted
+++ resolved
@@ -227,73 +227,6 @@
  * ----------------
  */
 #define Schema_pg_type \
-<<<<<<< HEAD
-{ 1247, {"typname"},	   19, -1, NAMEDATALEN, 1, 0, -1, -1, false, 'p', 'c', true, false, false, true, 0, { 0 } }, \
-{ 1247, {"typnamespace"},  26, -1,	4,	2, 0, -1, -1, true, 'p', 'i', true, false, false, true, 0, { 0 } }, \
-{ 1247, {"typowner"},	   26, -1,	4,	3, 0, -1, -1, true, 'p', 'i', true, false, false, true, 0, { 0 } }, \
-{ 1247, {"typlen"},		   21, -1,	2,	4, 0, -1, -1, true, 'p', 's', true, false, false, true, 0, { 0 } }, \
-{ 1247, {"typbyval"},	   16, -1,	1,	5, 0, -1, -1, true, 'p', 'c', true, false, false, true, 0, { 0 } }, \
-{ 1247, {"typtype"},	   18, -1,	1,	6, 0, -1, -1, true, 'p', 'c', true, false, false, true, 0, { 0 } }, \
-{ 1247, {"typcategory"},   18, -1,	1,	7, 0, -1, -1, true, 'p', 'c', true, false, false, true, 0, { 0 } }, \
-{ 1247, {"typispreferred"},16, -1,	1,	8, 0, -1, -1, true, 'p', 'c', true, false, false, true, 0, { 0 } }, \
-{ 1247, {"typisdefined"},  16, -1,	1,	9, 0, -1, -1, true, 'p', 'c', true, false, false, true, 0, { 0 } }, \
-{ 1247, {"typdelim"},	   18, -1,	1, 10, 0, -1, -1, true, 'p', 'c', true, false, false, true, 0, { 0 } }, \
-{ 1247, {"typrelid"},	   26, -1,	4, 11, 0, -1, -1, true, 'p', 'i', true, false, false, true, 0, { 0 } }, \
-{ 1247, {"typelem"},	   26, -1,	4, 12, 0, -1, -1, true, 'p', 'i', true, false, false, true, 0, { 0 } }, \
-{ 1247, {"typarray"},	   26, -1,	4, 13, 0, -1, -1, true, 'p', 'i', true, false, false, true, 0, { 0 } }, \
-{ 1247, {"typinput"},	   24, -1,	4, 14, 0, -1, -1, true, 'p', 'i', true, false, false, true, 0, { 0 } }, \
-{ 1247, {"typoutput"},	   24, -1,	4, 15, 0, -1, -1, true, 'p', 'i', true, false, false, true, 0, { 0 } }, \
-{ 1247, {"typreceive"},    24, -1,	4, 16, 0, -1, -1, true, 'p', 'i', true, false, false, true, 0, { 0 } }, \
-{ 1247, {"typsend"},	   24, -1,	4, 17, 0, -1, -1, true, 'p', 'i', true, false, false, true, 0, { 0 } }, \
-{ 1247, {"typmodin"},	   24, -1,	4, 18, 0, -1, -1, true, 'p', 'i', true, false, false, true, 0, { 0 } }, \
-{ 1247, {"typmodout"},	   24, -1,	4, 19, 0, -1, -1, true, 'p', 'i', true, false, false, true, 0, { 0 } }, \
-{ 1247, {"typanalyze"},    24, -1,	4, 20, 0, -1, -1, true, 'p', 'i', true, false, false, true, 0, { 0 } }, \
-{ 1247, {"typalign"},	   18, -1,	1, 21, 0, -1, -1, true, 'p', 'c', true, false, false, true, 0, { 0 } }, \
-{ 1247, {"typstorage"},    18, -1,	1, 22, 0, -1, -1, true, 'p', 'c', true, false, false, true, 0, { 0 } }, \
-{ 1247, {"typnotnull"},    16, -1,	1, 23, 0, -1, -1, true, 'p', 'c', true, false, false, true, 0, { 0 } }, \
-{ 1247, {"typbasetype"},   26, -1,	4, 24, 0, -1, -1, true, 'p', 'i', true, false, false, true, 0, { 0 } }, \
-{ 1247, {"typtypmod"},	   23, -1,	4, 25, 0, -1, -1, true, 'p', 'i', true, false, false, true, 0, { 0 } }, \
-{ 1247, {"typndims"},	   23, -1,	4, 26, 0, -1, -1, true, 'p', 'i', true, false, false, true, 0, { 0 } }, \
-{ 1247, {"typdefaultbin"}, 25, -1, -1, 27, 0, -1, -1, false, 'x', 'i', false, false, false, true, 0, { 0 } }, \
-{ 1247, {"typdefault"},    25, -1, -1, 28, 0, -1, -1, false, 'x', 'i', false, false, false, true, 0, { 0 } }
-
-DATA(insert ( 1247 typname			19 -1 NAMEDATALEN	1 0 -1 -1 f p c t f f t 0 _null_));
-DATA(insert ( 1247 typnamespace		26 -1 4   2 0 -1 -1 t p i t f f t 0 _null_));
-DATA(insert ( 1247 typowner			26 -1 4   3 0 -1 -1 t p i t f f t 0 _null_));
-DATA(insert ( 1247 typlen			21 -1 2   4 0 -1 -1 t p s t f f t 0 _null_));
-DATA(insert ( 1247 typbyval			16 -1 1   5 0 -1 -1 t p c t f f t 0 _null_));
-DATA(insert ( 1247 typtype			18 -1 1   6 0 -1 -1 t p c t f f t 0 _null_));
-DATA(insert ( 1247 typcategory		18 -1 1   7 0 -1 -1 t p c t f f t 0 _null_));
-DATA(insert ( 1247 typispreferred	16 -1 1   8 0 -1 -1 t p c t f f t 0 _null_));
-DATA(insert ( 1247 typisdefined		16 -1 1   9 0 -1 -1 t p c t f f t 0 _null_));
-DATA(insert ( 1247 typdelim			18 -1 1  10 0 -1 -1 t p c t f f t 0 _null_));
-DATA(insert ( 1247 typrelid			26 -1 4  11 0 -1 -1 t p i t f f t 0 _null_));
-DATA(insert ( 1247 typelem			26 -1 4  12 0 -1 -1 t p i t f f t 0 _null_));
-DATA(insert ( 1247 typarray			26 -1 4  13 0 -1 -1 t p i t f f t 0 _null_));
-DATA(insert ( 1247 typinput			24 -1 4  14 0 -1 -1 t p i t f f t 0 _null_));
-DATA(insert ( 1247 typoutput		24 -1 4  15 0 -1 -1 t p i t f f t 0 _null_));
-DATA(insert ( 1247 typreceive		24 -1 4  16 0 -1 -1 t p i t f f t 0 _null_));
-DATA(insert ( 1247 typsend			24 -1 4  17 0 -1 -1 t p i t f f t 0 _null_));
-DATA(insert ( 1247 typmodin			24 -1 4  18 0 -1 -1 t p i t f f t 0 _null_));
-DATA(insert ( 1247 typmodout		24 -1 4  19 0 -1 -1 t p i t f f t 0 _null_));
-DATA(insert ( 1247 typanalyze		24 -1 4  20 0 -1 -1 t p i t f f t 0 _null_));
-DATA(insert ( 1247 typalign			18 -1 1  21 0 -1 -1 t p c t f f t 0 _null_));
-DATA(insert ( 1247 typstorage		18 -1 1  22 0 -1 -1 t p c t f f t 0 _null_));
-DATA(insert ( 1247 typnotnull		16 -1 1  23 0 -1 -1 t p c t f f t 0 _null_));
-DATA(insert ( 1247 typbasetype		26 -1 4  24 0 -1 -1 t p i t f f t 0 _null_));
-DATA(insert ( 1247 typtypmod		23 -1 4  25 0 -1 -1 t p i t f f t 0 _null_));
-DATA(insert ( 1247 typndims			23 -1 4  26 0 -1 -1 t p i t f f t 0 _null_));
-DATA(insert ( 1247 typdefaultbin	25 -1 -1 27 0 -1 -1 f x i f f f t 0 _null_));
-DATA(insert ( 1247 typdefault		25 -1 -1 28 0 -1 -1 f x i f f f t 0 _null_));
-DATA(insert ( 1247 ctid				27 0  6  -1 0 -1 -1 f p s t f f t 0 _null_));
-DATA(insert ( 1247 oid				26 0  4  -2 0 -1 -1 t p i t f f t 0 _null_));
-DATA(insert ( 1247 xmin				28 0  4  -3 0 -1 -1 t p i t f f t 0 _null_));
-DATA(insert ( 1247 cmin				29 0  4  -4 0 -1 -1 t p i t f f t 0 _null_));
-DATA(insert ( 1247 xmax				28 0  4  -5 0 -1 -1 t p i t f f t 0 _null_));
-DATA(insert ( 1247 cmax				29 0  4  -6 0 -1 -1 t p i t f f t 0 _null_));
-DATA(insert ( 1247 tableoid			26 0  4  -7 0 -1 -1 t p i t f f t 0 _null_));
-DATA(insert ( 1247 gp_segment_id	23 0  4  -8 0 -1 -1 t p i t f f t 0 _null_));
-=======
 { 1247, {"typname"},	   19, -1, 0, NAMEDATALEN, 1, 0, -1, -1, false, 'p', 'c', true, false, false, true, 0, { 0 } }, \
 { 1247, {"typnamespace"},  26, -1, 0,	4,	2, 0, -1, -1, true, 'p', 'i', true, false, false, true, 0, { 0 } }, \
 { 1247, {"typowner"},	   26, -1, 0,	4,	3, 0, -1, -1, true, 'p', 'i', true, false, false, true, 0, { 0 } }, \
@@ -358,78 +291,13 @@
 DATA(insert ( 1247 xmax				28 0 0  4  -5 0 -1 -1 t p i t f f t 0 _null_));
 DATA(insert ( 1247 cmax				29 0 0  4  -6 0 -1 -1 t p i t f f t 0 _null_));
 DATA(insert ( 1247 tableoid			26 0 0  4  -7 0 -1 -1 t p i t f f t 0 _null_));
->>>>>>> 78a09145
+DATA(insert ( 1247 gp_segment_id	23 0 0  4  -8 0 -1 -1 t p i t f f t 0 _null_));
 
 /* ----------------
  *		pg_proc
  * ----------------
  */
 #define Schema_pg_proc \
-<<<<<<< HEAD
-{ 1255, {"proname"},			19, -1, NAMEDATALEN,  1, 0, -1, -1, false, 'p', 'c', true, false, false, true, 0, { 0 } }, \
-{ 1255, {"pronamespace"},		26, -1, 4,	2, 0, -1, -1, true, 'p', 'i', true, false, false, true, 0, { 0 } }, \
-{ 1255, {"proowner"},			26, -1, 4,	3, 0, -1, -1, true, 'p', 'i', true, false, false, true, 0, { 0 } }, \
-{ 1255, {"prolang"},			26, -1, 4,	4, 0, -1, -1, true, 'p', 'i', true, false, false, true, 0, { 0 } }, \
-{ 1255, {"procost"},		   700, -1, 4,	5, 0, -1, -1, FLOAT4PASSBYVAL, 'p', 'i', true, false, false, true, 0, { 0 } }, \
-{ 1255, {"prorows"},		   700, -1, 4,	6, 0, -1, -1, FLOAT4PASSBYVAL, 'p', 'i', true, false, false, true, 0, { 0 } }, \
-{ 1255, {"provariadic"},		26, -1, 4,	7, 0, -1, -1, true, 'p', 'i', true, false, false, true, 0, { 0 } }, \
-{ 1255, {"proisagg"},			16, -1, 1,	8, 0, -1, -1, true, 'p', 'c', true, false, false, true, 0, { 0 } }, \
-{ 1255, {"proiswindow"},		16, -1, 1,	9, 0, -1, -1, true, 'p', 'c', true, false, false, true, 0, { 0 } }, \
-{ 1255, {"prosecdef"},			16, -1, 1, 10, 0, -1, -1, true, 'p', 'c', true, false, false, true, 0, { 0 } }, \
-{ 1255, {"proisstrict"},		16, -1, 1, 11, 0, -1, -1, true, 'p', 'c', true, false, false, true, 0, { 0 } }, \
-{ 1255, {"proretset"},			16, -1, 1, 12, 0, -1, -1, true, 'p', 'c', true, false, false, true, 0, { 0 } }, \
-{ 1255, {"provolatile"},		18, -1, 1, 13, 0, -1, -1, true, 'p', 'c', true, false, false, true, 0, { 0 } }, \
-{ 1255, {"pronargs"},			21, -1, 2, 14, 0, -1, -1, true, 'p', 's', true, false, false, true, 0, { 0 } }, \
-{ 1255, {"pronargdefaults"},	21, -1, 2, 15, 0, -1, -1, true, 'p', 's', true, false, false, true, 0, { 0 } }, \
-{ 1255, {"prorettype"},			26, -1, 4, 16, 0, -1, -1, true, 'p', 'i', true, false, false, true, 0, { 0 } }, \
-{ 1255, {"proargtypes"},		30, -1, -1, 17, 1, -1, -1, false, 'p', 'i', true, false, false, true, 0, { 0 } }, \
-{ 1255, {"proallargtypes"},   1028, -1, -1, 18, 1, -1, -1, false, 'x', 'i', false, false, false, true, 0, { 0 } }, \
-{ 1255, {"proargmodes"},	  1002, -1, -1, 19, 1, -1, -1, false, 'x', 'i', false, false, false, true, 0, { 0 } }, \
-{ 1255, {"proargnames"},	  1009, -1, -1, 20, 1, -1, -1, false, 'x', 'i', false, false, false, true, 0, { 0 } }, \
-{ 1255, {"proargdefaults"},		25, -1, -1, 21, 0, -1, -1, false, 'x', 'i', false, false, false, true, 0, { 0 } }, \
-{ 1255, {"prosrc"},				25, -1, -1, 22, 0, -1, -1, false, 'x', 'i', false, false, false, true, 0, { 0 } }, \
-{ 1255, {"probin"},				17, -1, -1, 23, 0, -1, -1, false, 'x', 'i', false, false, false, true, 0, { 0 } }, \
-{ 1255, {"proconfig"},		  1009, -1, -1, 24, 1, -1, -1, false, 'x', 'i', false, false, false, true, 0, { 0 } }, \
-{ 1255, {"proacl"},			  1034, -1, -1, 25, 1, -1, -1, false, 'x', 'i', false, false, false, true, 0, { 0 } }, \
-{ 1255, {"prodataaccess"},		18, -1, 1, 26, 0, -1, -1, true, 'p', 'c', true, false, false, true, 0, { 0 } }, \
-{ 1255, {"proexeclocation"},	18, -1, 1, 27, 0, -1, -1, true, 'p', 'c', true, false, false, true, 0, { 0 } }
-
-DATA(insert ( 1255 proname			19 -1 NAMEDATALEN	1 0 -1 -1 f p c t f f t 0 _null_));
-DATA(insert ( 1255 pronamespace		26 -1 4   2 0 -1 -1 t p i t f f t 0 _null_));
-DATA(insert ( 1255 proowner			26 -1 4   3 0 -1 -1 t p i t f f t 0 _null_));
-DATA(insert ( 1255 prolang			26 -1 4   4 0 -1 -1 t p i t f f t 0 _null_));
-DATA(insert ( 1255 procost		   700 -1 4   5 0 -1 -1 FLOAT4PASSBYVAL p i t f f t 0 _null_));
-DATA(insert ( 1255 prorows		   700 -1 4   6 0 -1 -1 FLOAT4PASSBYVAL p i t f f t 0 _null_));
-DATA(insert ( 1255 provariadic		26 -1 4   7 0 -1 -1 t p i t f f t 0 _null_));
-DATA(insert ( 1255 proisagg			16 -1 1   8 0 -1 -1 t p c t f f t 0 _null_));
-DATA(insert ( 1255 proiswindow		16 -1 1   9 0 -1 -1 t p c t f f t 0 _null_));
-DATA(insert ( 1255 prosecdef		16 -1 1  10 0 -1 -1 t p c t f f t 0 _null_));
-DATA(insert ( 1255 proisstrict		16 -1 1  11 0 -1 -1 t p c t f f t 0 _null_));
-DATA(insert ( 1255 proretset		16 -1 1  12 0 -1 -1 t p c t f f t 0 _null_));
-DATA(insert ( 1255 provolatile		18 -1 1  13 0 -1 -1 t p c t f f t 0 _null_));
-DATA(insert ( 1255 pronargs			21 -1 2  14 0 -1 -1 t p s t f f t 0 _null_));
-DATA(insert ( 1255 pronargdefaults	21 -1 2  15 0 -1 -1 t p s t f f t 0 _null_));
-DATA(insert ( 1255 prorettype		26 -1 4  16 0 -1 -1 t p i t f f t 0 _null_));
-DATA(insert ( 1255 proargtypes		30 -1 -1 17 1 -1 -1 f p i t f f t 0 _null_));
-DATA(insert ( 1255 proallargtypes 1028 -1 -1 18 1 -1 -1 f x i f f f t 0 _null_));
-DATA(insert ( 1255 proargmodes	  1002 -1 -1 19 1 -1 -1 f x i f f f t 0 _null_));
-DATA(insert ( 1255 proargnames	  1009 -1 -1 20 1 -1 -1 f x i f f f t 0 _null_));
-DATA(insert ( 1255 proargdefaults	25 -1 -1 21 0 -1 -1 f x i f f f t 0 _null_));
-DATA(insert ( 1255 prosrc			25 -1 -1 22 0 -1 -1 f x i f f f t 0 _null_));
-DATA(insert ( 1255 probin			17 -1 -1 23 0 -1 -1 f x i f f f t 0 _null_));
-DATA(insert ( 1255 proconfig	  1009 -1 -1 24 1 -1 -1 f x i f f f t 0 _null_));
-DATA(insert ( 1255 proacl		  1034 -1 -1 25 1 -1 -1 f x i f f f t 0 _null_));
-DATA(insert ( 1255 prodataaccess	18 -1 1  26 0 -1 -1 t p c t f f t 0 _null_));
-DATA(insert ( 1255 proexeclocation	18 -1 1  27 0 -1 -1 t p c t f f t 0 _null_));
-DATA(insert ( 1255 ctid				27 0  6  -1 0 -1 -1 f p s t f f t 0 _null_));
-DATA(insert ( 1255 oid				26 0  4  -2 0 -1 -1 t p i t f f t 0 _null_));
-DATA(insert ( 1255 xmin				28 0  4  -3 0 -1 -1 t p i t f f t 0 _null_));
-DATA(insert ( 1255 cmin				29 0  4  -4 0 -1 -1 t p i t f f t 0 _null_));
-DATA(insert ( 1255 xmax				28 0  4  -5 0 -1 -1 t p i t f f t 0 _null_));
-DATA(insert ( 1255 cmax				29 0  4  -6 0 -1 -1 t p i t f f t 0 _null_));
-DATA(insert ( 1255 tableoid			26 0  4  -7 0 -1 -1 t p i t f f t 0 _null_));
-DATA(insert ( 1255 gp_segment_id   23 0  4  -8 0 -1 -1 t p i t f f t 0 _null_));
-=======
 { 1255, {"proname"},			19, -1, 0, NAMEDATALEN,  1, 0, -1, -1, false, 'p', 'c', true, false, false, true, 0, { 0 } }, \
 { 1255, {"pronamespace"},		26, -1, 0, 4,	2, 0, -1, -1, true, 'p', 'i', true, false, false, true, 0, { 0 } }, \
 { 1255, {"proowner"},			26, -1, 0, 4,	3, 0, -1, -1, true, 'p', 'i', true, false, false, true, 0, { 0 } }, \
@@ -454,7 +322,9 @@
 { 1255, {"prosrc"},				25, -1, 0, -1, 22, 0, -1, -1, false, 'x', 'i', false, false, false, true, 0, { 0 } }, \
 { 1255, {"probin"},				25, -1, 0, -1, 23, 0, -1, -1, false, 'x', 'i', false, false, false, true, 0, { 0 } }, \
 { 1255, {"proconfig"},		  1009, -1, 0, -1, 24, 1, -1, -1, false, 'x', 'i', false, false, false, true, 0, { 0 } }, \
-{ 1255, {"proacl"},			  1034, -1, 0, -1, 25, 1, -1, -1, false, 'x', 'i', false, false, false, true, 0, { 0 } }
+{ 1255, {"proacl"},			  1034, -1, 0, -1, 25, 1, -1, -1, false, 'x', 'i', false, false, false, true, 0, { 0 } }, \
+{ 1255, {"prodataaccess"},		18, -1, 0, 1, 26, 0, -1, -1, true, 'p', 'c', true, false, false, true, 0, { 0 } }, \
+{ 1255, {"proexeclocation"},	18, -1, 0, 1, 27, 0, -1, -1, true, 'p', 'c', true, false, false, true, 0, { 0 } }
 
 DATA(insert ( 1255 proname			19 -1 0 NAMEDATALEN	1 0 -1 -1 f p c t f f t 0 _null_));
 DATA(insert ( 1255 pronamespace		26 -1 0 4   2 0 -1 -1 t p i t f f t 0 _null_));
@@ -481,6 +351,8 @@
 DATA(insert ( 1255 probin			25 -1 0 -1 23 0 -1 -1 f x i f f f t 0 _null_));
 DATA(insert ( 1255 proconfig	  1009 -1 0 -1 24 1 -1 -1 f x i f f f t 0 _null_));
 DATA(insert ( 1255 proacl		  1034 -1 0 -1 25 1 -1 -1 f x i f f f t 0 _null_));
+DATA(insert ( 1255 prodataaccess	18 -1 0 1  26 0 -1 -1 t p c t f f t 0 _null_));
+DATA(insert ( 1255 proexeclocation	18 -1 0 1  27 0 -1 -1 t p c t f f t 0 _null_));
 DATA(insert ( 1255 ctid				27 0 0  6  -1 0 -1 -1 f p s t f f t 0 _null_));
 DATA(insert ( 1255 oid				26 0 0  4  -2 0 -1 -1 t p i t f f t 0 _null_));
 DATA(insert ( 1255 xmin				28 0 0  4  -3 0 -1 -1 t p i t f f t 0 _null_));
@@ -488,7 +360,7 @@
 DATA(insert ( 1255 xmax				28 0 0  4  -5 0 -1 -1 t p i t f f t 0 _null_));
 DATA(insert ( 1255 cmax				29 0 0  4  -6 0 -1 -1 t p i t f f t 0 _null_));
 DATA(insert ( 1255 tableoid			26 0 0  4  -7 0 -1 -1 t p i t f f t 0 _null_));
->>>>>>> 78a09145
+DATA(insert ( 1255 gp_segment_id	23 0 0  4  -8 0 -1 -1 t p i t f f t 0 _null_));
 
 /* ----------------
  *		pg_attribute
@@ -536,89 +408,18 @@
 DATA(insert ( 1249 attacl		  1034 -1 0 -1  19 1 -1 -1 f x i f f f t 0 _null_));
 DATA(insert ( 1249 ctid				27 0 0  6  -1 0 -1 -1 f p s t f f t 0 _null_));
 /* no OIDs in pg_attribute */
-<<<<<<< HEAD
-DATA(insert ( 1249 xmin				28 0  4  -3 0 -1 -1 t p i t f f t 0 _null_));
-DATA(insert ( 1249 cmin				29 0  4  -4 0 -1 -1 t p i t f f t 0 _null_));
-DATA(insert ( 1249 xmax				28 0  4  -5 0 -1 -1 t p i t f f t 0 _null_));
-DATA(insert ( 1249 cmax				29 0  4  -6 0 -1 -1 t p i t f f t 0 _null_));
-DATA(insert ( 1249 tableoid			26 0  4  -7 0 -1 -1 t p i t f f t 0 _null_));
-DATA(insert ( 1249 gp_segment_id   23 0  4  -8 0 -1 -1 t p i t f f t 0 _null_));
-=======
 DATA(insert ( 1249 xmin				28 0 0  4  -3 0 -1 -1 t p i t f f t 0 _null_));
 DATA(insert ( 1249 cmin				29 0 0  4  -4 0 -1 -1 t p i t f f t 0 _null_));
 DATA(insert ( 1249 xmax				28 0 0  4  -5 0 -1 -1 t p i t f f t 0 _null_));
 DATA(insert ( 1249 cmax				29 0 0  4  -6 0 -1 -1 t p i t f f t 0 _null_));
 DATA(insert ( 1249 tableoid			26 0 0  4  -7 0 -1 -1 t p i t f f t 0 _null_));
->>>>>>> 78a09145
+DATA(insert ( 1249 gp_segment_id	23 0 0  4  -8 0 -1 -1 t p i t f f t 0 _null_));
 
 /* ----------------
  *		pg_class
  * ----------------
  */
 #define Schema_pg_class \
-<<<<<<< HEAD
-{ 1259, {"relname"},	   19, -1, NAMEDATALEN, 1, 0, -1, -1, false, 'p', 'c', true, false, false, true, 0, { 0 } }, \
-{ 1259, {"relnamespace"},  26, -1,	4,	2, 0, -1, -1, true, 'p', 'i', true, false, false, true, 0, { 0 } }, \
-{ 1259, {"reltype"},	   26, -1,	4,	3, 0, -1, -1, true, 'p', 'i', true, false, false, true, 0, { 0 } }, \
-{ 1259, {"relowner"},	   26, -1,	4,	4, 0, -1, -1, true, 'p', 'i', true, false, false, true, 0, { 0 } }, \
-{ 1259, {"relam"},		   26, -1,	4,	5, 0, -1, -1, true, 'p', 'i', true, false, false, true, 0, { 0 } }, \
-{ 1259, {"relfilenode"},   26, -1,	4,	6, 0, -1, -1, true, 'p', 'i', true, false, false, true, 0, { 0 } }, \
-{ 1259, {"reltablespace"}, 26, -1,	4,	7, 0, -1, -1, true, 'p', 'i', true, false, false, true, 0, { 0 } }, \
-{ 1259, {"relpages"},	   23, -1,	4,	8, 0, -1, -1, true, 'p', 'i', true, false, false, true, 0, { 0 } }, \
-{ 1259, {"reltuples"},	   700, -1, 4,	9, 0, -1, -1, FLOAT4PASSBYVAL, 'p', 'i', true, false, false, true, 0, { 0 } }, \
-{ 1259, {"reltoastrelid"}, 26, -1,	4, 10, 0, -1, -1, true, 'p', 'i', true, false, false, true, 0, { 0 } }, \
-{ 1259, {"reltoastidxid"}, 26, -1,	4, 11, 0, -1, -1, true, 'p', 'i', true, false, false, true, 0, { 0 } }, \
-{ 1259, {"relhasindex"},   16, -1,	1, 12, 0, -1, -1, true, 'p', 'c', true, false, false, true, 0, { 0 } }, \
-{ 1259, {"relisshared"},   16, -1,	1, 13, 0, -1, -1, true, 'p', 'c', true, false, false, true, 0, { 0 } }, \
-{ 1259, {"relistemp"},	   16, -1,	1, 14, 0, -1, -1, true, 'p', 'c', true, false, false, true, 0, { 0 } }, \
-{ 1259, {"relkind"},	   18, -1,	1, 15, 0, -1, -1, true, 'p', 'c', true, false, false, true, 0, { 0 } }, \
-{ 1259, {"relstorage"},	   18, -1,	1, 16, 0, -1, -1, true, 'p', 'c', true, false, false, true, 0, { 0 } }, \
-{ 1259, {"relnatts"},	   21, -1,	2, 17, 0, -1, -1, true, 'p', 's', true, false, false, true, 0, { 0 } }, \
-{ 1259, {"relchecks"},	   21, -1,	2, 18, 0, -1, -1, true, 'p', 's', true, false, false, true, 0, { 0 } }, \
-{ 1259, {"relhasoids"},    16, -1,	1, 19, 0, -1, -1, true, 'p', 'c', true, false, false, true, 0, { 0 } }, \
-{ 1259, {"relhaspkey"},    16, -1,	1, 20, 0, -1, -1, true, 'p', 'c', true, false, false, true, 0, { 0 } }, \
-{ 1259, {"relhasrules"},   16, -1,	1, 21, 0, -1, -1, true, 'p', 'c', true, false, false, true, 0, { 0 } }, \
-{ 1259, {"relhastriggers"},16, -1,	1, 22, 0, -1, -1, true, 'p', 'c', true, false, false, true, 0, { 0 } }, \
-{ 1259, {"relhassubclass"},16, -1,	1, 23, 0, -1, -1, true, 'p', 'c', true, false, false, true, 0, { 0 } }, \
-{ 1259, {"relfrozenxid"},  28, -1,	4, 24, 0, -1, -1, true, 'p', 'i', true, false, false, true, 0, { 0 } }, \
-{ 1259, {"relacl"},		 1034, -1, -1, 25, 1, -1, -1, false, 'x', 'i', false, false, false, true, 0, { 0 } }, \
-{ 1259, {"reloptions"},  1009, -1, -1, 26, 1, -1, -1, false, 'x', 'i', false, false, false, true, 0, { 0 } }
-
-DATA(insert ( 1259 relname			19 -1 NAMEDATALEN	1 0 -1 -1 f p c t f f t 0 _null_));
-DATA(insert ( 1259 relnamespace		26 -1 4   2 0 -1 -1 t p i t f f t 0 _null_));
-DATA(insert ( 1259 reltype			26 -1 4   3 0 -1 -1 t p i t f f t 0 _null_));
-DATA(insert ( 1259 relowner			26 -1 4   4 0 -1 -1 t p i t f f t 0 _null_));
-DATA(insert ( 1259 relam			26 -1 4   5 0 -1 -1 t p i t f f t 0 _null_));
-DATA(insert ( 1259 relfilenode		26 -1 4   6 0 -1 -1 t p i t f f t 0 _null_));
-DATA(insert ( 1259 reltablespace	26 -1 4   7 0 -1 -1 t p i t f f t 0 _null_));
-DATA(insert ( 1259 relpages			23 -1 4   8 0 -1 -1 t p i t f f t 0 _null_));
-DATA(insert ( 1259 reltuples	   700 -1 4   9 0 -1 -1 FLOAT4PASSBYVAL p i t f f t 0 _null_));
-DATA(insert ( 1259 reltoastrelid	26 -1 4  10 0 -1 -1 t p i t f f t 0 _null_));
-DATA(insert ( 1259 reltoastidxid	26 -1 4  11 0 -1 -1 t p i t f f t 0 _null_));
-DATA(insert ( 1259 relhasindex		16 -1 1  12 0 -1 -1 t p c t f f t 0 _null_));
-DATA(insert ( 1259 relisshared		16 -1 1  13 0 -1 -1 t p c t f f t 0 _null_));
-DATA(insert ( 1259 relistemp		16 -1 1  14 0 -1 -1 t p c t f f t 0 _null_));
-DATA(insert ( 1259 relkind			18 -1 1  15 0 -1 -1 t p c t f f t 0 _null_));
-DATA(insert ( 1259 relstorage		18 -1 1  16 0 -1 -1 t p c t f f t 0 _null_));
-DATA(insert ( 1259 relnatts			21 -1 2  17 0 -1 -1 t p s t f f t 0 _null_));
-DATA(insert ( 1259 relchecks		21 -1 2  18 0 -1 -1 t p s t f f t 0 _null_));
-DATA(insert ( 1259 relhasoids		16 -1 1  19 0 -1 -1 t p c t f f t 0 _null_));
-DATA(insert ( 1259 relhaspkey		16 -1 1  20 0 -1 -1 t p c t f f t 0 _null_));
-DATA(insert ( 1259 relhasrules		16 -1 1  21 0 -1 -1 t p c t f f t 0 _null_));
-DATA(insert ( 1259 relhastriggers	16 -1 1  22 0 -1 -1 t p c t f f t 0 _null_));
-DATA(insert ( 1259 relhassubclass	16 -1 1  23 0 -1 -1 t p c t f f t 0 _null_));
-DATA(insert ( 1259 relfrozenxid		28 -1 4  24 0 -1 -1 t p i t f f t 0 _null_));
-DATA(insert ( 1259 relacl		  1034 -1 -1 25 1 -1 -1 f x i f f f t 0 _null_));
-DATA(insert ( 1259 reloptions	  1009 -1 -1 26 1 -1 -1 f x i f f f t 0 _null_));
-DATA(insert ( 1259 ctid				27 0  6  -1 0 -1 -1 f p s t f f t 0 _null_));
-DATA(insert ( 1259 oid				26 0  4  -2 0 -1 -1 t p i t f f t 0 _null_));
-DATA(insert ( 1259 xmin				28 0  4  -3 0 -1 -1 t p i t f f t 0 _null_));
-DATA(insert ( 1259 cmin				29 0  4  -4 0 -1 -1 t p i t f f t 0 _null_));
-DATA(insert ( 1259 xmax				28 0  4  -5 0 -1 -1 t p i t f f t 0 _null_));
-DATA(insert ( 1259 cmax				29 0  4  -6 0 -1 -1 t p i t f f t 0 _null_));
-DATA(insert ( 1259 tableoid			26 0  4  -7 0 -1 -1 t p i t f f t 0 _null_));
-DATA(insert ( 1259 gp_segment_id    23 0  4  -8 0 -1 -1 t p i t f f t 0 _null_));
-=======
 { 1259, {"relname"},	   19, -1, 0, NAMEDATALEN, 1, 0, -1, -1, false, 'p', 'c', true, false, false, true, 0, { 0 } }, \
 { 1259, {"relnamespace"},  26, -1, 0,	4,	2, 0, -1, -1, true, 'p', 'i', true, false, false, true, 0, { 0 } }, \
 { 1259, {"reltype"},	   26, -1, 0,	4,	3, 0, -1, -1, true, 'p', 'i', true, false, false, true, 0, { 0 } }, \
@@ -634,17 +435,18 @@
 { 1259, {"relisshared"},   16, -1, 0,	1, 13, 0, -1, -1, true, 'p', 'c', true, false, false, true, 0, { 0 } }, \
 { 1259, {"relistemp"},	   16, -1, 0,	1, 14, 0, -1, -1, true, 'p', 'c', true, false, false, true, 0, { 0 } }, \
 { 1259, {"relkind"},	   18, -1, 0,	1, 15, 0, -1, -1, true, 'p', 'c', true, false, false, true, 0, { 0 } }, \
-{ 1259, {"relnatts"},	   21, -1, 0,	2, 16, 0, -1, -1, true, 'p', 's', true, false, false, true, 0, { 0 } }, \
-{ 1259, {"relchecks"},	   21, -1, 0,	2, 17, 0, -1, -1, true, 'p', 's', true, false, false, true, 0, { 0 } }, \
-{ 1259, {"relhasoids"},    16, -1, 0,	1, 18, 0, -1, -1, true, 'p', 'c', true, false, false, true, 0, { 0 } }, \
-{ 1259, {"relhaspkey"},    16, -1, 0,	1, 19, 0, -1, -1, true, 'p', 'c', true, false, false, true, 0, { 0 } }, \
-{ 1259, {"relhasexclusion"},16, -1, 0,	1, 20, 0, -1, -1, true, 'p', 'c', true, false, false, true, 0, { 0 } }, \
-{ 1259, {"relhasrules"},   16, -1, 0,	1, 21, 0, -1, -1, true, 'p', 'c', true, false, false, true, 0, { 0 } }, \
-{ 1259, {"relhastriggers"},16, -1, 0,	1, 22, 0, -1, -1, true, 'p', 'c', true, false, false, true, 0, { 0 } }, \
-{ 1259, {"relhassubclass"},16, -1, 0,	1, 23, 0, -1, -1, true, 'p', 'c', true, false, false, true, 0, { 0 } }, \
-{ 1259, {"relfrozenxid"},  28, -1, 0,	4, 24, 0, -1, -1, true, 'p', 'i', true, false, false, true, 0, { 0 } }, \
-{ 1259, {"relacl"},		 1034, -1, 0, -1, 25, 1, -1, -1, false, 'x', 'i', false, false, false, true, 0, { 0 } }, \
-{ 1259, {"reloptions"},  1009, -1, 0, -1, 26, 1, -1, -1, false, 'x', 'i', false, false, false, true, 0, { 0 } }
+{ 1259, {"relstorage"},	   18, -1, 0,	1, 16, 0, -1, -1, true, 'p', 'c', true, false, false, true, 0, { 0 } }, \
+{ 1259, {"relnatts"},	   21, -1, 0,	2, 17, 0, -1, -1, true, 'p', 's', true, false, false, true, 0, { 0 } }, \
+{ 1259, {"relchecks"},	   21, -1, 0,	2, 18, 0, -1, -1, true, 'p', 's', true, false, false, true, 0, { 0 } }, \
+{ 1259, {"relhasoids"},    16, -1, 0,	1, 19, 0, -1, -1, true, 'p', 'c', true, false, false, true, 0, { 0 } }, \
+{ 1259, {"relhaspkey"},    16, -1, 0,	1, 20, 0, -1, -1, true, 'p', 'c', true, false, false, true, 0, { 0 } }, \
+{ 1259, {"relhasexclusion"},16, -1, 0,	1, 21, 0, -1, -1, true, 'p', 'c', true, false, false, true, 0, { 0 } }, \
+{ 1259, {"relhasrules"},   16, -1, 0,	1, 22, 0, -1, -1, true, 'p', 'c', true, false, false, true, 0, { 0 } }, \
+{ 1259, {"relhastriggers"},16, -1, 0,	1, 23, 0, -1, -1, true, 'p', 'c', true, false, false, true, 0, { 0 } }, \
+{ 1259, {"relhassubclass"},16, -1, 0,	1, 24, 0, -1, -1, true, 'p', 'c', true, false, false, true, 0, { 0 } }, \
+{ 1259, {"relfrozenxid"},  28, -1, 0,	4, 25, 0, -1, -1, true, 'p', 'i', true, false, false, true, 0, { 0 } }, \
+{ 1259, {"relacl"},		 1034, -1, 0, -1, 26, 1, -1, -1, false, 'x', 'i', false, false, false, true, 0, { 0 } }, \
+{ 1259, {"reloptions"},  1009, -1, 0, -1, 27, 1, -1, -1, false, 'x', 'i', false, false, false, true, 0, { 0 } }
 
 DATA(insert ( 1259 relname			19 -1 0 NAMEDATALEN	1 0 -1 -1 f p c t f f t 0 _null_));
 DATA(insert ( 1259 relnamespace		26 -1 0 4   2 0 -1 -1 t p i t f f t 0 _null_));
@@ -661,17 +463,18 @@
 DATA(insert ( 1259 relisshared		16 -1 0 1  13 0 -1 -1 t p c t f f t 0 _null_));
 DATA(insert ( 1259 relistemp		16 -1 0 1  14 0 -1 -1 t p c t f f t 0 _null_));
 DATA(insert ( 1259 relkind			18 -1 0 1  15 0 -1 -1 t p c t f f t 0 _null_));
-DATA(insert ( 1259 relnatts			21 -1 0 2  16 0 -1 -1 t p s t f f t 0 _null_));
-DATA(insert ( 1259 relchecks		21 -1 0 2  17 0 -1 -1 t p s t f f t 0 _null_));
-DATA(insert ( 1259 relhasoids		16 -1 0 1  18 0 -1 -1 t p c t f f t 0 _null_));
-DATA(insert ( 1259 relhaspkey		16 -1 0 1  19 0 -1 -1 t p c t f f t 0 _null_));
-DATA(insert ( 1259 relhasexclusion	16 -1 0 1  20 0 -1 -1 t p c t f f t 0 _null_));
-DATA(insert ( 1259 relhasrules		16 -1 0 1  21 0 -1 -1 t p c t f f t 0 _null_));
-DATA(insert ( 1259 relhastriggers	16 -1 0 1  22 0 -1 -1 t p c t f f t 0 _null_));
-DATA(insert ( 1259 relhassubclass	16 -1 0 1  23 0 -1 -1 t p c t f f t 0 _null_));
-DATA(insert ( 1259 relfrozenxid		28 -1 0 4  24 0 -1 -1 t p i t f f t 0 _null_));
-DATA(insert ( 1259 relacl		  1034 -1 0 -1 25 1 -1 -1 f x i f f f t 0 _null_));
-DATA(insert ( 1259 reloptions	  1009 -1 0 -1 26 1 -1 -1 f x i f f f t 0 _null_));
+DATA(insert ( 1259 relstorage		18 -1 0 1  16 0 -1 -1 t p c t f f t 0 _null_));
+DATA(insert ( 1259 relnatts			21 -1 0 2  17 0 -1 -1 t p s t f f t 0 _null_));
+DATA(insert ( 1259 relchecks		21 -1 0 2  18 0 -1 -1 t p s t f f t 0 _null_));
+DATA(insert ( 1259 relhasoids		16 -1 0 1  19 0 -1 -1 t p c t f f t 0 _null_));
+DATA(insert ( 1259 relhaspkey		16 -1 0 1  20 0 -1 -1 t p c t f f t 0 _null_));
+DATA(insert ( 1259 relhasexclusion	16 -1 0 1  21 0 -1 -1 t p c t f f t 0 _null_));
+DATA(insert ( 1259 relhasrules		16 -1 0 1  22 0 -1 -1 t p c t f f t 0 _null_));
+DATA(insert ( 1259 relhastriggers	16 -1 0 1  23 0 -1 -1 t p c t f f t 0 _null_));
+DATA(insert ( 1259 relhassubclass	16 -1 0 1  24 0 -1 -1 t p c t f f t 0 _null_));
+DATA(insert ( 1259 relfrozenxid		28 -1 0 4  25 0 -1 -1 t p i t f f t 0 _null_));
+DATA(insert ( 1259 relacl		  1034 -1 0 -1 26 1 -1 -1 f x i f f f t 0 _null_));
+DATA(insert ( 1259 reloptions	  1009 -1 0 -1 27 1 -1 -1 f x i f f f t 0 _null_));
 DATA(insert ( 1259 ctid				27 0 0  6  -1 0 -1 -1 f p s t f f t 0 _null_));
 DATA(insert ( 1259 oid				26 0 0  4  -2 0 -1 -1 t p i t f f t 0 _null_));
 DATA(insert ( 1259 xmin				28 0 0  4  -3 0 -1 -1 t p i t f f t 0 _null_));
@@ -679,6 +482,7 @@
 DATA(insert ( 1259 xmax				28 0 0  4  -5 0 -1 -1 t p i t f f t 0 _null_));
 DATA(insert ( 1259 cmax				29 0 0  4  -6 0 -1 -1 t p i t f f t 0 _null_));
 DATA(insert ( 1259 tableoid			26 0 0  4  -7 0 -1 -1 t p i t f f t 0 _null_));
+DATA(insert ( 1259 gp_segment_id    23 0 0  4  -8 0 -1 -1 t p i t f f t 0 _null_));
 
 /* ----------------
  *		pg_database
@@ -701,7 +505,6 @@
 { 1262, {"datfrozenxid"},	  28, -1, 0,	4, 10, 0, -1, -1, true, 'p', 'i', true, false, false, true, 0, { 0 } }, \
 { 1262, {"dattablespace"},	  26, -1, 0,	4, 11, 0, -1, -1, true, 'p', 'i', true, false, false, true, 0, { 0 } }, \
 { 1262, {"datacl"},			1034, -1, 0,   -1, 12, 1, -1, -1, false, 'x', 'i', false, false, false, true, 0, { 0 } }
->>>>>>> 78a09145
 
 /* ----------------
  *		pg_index
