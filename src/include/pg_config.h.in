/* src/include/pg_config.h.in.  Generated from configure.in by autoheader.  */

/* Define to the type of arg 1 of 'accept' */
#undef ACCEPT_TYPE_ARG1

/* Define to the type of arg 2 of 'accept' */
#undef ACCEPT_TYPE_ARG2

/* Define to the type of arg 3 of 'accept' */
#undef ACCEPT_TYPE_ARG3

/* Define to the return type of 'accept' */
#undef ACCEPT_TYPE_RETURN

/* Define if building universal (internal helper macro) */
#undef AC_APPLE_UNIVERSAL_BUILD

/* The normal alignment of `double', in bytes. */
#undef ALIGNOF_DOUBLE

/* The normal alignment of `int', in bytes. */
#undef ALIGNOF_INT

/* The normal alignment of `long', in bytes. */
#undef ALIGNOF_LONG

/* The normal alignment of `long long int', in bytes. */
#undef ALIGNOF_LONG_LONG_INT

/* The normal alignment of `short', in bytes. */
#undef ALIGNOF_SHORT

/* Size of a disk block --- this also limits the size of a tuple. You can set
   it bigger if you need bigger tuples (although TOAST should reduce the need
   to have large tuples, since fields can be spread across multiple tuples).
   BLCKSZ must be a power of 2. The maximum possible value of BLCKSZ is
   currently 2^15 (32768). This is determined by the 15-bit widths of the
   lp_off and lp_len fields in ItemIdData (see include/storage/itemid.h).
   Changing BLCKSZ requires an initdb. */
#undef BLCKSZ

/* Define to the default TCP port number on which the server listens and to
   which clients will try to connect. This can be overridden at run-time, but
   it's convenient if your clients have the right default compiled in.
   (--with-pgport=PORTNUM) */
#undef DEF_PGPORT

/* Define to the default TCP port number as a string constant. */
#undef DEF_PGPORT_STR

/* Define to build with GSSAPI support. (--with-gssapi) */
#undef ENABLE_GSS

/* Define to 1 to build client libraries as thread-safe code.
   (--enable-thread-safety) */
#undef ENABLE_THREAD_SAFETY

/* Define to nothing if C supports flexible array members, and to 1 if it does
   not. That way, with a declaration like `struct s { int n; double
   d[FLEXIBLE_ARRAY_MEMBER]; };', the struct hack can be used with pre-C99
   compilers. When computing the size of such an object, don't use 'sizeof
   (struct s)' as it overestimates the size. Use 'offsetof (struct s, d)'
   instead. Don't use 'offsetof (struct s, d[0])', as this doesn't work with
   MSVC and with C++ compilers. */
#undef FLEXIBLE_ARRAY_MEMBER

/* float4 values are passed by value if 'true', by reference if 'false'
   (always true in GPDB) */
#undef FLOAT4PASSBYVAL

/* float8, int8, and related values are passed by value if 'true', by
   reference if 'false' (always true in GPDB) */
#undef FLOAT8PASSBYVAL

/* Define to 1 if getpwuid_r() takes a 5th argument. */
#undef GETPWUID_R_5ARG

/* Define to 1 if gettimeofday() takes only 1 argument. */
#undef GETTIMEOFDAY_1ARG

#ifdef GETTIMEOFDAY_1ARG
# define gettimeofday(a,b) gettimeofday(a)
#endif

/* Greenplum major version as a string */
#undef GP_MAJORVERSION

/* A string containing the Greenplum version number */
#undef GP_VERSION

/* Greenplum version as a number */
#undef GP_VERSION_NUM

/* Define to 1 if you have the `append_history' function. */
#undef HAVE_APPEND_HISTORY

/* Define to 1 if you have the <apr_getopt.h> header file. */
#undef HAVE_APR_GETOPT_H

/* Define to 1 if you want to use atomics. */
#undef HAVE_ATOMICS

/* Define to 1 if you have the <atomic.h> header file. */
#undef HAVE_ATOMIC_H

/* Define to 1 if you have the `cbrt' function. */
#undef HAVE_CBRT

/* Define to 1 if you have the `class' function. */
#undef HAVE_CLASS

/* Define to 1 if you have the <crtdefs.h> header file. */
#undef HAVE_CRTDEFS_H

/* Define to 1 if you have the `crypt' function. */
#undef HAVE_CRYPT

/* Define to 1 if you have the <crypt.h> header file. */
#undef HAVE_CRYPT_H

/* define if the compiler supports basic C++11 syntax */
#undef HAVE_CXX11

/* Define to 1 if you have the declaration of `CURLOPT_MAIL_FROM', and to 0 if
   you don't. */
#undef HAVE_DECL_CURLOPT_MAIL_FROM

/* Define to 1 if you have the declaration of `fdatasync', and to 0 if you
   don't. */
#undef HAVE_DECL_FDATASYNC

/* Define to 1 if you have the declaration of `F_FULLFSYNC', and to 0 if you
   don't. */
#undef HAVE_DECL_F_FULLFSYNC

/* Define to 1 if you have the declaration of `posix_fadvise', and to 0 if you
   don't. */
#undef HAVE_DECL_POSIX_FADVISE

/* Define to 1 if you have the declaration of `snprintf', and to 0 if you
   don't. */
#undef HAVE_DECL_SNPRINTF

/* Define to 1 if you have the declaration of `strlcat', and to 0 if you
   don't. */
#undef HAVE_DECL_STRLCAT

/* Define to 1 if you have the declaration of `strlcpy', and to 0 if you
   don't. */
#undef HAVE_DECL_STRLCPY

/* Define to 1 if you have the declaration of `sys_siglist', and to 0 if you
   don't. */
#undef HAVE_DECL_SYS_SIGLIST

/* Define to 1 if you have the declaration of `vsnprintf', and to 0 if you
   don't. */
#undef HAVE_DECL_VSNPRINTF

/* Define to 1 if you have the <dld.h> header file. */
#undef HAVE_DLD_H

/* Define to 1 if you have the `dlopen' function. */
#undef HAVE_DLOPEN

/* Define to 1 if you have the <editline/history.h> header file. */
#undef HAVE_EDITLINE_HISTORY_H

/* Define to 1 if you have the <editline/readline.h> header file. */
#undef HAVE_EDITLINE_READLINE_H

/* Define to 1 if you have the <event.h> header file. */
#undef HAVE_EVENT_H

/* Define to 1 if you have the <execinfo.h> header file. */
#undef HAVE_EXECINFO_H

/* Define to 1 if you have the `fdatasync' function. */
#undef HAVE_FDATASYNC

/* Define to 1 if you have the `fls' function. */
#undef HAVE_FLS

/* Define to 1 if you have the `fpclass' function. */
#undef HAVE_FPCLASS

/* Define to 1 if you have the `fp_class' function. */
#undef HAVE_FP_CLASS

/* Define to 1 if you have the `fp_class_d' function. */
#undef HAVE_FP_CLASS_D

/* Define to 1 if you have the <fp_class.h> header file. */
#undef HAVE_FP_CLASS_H

/* Define to 1 if fseeko (and presumably ftello) exists and is declared. */
#undef HAVE_FSEEKO

/* Define to 1 if your compiler understands __func__. */
#undef HAVE_FUNCNAME__FUNC

/* Define to 1 if your compiler understands __FUNCTION__. */
#undef HAVE_FUNCNAME__FUNCTION

/* Define to 1 if you have __sync_lock_test_and_set(int *) and friends. */
#undef HAVE_GCC_INT_ATOMICS

/* Define to 1 if you have __atomic_compare_exchange_n(int *, int *, int). */
#undef HAVE_GCC__ATOMIC_INT32_CAS

/* Define to 1 if you have __atomic_compare_exchange_n(int64 *, int *, int64).
   */
#undef HAVE_GCC__ATOMIC_INT64_CAS

/* Define to 1 if you have __sync_lock_test_and_set(char *) and friends. */
#undef HAVE_GCC__SYNC_CHAR_TAS

/* Define to 1 if you have __sync_compare_and_swap(int *, int, int). */
#undef HAVE_GCC__SYNC_INT32_CAS

/* Define to 1 if you have __sync_lock_test_and_set(int *) and friends. */
#undef HAVE_GCC__SYNC_INT32_TAS

/* Define to 1 if you have __sync_compare_and_swap(int64 *, int64, int64). */
#undef HAVE_GCC__SYNC_INT64_CAS

/* Define to 1 if you have the `getaddrinfo' function. */
#undef HAVE_GETADDRINFO

/* Define to 1 if you have the `gethostbyname_r' function. */
#undef HAVE_GETHOSTBYNAME_R

/* Define to 1 if you have the `getifaddrs' function. */
#undef HAVE_GETIFADDRS

/* Define to 1 if you have the `getopt' function. */
#undef HAVE_GETOPT

/* Define to 1 if you have the <getopt.h> header file. */
#undef HAVE_GETOPT_H

/* Define to 1 if you have the `getopt_long' function. */
#undef HAVE_GETOPT_LONG

/* Define to 1 if you have the `getpeereid' function. */
#undef HAVE_GETPEEREID

/* Define to 1 if you have the `getpeerucred' function. */
#undef HAVE_GETPEERUCRED

/* Define to 1 if you have the `getpwuid_r' function. */
#undef HAVE_GETPWUID_R

/* Define to 1 if you have the `getrlimit' function. */
#undef HAVE_GETRLIMIT

/* Define to 1 if you have the `getrusage' function. */
#undef HAVE_GETRUSAGE

/* Define to 1 if you have the `gettimeofday' function. */
#undef HAVE_GETTIMEOFDAY

/* Define to 1 if you have the <gpdbcost/CCostModelGPDB.h> header file. */
#undef HAVE_GPDBCOST_CCOSTMODELGPDB_H

/* Define to 1 if you have the <gpopt/init.h> header file. */
#undef HAVE_GPOPT_INIT_H

/* Define to 1 if you have the <gpos/_api.h> header file. */
#undef HAVE_GPOS__API_H

/* Define to 1 if you have the <gssapi/gssapi.h> header file. */
#undef HAVE_GSSAPI_GSSAPI_H

/* Define to 1 if you have the <gssapi.h> header file. */
#undef HAVE_GSSAPI_H

/* Define to 1 if you have the <history.h> header file. */
#undef HAVE_HISTORY_H

/* Define to 1 if you have the `history_truncate_file' function. */
#undef HAVE_HISTORY_TRUNCATE_FILE

/* Define to 1 if you have the <ieeefp.h> header file. */
#undef HAVE_IEEEFP_H

/* Define to 1 if you have the <ifaddrs.h> header file. */
#undef HAVE_IFADDRS_H

/* Define to 1 if you have the `inet_aton' function. */
#undef HAVE_INET_ATON

/* Define to 1 if the system has the type `int64'. */
#undef HAVE_INT64

/* Define to 1 if the system has the type `int8'. */
#undef HAVE_INT8

/* Define to 1 if the system has the type `intptr_t'. */
#undef HAVE_INTPTR_T

/* Define to 1 if you have the <inttypes.h> header file. */
#undef HAVE_INTTYPES_H

/* Define to 1 if you have the global variable 'int opterr'. */
#undef HAVE_INT_OPTERR

/* Define to 1 if you have the global variable 'int optreset'. */
#undef HAVE_INT_OPTRESET

/* Define to 1 if you have the global variable 'int timezone'. */
#undef HAVE_INT_TIMEZONE

/* Define to 1 if you have support for IPv6. */
#undef HAVE_IPV6

/* Define to 1 if you have isinf(). */
#undef HAVE_ISINF

<<<<<<< HEAD
/* Define to 1 if `e_data' is a member of `krb5_error'. */
#undef HAVE_KRB5_ERROR_E_DATA

/* Define to 1 if `text.data' is a member of `krb5_error'. */
#undef HAVE_KRB5_ERROR_TEXT_DATA

/* Define to 1 if you have krb5_free_unparsed_name. */
#undef HAVE_KRB5_FREE_UNPARSED_NAME

/* Define to 1 if `client' is a member of `krb5_ticket'. */
#undef HAVE_KRB5_TICKET_CLIENT

/* Define to 1 if `enc_part2' is a member of `krb5_ticket'. */
#undef HAVE_KRB5_TICKET_ENC_PART2

=======
>>>>>>> ab76208e
/* Define to 1 if you have the <langinfo.h> header file. */
#undef HAVE_LANGINFO_H

/* Define to 1 if you have the <ldap.h> header file. */
#undef HAVE_LDAP_H

/* Define to 1 if you have the `bz2' library (-lbz2). */
#undef HAVE_LIBBZ2

/* Define to 1 if you have the `crypto' library (-lcrypto). */
#undef HAVE_LIBCRYPTO

/* Define to 1 if you have the `execinfo' library (-lexecinfo). */
#undef HAVE_LIBEXECINFO

/* Define to 1 if you have the `gpdbcost' library (-lgpdbcost). */
#undef HAVE_LIBGPDBCOST

/* Define to 1 if you have the `gpopt' library (-lgpopt). */
#undef HAVE_LIBGPOPT

/* Define to 1 if you have the `gpos' library (-lgpos). */
#undef HAVE_LIBGPOS

/* Define to 1 if you have the `ldap' library (-lldap). */
#undef HAVE_LIBLDAP

/* Define to 1 if you have the `ldap_r' library (-lldap_r). */
#undef HAVE_LIBLDAP_R

/* Define to 1 if you have the `m' library (-lm). */
#undef HAVE_LIBM

/* Define to 1 if you have the `naucrates' library (-lnaucrates). */
#undef HAVE_LIBNAUCRATES

/* Define to 1 if you have the `netsnmp' library (-lnetsnmp). */
#undef HAVE_LIBNETSNMP

/* Define to 1 if you have the `numa' library (-lnuma). */
#undef HAVE_LIBNUMA

/* Define to 1 if you have the `pam' library (-lpam). */
#undef HAVE_LIBPAM

/* Define if you have a function readline library */
#undef HAVE_LIBREADLINE

/* Define to 1 if you have the `rt' library (-lrt). */
#undef HAVE_LIBRT

/* Define to 1 if you have the `selinux' library (-lselinux). */
#undef HAVE_LIBSELINUX

/* Define to 1 if you have the `ssl' library (-lssl). */
#undef HAVE_LIBSSL

/* Define to 1 if you have the `wldap32' library (-lwldap32). */
#undef HAVE_LIBWLDAP32

/* Define to 1 if you have the `xerces-c' library (-lxerces-c). */
#undef HAVE_LIBXERCES_C

/* Define to 1 if you have the `xml2' library (-lxml2). */
#undef HAVE_LIBXML2

/* Define to 1 if you have the `xslt' library (-lxslt). */
#undef HAVE_LIBXSLT

/* Define to 1 if you have the `z' library (-lz). */
#undef HAVE_LIBZ

/* Define to 1 if you have the `zstd' library (-lzstd). */
#undef HAVE_LIBZSTD

/* Define to 1 if constants of type 'long long int' should have the suffix LL.
   */
#undef HAVE_LL_CONSTANTS

/* Define to 1 if the system has the type `locale_t'. */
#undef HAVE_LOCALE_T

/* Define to 1 if `long int' works and is 64 bits. */
#undef HAVE_LONG_INT_64

/* Define to 1 if the system has the type `long long int'. */
#undef HAVE_LONG_LONG_INT

/* Define to 1 if `long long int' works and is 64 bits. */
#undef HAVE_LONG_LONG_INT_64

/* Define to 1 if you have the <mbarrier.h> header file. */
#undef HAVE_MBARRIER_H

/* Define to 1 if you have the `mbstowcs_l' function. */
#undef HAVE_MBSTOWCS_L

/* Define to 1 if you have the `memmove' function. */
#undef HAVE_MEMMOVE

/* Define to 1 if you have the <memory.h> header file. */
#undef HAVE_MEMORY_H

/* Define to 1 if the system has the type `MINIDUMP_TYPE'. */
#undef HAVE_MINIDUMP_TYPE

/* Define to 1 if you have the <naucrates/init.h> header file. */
#undef HAVE_NAUCRATES_INIT_H

/* Define to 1 if you have the <netinet/in.h> header file. */
#undef HAVE_NETINET_IN_H

/* Define to 1 if you have the <netinet/tcp.h> header file. */
#undef HAVE_NETINET_TCP_H

/* Define to 1 if you have the <net/if.h> header file. */
#undef HAVE_NET_IF_H

/* Define to 1 if you have the <net-snmp/net-snmp-config.h> header file. */
#undef HAVE_NET_SNMP_NET_SNMP_CONFIG_H

/* Define to 1 if you have the <numa.h> header file. */
#undef HAVE_NUMA_H

/* Define to 1 if you have the <ossp/uuid.h> header file. */
#undef HAVE_OSSP_UUID_H

/* Define to 1 if you have the <pam/pam_appl.h> header file. */
#undef HAVE_PAM_PAM_APPL_H

/* Define to 1 if you have the `poll' function. */
#undef HAVE_POLL

/* Define to 1 if you have the <poll.h> header file. */
#undef HAVE_POLL_H

/* Define to 1 if you have the `posix_fadvise' function. */
#undef HAVE_POSIX_FADVISE

/* Define to 1 if you have the POSIX signal interface. */
#undef HAVE_POSIX_SIGNALS

/* Define to 1 if the assembler supports PPC's LWARX mutex hint bit. */
#undef HAVE_PPC_LWARX_MUTEX_HINT

/* Define to 1 if you have the `pstat' function. */
#undef HAVE_PSTAT

/* Define to 1 if the PS_STRINGS thing exists. */
#undef HAVE_PS_STRINGS

/* Define if you have POSIX threads libraries and header files. */
#undef HAVE_PTHREAD

/* Define to 1 if you have the <pwd.h> header file. */
#undef HAVE_PWD_H

/* Define to 1 if you have the `random' function. */
#undef HAVE_RANDOM

/* Define to 1 if you have the <readline.h> header file. */
#undef HAVE_READLINE_H

/* Define to 1 if you have the <readline/history.h> header file. */
#undef HAVE_READLINE_HISTORY_H

/* Define to 1 if you have the <readline/readline.h> header file. */
#undef HAVE_READLINE_READLINE_H

/* Define to 1 if you have the `readlink' function. */
#undef HAVE_READLINK

/* Define to 1 if you have the `rint' function. */
#undef HAVE_RINT

/* Define to 1 if you have the global variable
   'rl_completion_append_character'. */
#undef HAVE_RL_COMPLETION_APPEND_CHARACTER

/* Define to 1 if you have the `rl_completion_matches' function. */
#undef HAVE_RL_COMPLETION_MATCHES

/* Define to 1 if you have the `rl_filename_completion_function' function. */
#undef HAVE_RL_FILENAME_COMPLETION_FUNCTION

/* Define to 1 if you have the <security/pam_appl.h> header file. */
#undef HAVE_SECURITY_PAM_APPL_H

/* Define to 1 if you have the `setproctitle' function. */
#undef HAVE_SETPROCTITLE

/* Define to 1 if you have the `setsid' function. */
#undef HAVE_SETSID

/* Define to 1 if you have the `shm_open' function. */
#undef HAVE_SHM_OPEN

/* Define to 1 if you have the `sigprocmask' function. */
#undef HAVE_SIGPROCMASK

/* Define to 1 if you have sigsetjmp(). */
#undef HAVE_SIGSETJMP

/* Define to 1 if the system has the type `sig_atomic_t'. */
#undef HAVE_SIG_ATOMIC_T

/* Define to 1 if you have the `snprintf' function. */
#undef HAVE_SNPRINTF

/* Define to 1 if you have spinlocks. */
#undef HAVE_SPINLOCKS

/* Define to 1 if you have the `srandom' function. */
#undef HAVE_SRANDOM

/* Define to 1 if you have the <stdint.h> header file. */
#undef HAVE_STDINT_H

/* Define to 1 if you have the <stdlib.h> header file. */
#undef HAVE_STDLIB_H

/* Define to 1 if you have the `strerror' function. */
#undef HAVE_STRERROR

/* Define to 1 if you have the `strerror_r' function. */
#undef HAVE_STRERROR_R

/* Define to 1 if you have the <strings.h> header file. */
#undef HAVE_STRINGS_H

/* Define to 1 if you have the <string.h> header file. */
#undef HAVE_STRING_H

/* Define to 1 if you have the `strlcat' function. */
#undef HAVE_STRLCAT

/* Define to 1 if you have the `strlcpy' function. */
#undef HAVE_STRLCPY

/* Define to 1 if you have the `strtoll' function. */
#undef HAVE_STRTOLL

/* Define to 1 if you have the `strtoq' function. */
#undef HAVE_STRTOQ

/* Define to 1 if you have the `strtoull' function. */
#undef HAVE_STRTOULL

/* Define to 1 if you have the `strtouq' function. */
#undef HAVE_STRTOUQ

/* Define to 1 if the system has the type `struct addrinfo'. */
#undef HAVE_STRUCT_ADDRINFO

/* Define to 1 if the system has the type `struct cmsgcred'. */
#undef HAVE_STRUCT_CMSGCRED

/* Define to 1 if the system has the type `struct option'. */
#undef HAVE_STRUCT_OPTION

/* Define to 1 if `sa_len' is a member of `struct sockaddr'. */
#undef HAVE_STRUCT_SOCKADDR_SA_LEN

/* Define to 1 if the system has the type `struct sockaddr_storage'. */
#undef HAVE_STRUCT_SOCKADDR_STORAGE

/* Define to 1 if `ss_family' is a member of `struct sockaddr_storage'. */
#undef HAVE_STRUCT_SOCKADDR_STORAGE_SS_FAMILY

/* Define to 1 if `ss_len' is a member of `struct sockaddr_storage'. */
#undef HAVE_STRUCT_SOCKADDR_STORAGE_SS_LEN

/* Define to 1 if `__ss_family' is a member of `struct sockaddr_storage'. */
#undef HAVE_STRUCT_SOCKADDR_STORAGE___SS_FAMILY

/* Define to 1 if `__ss_len' is a member of `struct sockaddr_storage'. */
#undef HAVE_STRUCT_SOCKADDR_STORAGE___SS_LEN

/* Define to 1 if `tm_zone' is a member of `struct tm'. */
#undef HAVE_STRUCT_TM_TM_ZONE

/* Define to 1 if you have the `symlink' function. */
#undef HAVE_SYMLINK

/* Define to 1 if you have the `sync_file_range' function. */
#undef HAVE_SYNC_FILE_RANGE

/* Define to 1 if you have the syslog interface. */
#undef HAVE_SYSLOG

/* Define to 1 if you have the <sys/ioctl.h> header file. */
#undef HAVE_SYS_IOCTL_H

/* Define to 1 if you have the <sys/ipc.h> header file. */
#undef HAVE_SYS_IPC_H

/* Define to 1 if you have the <sys/poll.h> header file. */
#undef HAVE_SYS_POLL_H

/* Define to 1 if you have the <sys/pstat.h> header file. */
#undef HAVE_SYS_PSTAT_H

/* Define to 1 if you have the <sys/resource.h> header file. */
#undef HAVE_SYS_RESOURCE_H

/* Define to 1 if you have the <sys/select.h> header file. */
#undef HAVE_SYS_SELECT_H

/* Define to 1 if you have the <sys/sem.h> header file. */
#undef HAVE_SYS_SEM_H

/* Define to 1 if you have the <sys/shm.h> header file. */
#undef HAVE_SYS_SHM_H

/* Define to 1 if you have the <sys/socket.h> header file. */
#undef HAVE_SYS_SOCKET_H

/* Define to 1 if you have the <sys/sockio.h> header file. */
#undef HAVE_SYS_SOCKIO_H

/* Define to 1 if you have the <sys/stat.h> header file. */
#undef HAVE_SYS_STAT_H

/* Define to 1 if you have the <sys/tas.h> header file. */
#undef HAVE_SYS_TAS_H

/* Define to 1 if you have the <sys/time.h> header file. */
#undef HAVE_SYS_TIME_H

/* Define to 1 if you have the <sys/types.h> header file. */
#undef HAVE_SYS_TYPES_H

/* Define to 1 if you have the <sys/ucred.h> header file. */
#undef HAVE_SYS_UCRED_H

/* Define to 1 if you have the <sys/un.h> header file. */
#undef HAVE_SYS_UN_H

/* Define to 1 if you have the <termios.h> header file. */
#undef HAVE_TERMIOS_H

/* Define to 1 if you have the <time.h> header file. */
#undef HAVE_TIME_H

/* Define to 1 if your `struct tm' has `tm_zone'. Deprecated, use
   `HAVE_STRUCT_TM_TM_ZONE' instead. */
#undef HAVE_TM_ZONE

/* Define to 1 if you have the `towlower' function. */
#undef HAVE_TOWLOWER

/* Define to 1 if you have the external array `tzname'. */
#undef HAVE_TZNAME

/* Define to 1 if you have the <ucred.h> header file. */
#undef HAVE_UCRED_H

/* Define to 1 if the system has the type `uint64'. */
#undef HAVE_UINT64

/* Define to 1 if the system has the type `uint8'. */
#undef HAVE_UINT8

/* Define to 1 if the system has the type `uintptr_t'. */
#undef HAVE_UINTPTR_T

/* Define to 1 if the system has the type `union semun'. */
#undef HAVE_UNION_SEMUN

/* Define to 1 if you have the <unistd.h> header file. */
#undef HAVE_UNISTD_H

/* Define to 1 if you have unix sockets. */
#undef HAVE_UNIX_SOCKETS

/* Define to 1 if you have the `unsetenv' function. */
#undef HAVE_UNSETENV

/* Define to 1 if the system has the type `unsigned long long int'. */
#undef HAVE_UNSIGNED_LONG_LONG_INT

/* Define to 1 if you have the `utime' function. */
#undef HAVE_UTIME

/* Define to 1 if you have the `utimes' function. */
#undef HAVE_UTIMES

/* Define to 1 if you have the <utime.h> header file. */
#undef HAVE_UTIME_H

/* Define to 1 if you have BSD UUID support. */
#undef HAVE_UUID_BSD

/* Define to 1 if you have E2FS UUID support. */
#undef HAVE_UUID_E2FS

/* Define to 1 if you have the <uuid.h> header file. */
#undef HAVE_UUID_H

/* Define to 1 if you have OSSP UUID support. */
#undef HAVE_UUID_OSSP

/* Define to 1 if you have the <uuid/uuid.h> header file. */
#undef HAVE_UUID_UUID_H

/* Define to 1 if you have the `vsnprintf' function. */
#undef HAVE_VSNPRINTF

/* Define to 1 if you have the <wchar.h> header file. */
#undef HAVE_WCHAR_H

/* Define to 1 if you have the `wcstombs' function. */
#undef HAVE_WCSTOMBS

/* Define to 1 if you have the `wcstombs_l' function. */
#undef HAVE_WCSTOMBS_L

/* Define to 1 if you have the <wctype.h> header file. */
#undef HAVE_WCTYPE_H

/* Define to 1 if you have the <winldap.h> header file. */
#undef HAVE_WINLDAP_H

/* Define to 1 if you have the <winsock2.h> header file. */
#undef HAVE_WINSOCK2_H

/* Define to 1 if you have the <yaml.h> header file. */
#undef HAVE_YAML_H

/* Define to 1 if your compiler understands __builtin_constant_p. */
#undef HAVE__BUILTIN_CONSTANT_P

/* Define to 1 if your compiler understands __builtin_types_compatible_p. */
#undef HAVE__BUILTIN_TYPES_COMPATIBLE_P

/* Define to 1 if your compiler understands __builtin_unreachable. */
#undef HAVE__BUILTIN_UNREACHABLE

/* Define to 1 if you have __cpuid. */
#undef HAVE__CPUID

/* Define to 1 if you have __get_cpuid. */
#undef HAVE__GET_CPUID

/* Define to 1 if your compiler understands _Static_assert. */
#undef HAVE__STATIC_ASSERT

/* Define to 1 if your compiler understands __VA_ARGS__ in macros. */
#undef HAVE__VA_ARGS

/* Define to the appropriate snprintf format for 64-bit ints. */
#undef INT64_FORMAT

/* Define to 1 if `locale_t' requires <xlocale.h>. */
#undef LOCALE_T_IN_XLOCALE

/* Define as the maximum alignment requirement of any C data type. */
#undef MAXIMUM_ALIGNOF

/* Define bytes to use libc memset(). */
#undef MEMSET_LOOP_LIMIT

/* Define to the address where bug reports for this package should be sent. */
#undef PACKAGE_BUGREPORT

/* Define to the full name of this package. */
#undef PACKAGE_NAME

/* Define to the full name and version of this package. */
#undef PACKAGE_STRING

/* Define to the one symbol short name of this package. */
#undef PACKAGE_TARNAME

/* Define to the home page for this package. */
#undef PACKAGE_URL

/* Define to the version of this package. */
#undef PACKAGE_VERSION

/* Define to the name of a signed 128-bit integer type. */
#undef PG_INT128_TYPE

/* Define to the name of a signed 64-bit integer type. */
#undef PG_INT64_TYPE

/* Define to the name of the default PostgreSQL service principal in Kerberos
   (GSSAPI). (--with-krb-srvnam=NAME) */
#undef PG_KRB_SRVNAM

/* PostgreSQL major version as a string */
#undef PG_MAJORVERSION

/* Define to gnu_printf if compiler supports it, else printf. */
#undef PG_PRINTF_ATTRIBUTE

/* Define to 1 if "static inline" works without unwanted warnings from
   compilations where static inline functions are defined but not called. */
#undef PG_USE_INLINE

/* Postgres version Greenplum Database is based on */
#undef PG_VERSION

/* PostgreSQL version as a number */
#undef PG_VERSION_NUM

/* A string containing the version number, platform, and C compiler */
#undef PG_VERSION_STR

/* Define to 1 to allow profiling output to be saved separately for each
   process. */
#undef PROFILE_PID_DIR

/* Define to the necessary symbol if this constant uses a non-standard name on
   your system. */
#undef PTHREAD_CREATE_JOINABLE

/* RELSEG_SIZE is the maximum number of blocks allowed in one disk file. Thus,
   the maximum size of a single file is RELSEG_SIZE * BLCKSZ; relations bigger
   than that are divided into multiple files. RELSEG_SIZE * BLCKSZ must be
   less than your OS' limit on file size. This is often 2 GB or 4GB in a
   32-bit operating system, unless you have large file support enabled. By
   default, we make the limit 1 GB to avoid any possible integer-overflow
   problems within the OS. A limit smaller than necessary only means we divide
   a large relation into more chunks than necessary, so it seems best to err
   in the direction of a small limit. A power-of-2 value is recommended to
   save a few cycles in md.c, but is not absolutely required. Changing
   RELSEG_SIZE requires an initdb. */
#undef RELSEG_SIZE

/* The size of `long', as computed by sizeof. */
#undef SIZEOF_LONG

/* The size of `off_t', as computed by sizeof. */
#undef SIZEOF_OFF_T

/* The size of `size_t', as computed by sizeof. */
#undef SIZEOF_SIZE_T

/* The size of `void *', as computed by sizeof. */
#undef SIZEOF_VOID_P

/* Define to 1 if you have the ANSI C header files. */
#undef STDC_HEADERS

/* Define to 1 if strerror_r() returns a int. */
#undef STRERROR_R_INT

/* Define to 1 if your <sys/time.h> declares `struct tm'. */
#undef TM_IN_SYS_TIME

/* Define to the appropriate snprintf format for unsigned 64-bit ints. */
#undef UINT64_FORMAT

/* Define to 1 to build with assertion checks. (--enable-cassert) */
#undef USE_ASSERT_CHECKING

/* Define to 1 to build with Bonjour support. (--with-bonjour) */
#undef USE_BONJOUR

/* Define to 1 to build with libcurl support. (--with-libcurl) */
#undef USE_CURL

/* Define to 1 to build with debug_ntuplestore. (--enable-ntuplestore) */
#undef USE_DEBUG_NTUPLESTORE

/* Define to 1 if you want float4 values to be passed by value. (Always
   defined in GPDB) */
#undef USE_FLOAT4_BYVAL

/* Define to 1 if you want float8, int8, etc values to be passed by value.
   (Always defined in GPDB) */
#undef USE_FLOAT8_BYVAL

/* Define to 1 to build with gpcloud (--enable-gpcloud) */
#undef USE_GPCLOUD

/* Define to 1 if you want 64-bit integer timestamp and interval support.
   (--enable-integer-datetimes) */
#undef USE_INTEGER_DATETIMES

/* Define to 1 to build with LDAP support. (--with-ldap) */
#undef USE_LDAP

/* Define to 1 to build with XML support. (--with-libxml) */
#undef USE_LIBXML

/* Define to 1 to use XSLT support when building contrib/xml2.
   (--with-libxslt) */
#undef USE_LIBXSLT

/* Define to 1 to build with Mapreduce capabilities (--enable-mapreduce) */
#undef USE_MAPREDUCE

/* Define to select named POSIX semaphores. */
#undef USE_NAMED_POSIX_SEMAPHORES

/* Define to 1 to build with Greenplum ORCA optimizer. (--enable-orca) */
#undef USE_ORCA

/* Define to 1 to build with PAM support. (--with-pam) */
#undef USE_PAM

/* Use replacement snprintf() functions. */
#undef USE_REPL_SNPRINTF

/* Define to 1 to use Intel SSE 4.2 CRC instructions with a runtime check. */
#undef USE_SLICING_BY_8_CRC32C

/* Define to 1 to build with snmp capabilities. (--enable-snmp) */
#undef USE_SNMP

/* Define to 1 use Intel SSE 4.2 CRC instructions. */
#undef USE_SSE42_CRC32C

/* Define to 1 to use Intel SSSE 4.2 CRC instructions with a runtime check. */
#undef USE_SSE42_CRC32C_WITH_RUNTIME_CHECK

/* Define to build with (Open)SSL support. (--with-openssl) */
#undef USE_SSL

/* Define to select SysV-style semaphores. */
#undef USE_SYSV_SEMAPHORES

/* Define to select SysV-style shared memory. */
#undef USE_SYSV_SHARED_MEMORY

/* Define to 1 to build with testing utilities. (--enable-testutils) */
#undef USE_TEST_UTILS

/* Define to select unnamed POSIX semaphores. */
#undef USE_UNNAMED_POSIX_SEMAPHORES

/* Define to select Win32-style semaphores. */
#undef USE_WIN32_SEMAPHORES

/* Define to select Win32-style shared memory. */
#undef USE_WIN32_SHARED_MEMORY

/* Define WORDS_BIGENDIAN to 1 if your processor stores words with the most
   significant byte first (like Motorola and SPARC, unlike Intel). */
#if defined AC_APPLE_UNIVERSAL_BUILD
# if defined __BIG_ENDIAN__
#  define WORDS_BIGENDIAN 1
# endif
#else
# ifndef WORDS_BIGENDIAN
#  undef WORDS_BIGENDIAN
# endif
#endif

/* Size of a WAL file block. This need have no particular relation to BLCKSZ.
   XLOG_BLCKSZ must be a power of 2, and if your system supports O_DIRECT I/O,
   XLOG_BLCKSZ must be a multiple of the alignment requirement for direct-I/O
   buffers, else direct I/O may fail. Changing XLOG_BLCKSZ requires an initdb.
   */
#undef XLOG_BLCKSZ

/* XLOG_SEG_SIZE is the size of a single WAL file. This must be a power of 2
   and larger than XLOG_BLCKSZ (preferably, a great deal larger than
   XLOG_BLCKSZ). Changing XLOG_SEG_SIZE requires an initdb. */
#undef XLOG_SEG_SIZE

<<<<<<< HEAD
/* Enable large inode numbers on Mac OS X 10.5.  */
#ifndef _DARWIN_USE_64_BIT_INODE
# define _DARWIN_USE_64_BIT_INODE 1
#endif
=======

>>>>>>> ab76208e

/* Number of bits in a file offset, on hosts where this is settable. */
#undef _FILE_OFFSET_BITS

/* Define to 1 to make fseeko visible on some hosts (e.g. glibc 2.2). */
#undef _LARGEFILE_SOURCE

/* Define for large files, on AIX-style hosts. */
#undef _LARGE_FILES

/* Define to `__inline__' or `__inline' if that's what the C compiler
   calls it, or to nothing if 'inline' is not supported under any name.  */
#ifndef __cplusplus
#undef inline
#endif

/* Define to the type of a signed integer type wide enough to hold a pointer,
   if such a type exists, and if the system does not define it. */
#undef intptr_t

/* Define to empty if the C compiler does not understand signed types. */
#undef signed

/* Define to the type of an unsigned integer type wide enough to hold a
   pointer, if such a type exists, and if the system does not define it. */
#undef uintptr_t<|MERGE_RESOLUTION|>--- conflicted
+++ resolved
@@ -97,12 +97,18 @@
 /* Define to 1 if you have the <apr_getopt.h> header file. */
 #undef HAVE_APR_GETOPT_H
 
+/* Define to 1 if you have the `ASN1_STRING_get0_data' function. */
+#undef HAVE_ASN1_STRING_GET0_DATA
+
 /* Define to 1 if you want to use atomics. */
 #undef HAVE_ATOMICS
 
 /* Define to 1 if you have the <atomic.h> header file. */
 #undef HAVE_ATOMIC_H
 
+/* Define to 1 if you have the `BIO_meth_new' function. */
+#undef HAVE_BIO_METH_NEW
+
 /* Define to 1 if you have the `cbrt' function. */
 #undef HAVE_CBRT
 
@@ -114,6 +120,9 @@
 
 /* Define to 1 if you have the `crypt' function. */
 #undef HAVE_CRYPT
+
+/* Define to 1 if you have the `CRYPTO_lock' function. */
+#undef HAVE_CRYPTO_LOCK
 
 /* Define to 1 if you have the <crypt.h> header file. */
 #undef HAVE_CRYPT_H
@@ -317,24 +326,6 @@
 /* Define to 1 if you have isinf(). */
 #undef HAVE_ISINF
 
-<<<<<<< HEAD
-/* Define to 1 if `e_data' is a member of `krb5_error'. */
-#undef HAVE_KRB5_ERROR_E_DATA
-
-/* Define to 1 if `text.data' is a member of `krb5_error'. */
-#undef HAVE_KRB5_ERROR_TEXT_DATA
-
-/* Define to 1 if you have krb5_free_unparsed_name. */
-#undef HAVE_KRB5_FREE_UNPARSED_NAME
-
-/* Define to 1 if `client' is a member of `krb5_ticket'. */
-#undef HAVE_KRB5_TICKET_CLIENT
-
-/* Define to 1 if `enc_part2' is a member of `krb5_ticket'. */
-#undef HAVE_KRB5_TICKET_ENC_PART2
-
-=======
->>>>>>> ab76208e
 /* Define to 1 if you have the <langinfo.h> header file. */
 #undef HAVE_LANGINFO_H
 
@@ -459,6 +450,9 @@
 /* Define to 1 if you have the <numa.h> header file. */
 #undef HAVE_NUMA_H
 
+/* Define to 1 if you have the `OPENSSL_init_ssl' function. */
+#undef HAVE_OPENSSL_INIT_SSL
+
 /* Define to 1 if you have the <ossp/uuid.h> header file. */
 #undef HAVE_OSSP_UUID_H
 
@@ -494,6 +488,9 @@
 
 /* Define to 1 if you have the `random' function. */
 #undef HAVE_RANDOM
+
+/* Define to 1 if you have the `RAND_OpenSSL' function. */
+#undef HAVE_RAND_OPENSSL
 
 /* Define to 1 if you have the <readline.h> header file. */
 #undef HAVE_READLINE_H
@@ -549,6 +546,9 @@
 
 /* Define to 1 if you have the `srandom' function. */
 #undef HAVE_SRANDOM
+
+/* Define to 1 if you have the `SSL_get_current_compression' function. */
+#undef HAVE_SSL_GET_CURRENT_COMPRESSION
 
 /* Define to 1 if you have the <stdint.h> header file. */
 #undef HAVE_STDINT_H
@@ -998,14 +998,10 @@
    XLOG_BLCKSZ). Changing XLOG_SEG_SIZE requires an initdb. */
 #undef XLOG_SEG_SIZE
 
-<<<<<<< HEAD
 /* Enable large inode numbers on Mac OS X 10.5.  */
 #ifndef _DARWIN_USE_64_BIT_INODE
 # define _DARWIN_USE_64_BIT_INODE 1
 #endif
-=======
-
->>>>>>> ab76208e
 
 /* Number of bits in a file offset, on hosts where this is settable. */
 #undef _FILE_OFFSET_BITS
