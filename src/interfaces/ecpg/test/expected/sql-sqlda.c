/* Processed by ecpg (regression mode) */
/* These include files are added by the preprocessor */
#include <ecpglib.h>
#include <ecpgerrno.h>
#include <sqlca.h>
/* End of automatic include section */
#define ECPGdebug(X,Y) ECPGdebug((X)+100,(Y))

#line 1 "sqlda.pgc"
#include <stdlib.h>
#include <string.h>
#include <limits.h>
#include "ecpg_config.h"


#line 1 "regression.h"






#line 6 "sqlda.pgc"


#line 1 "sqlda.h"
#ifndef ECPG_SQLDA_H
#define ECPG_SQLDA_H

#ifdef _ECPG_INFORMIX_H

#include "sqlda-compat.h"
typedef struct sqlvar_compat sqlvar_t;
typedef struct sqlda_compat sqlda_t;

#else

#include "sqlda-native.h"
typedef struct sqlvar_struct sqlvar_t;
typedef struct sqlda_struct sqlda_t;

#endif

#endif   /* ECPG_SQLDA_H */

#line 7 "sqlda.pgc"


#line 1 "pgtypes_numeric.h"
#ifndef PGTYPES_NUMERIC
#define PGTYPES_NUMERIC

#include <pgtypes.h>

#define NUMERIC_POS						0x0000
#define NUMERIC_NEG						0x4000
#define NUMERIC_NAN						0xC000
#define NUMERIC_NULL						0xF000
#define NUMERIC_MAX_PRECISION			1000
#define NUMERIC_MAX_DISPLAY_SCALE		NUMERIC_MAX_PRECISION
#define NUMERIC_MIN_DISPLAY_SCALE		0
#define NUMERIC_MIN_SIG_DIGITS			16

#define DECSIZE 30

typedef unsigned char NumericDigit;
typedef struct
{
	int			ndigits;		/* number of digits in digits[] - can be 0! */
	int			weight;			/* weight of first digit */
	int			rscale;			/* result scale */
	int			dscale;			/* display scale */
	int			sign;			/* NUMERIC_POS, NUMERIC_NEG, or NUMERIC_NAN */
	NumericDigit *buf;			/* start of alloc'd space for digits[] */
	NumericDigit *digits;		/* decimal digits */
} numeric;

typedef struct
{
	int			ndigits;		/* number of digits in digits[] - can be 0! */
	int			weight;			/* weight of first digit */
	int			rscale;			/* result scale */
	int			dscale;			/* display scale */
	int			sign;			/* NUMERIC_POS, NUMERIC_NEG, or NUMERIC_NAN */
	NumericDigit digits[DECSIZE];		/* decimal digits */
} decimal;

#ifdef __cplusplus
extern		"C"
{
#endif

numeric    *PGTYPESnumeric_new(void);
decimal    *PGTYPESdecimal_new(void);
void		PGTYPESnumeric_free(numeric *);
void		PGTYPESdecimal_free(decimal *);
numeric    *PGTYPESnumeric_from_asc(char *, char **);
char	   *PGTYPESnumeric_to_asc(numeric *, int);
int			PGTYPESnumeric_add(numeric *, numeric *, numeric *);
int			PGTYPESnumeric_sub(numeric *, numeric *, numeric *);
int			PGTYPESnumeric_mul(numeric *, numeric *, numeric *);
int			PGTYPESnumeric_div(numeric *, numeric *, numeric *);
int			PGTYPESnumeric_cmp(numeric *, numeric *);
int			PGTYPESnumeric_from_int(signed int, numeric *);
int			PGTYPESnumeric_from_long(signed long int, numeric *);
int			PGTYPESnumeric_copy(numeric *, numeric *);
int			PGTYPESnumeric_from_double(double, numeric *);
int			PGTYPESnumeric_to_double(numeric *, double *);
int			PGTYPESnumeric_to_int(numeric *, int *);
int			PGTYPESnumeric_to_long(numeric *, long *);
int			PGTYPESnumeric_to_decimal(numeric *, decimal *);
int			PGTYPESnumeric_from_decimal(decimal *, numeric *);

#ifdef __cplusplus
}
#endif

#endif   /* PGTYPES_NUMERIC */

#line 8 "sqlda.pgc"


/* exec sql whenever sqlerror  stop ; */
#line 10 "sqlda.pgc"


/* These shouldn't be under DECLARE SECTION */
sqlda_t	*inp_sqlda, *outp_sqlda, *outp_sqlda1;

static void
dump_sqlda(sqlda_t *sqlda)
{
	int	i;

	if (sqlda == NULL)
	{
		printf("dump_sqlda called with NULL sqlda\n");
		return;
	}

	for (i = 0; i < sqlda->sqld; i++)
	{
		if (sqlda->sqlvar[i].sqlind && *(sqlda->sqlvar[i].sqlind) == -1)
			printf("name sqlda descriptor: '%s' value NULL'\n", sqlda->sqlvar[i].sqlname.data);
		else
		switch (sqlda->sqlvar[i].sqltype)
		{
		case ECPGt_char:
			printf("name sqlda descriptor: '%s' value '%s'\n", sqlda->sqlvar[i].sqlname.data, sqlda->sqlvar[i].sqldata);
			break;
		case ECPGt_int:
			printf("name sqlda descriptor: '%s' value %d\n", sqlda->sqlvar[i].sqlname.data, *(int *)sqlda->sqlvar[i].sqldata);
			break;
		case ECPGt_long:
			printf("name sqlda descriptor: '%s' value %ld\n", sqlda->sqlvar[i].sqlname.data, *(long int *)sqlda->sqlvar[i].sqldata);
			break;
#ifdef HAVE_LONG_LONG_INT
		case ECPGt_long_long:
			printf("name sqlda descriptor: '%s' value %lld\n", sqlda->sqlvar[i].sqlname.data, *(long long int *)sqlda->sqlvar[i].sqldata);
			break;
#endif
		case ECPGt_double:
			printf("name sqlda descriptor: '%s' value %f\n", sqlda->sqlvar[i].sqlname.data, *(double *)sqlda->sqlvar[i].sqldata);
			break;
		case ECPGt_numeric:
			{
				char    *val;

				val = PGTYPESnumeric_to_asc((numeric*)sqlda->sqlvar[i].sqldata, -1);
				printf("name sqlda descriptor: '%s' value NUMERIC '%s'\n", sqlda->sqlvar[i].sqlname.data, val);
				PGTYPESchar_free(val);
				break;
			}
		}
	}
}

int
main (void)
{
/* exec sql begin declare section */
		  
		  
		
		

#line 67 "sqlda.pgc"
 char * stmt1 = "SELECT * FROM t1" ;
 
#line 68 "sqlda.pgc"
 char * stmt2 = "SELECT * FROM t1 WHERE id = ?" ;
 
#line 69 "sqlda.pgc"
 int rec ;
 
#line 70 "sqlda.pgc"
 int id ;
/* exec sql end declare section */
#line 71 "sqlda.pgc"


	char msg[128];

	ECPGdebug(1, stderr);

	strcpy(msg, "connect");
<<<<<<< HEAD
	{ ECPGconnect(__LINE__, 0, "regress1" , NULL, NULL , "regress1", 0); 
#line 78 "sqlda.pgc"
=======
	{ ECPGconnect(__LINE__, 0, "ecpg1_regression" , NULL, NULL , "regress1", 0); 
#line 70 "sqlda.pgc"
>>>>>>> b5bce6c1

if (sqlca.sqlcode < 0) exit (1);}
#line 78 "sqlda.pgc"


	strcpy(msg, "set");
	{ ECPGdo(__LINE__, 0, 1, NULL, 0, ECPGst_normal, "set datestyle to iso", ECPGt_EOIT, ECPGt_EORT);
#line 81 "sqlda.pgc"

if (sqlca.sqlcode < 0) exit (1);}
#line 81 "sqlda.pgc"


	strcpy(msg, "create");
	{ ECPGdo(__LINE__, 0, 1, NULL, 0, ECPGst_normal, "create table t1 ( id integer , t text , d1 numeric , d2 float8 , c char ( 10 ) , big bigint )", ECPGt_EOIT, ECPGt_EORT);
#line 91 "sqlda.pgc"

if (sqlca.sqlcode < 0) exit (1);}
#line 91 "sqlda.pgc"


	strcpy(msg, "insert");
	{ ECPGdo(__LINE__, 0, 1, NULL, 0, ECPGst_normal, "insert into t1 values ( 1 , 'a' , 1.0 , 1 , 'a' , 1111111111111111111 ) , ( 2 , null , null , null , null , null ) , ( 4 , 'd' , 4.0 , 4 , 'd' , 4444444444444444444 )", ECPGt_EOIT, ECPGt_EORT);
#line 97 "sqlda.pgc"

if (sqlca.sqlcode < 0) exit (1);}
#line 97 "sqlda.pgc"


	strcpy(msg, "commit");
	{ ECPGtrans(__LINE__, NULL, "commit");
#line 100 "sqlda.pgc"

if (sqlca.sqlcode < 0) exit (1);}
#line 100 "sqlda.pgc"


	/* SQLDA test for getting all records from a table */

	outp_sqlda = NULL;

	strcpy(msg, "prepare");
	{ ECPGprepare(__LINE__, NULL, 0, "st_id1", stmt1);
#line 107 "sqlda.pgc"

if (sqlca.sqlcode < 0) exit (1);}
#line 107 "sqlda.pgc"


	strcpy(msg, "declare");
	/* declare mycur1 cursor for $1 */
#line 110 "sqlda.pgc"


	strcpy(msg, "open");
	{ ECPGdo(__LINE__, 0, 1, NULL, 0, ECPGst_normal, "declare mycur1 cursor for $1", 
	ECPGt_char_variable,(ECPGprepared_statement(NULL, "st_id1", __LINE__)),(long)1,(long)1,(1)*sizeof(char), 
	ECPGt_NO_INDICATOR, NULL , 0L, 0L, 0L, ECPGt_EOIT, ECPGt_EORT);
#line 113 "sqlda.pgc"

if (sqlca.sqlcode < 0) exit (1);}
#line 113 "sqlda.pgc"


	/* exec sql whenever not found  break ; */
#line 115 "sqlda.pgc"


	rec = 0;
	while (1)
	{
		strcpy(msg, "fetch");
		{ ECPGdo(__LINE__, 0, 1, NULL, 0, ECPGst_normal, "fetch 1 from mycur1", ECPGt_EOIT, 
	ECPGt_sqlda, &outp_sqlda, 0L, 0L, 0L, 
	ECPGt_NO_INDICATOR, NULL , 0L, 0L, 0L, ECPGt_EORT);
#line 121 "sqlda.pgc"

if (sqlca.sqlcode == ECPG_NOT_FOUND) break;
#line 121 "sqlda.pgc"

if (sqlca.sqlcode < 0) exit (1);}
#line 121 "sqlda.pgc"


		printf("FETCH RECORD %d\n", ++rec);
		dump_sqlda(outp_sqlda);
	}

	/* exec sql whenever not found  continue ; */
#line 127 "sqlda.pgc"


	strcpy(msg, "close");
	{ ECPGdo(__LINE__, 0, 1, NULL, 0, ECPGst_normal, "close mycur1", ECPGt_EOIT, ECPGt_EORT);
#line 130 "sqlda.pgc"

if (sqlca.sqlcode < 0) exit (1);}
#line 130 "sqlda.pgc"


	strcpy(msg, "deallocate");
	{ ECPGdeallocate(__LINE__, 0, NULL, "st_id1");
#line 133 "sqlda.pgc"

if (sqlca.sqlcode < 0) exit (1);}
#line 133 "sqlda.pgc"


	free(outp_sqlda);

	/* SQLDA test for getting ALL records into the sqlda list */

	outp_sqlda = NULL;

	strcpy(msg, "prepare");
	{ ECPGprepare(__LINE__, NULL, 0, "st_id2", stmt1);
#line 142 "sqlda.pgc"

if (sqlca.sqlcode < 0) exit (1);}
#line 142 "sqlda.pgc"


	strcpy(msg, "declare");
	/* declare mycur2 cursor for $1 */
#line 145 "sqlda.pgc"


	strcpy(msg, "open");
	{ ECPGdo(__LINE__, 0, 1, NULL, 0, ECPGst_normal, "declare mycur2 cursor for $1", 
	ECPGt_char_variable,(ECPGprepared_statement(NULL, "st_id2", __LINE__)),(long)1,(long)1,(1)*sizeof(char), 
	ECPGt_NO_INDICATOR, NULL , 0L, 0L, 0L, ECPGt_EOIT, ECPGt_EORT);
#line 148 "sqlda.pgc"

if (sqlca.sqlcode < 0) exit (1);}
#line 148 "sqlda.pgc"


	strcpy(msg, "fetch");
	{ ECPGdo(__LINE__, 0, 1, NULL, 0, ECPGst_normal, "fetch all from mycur2", ECPGt_EOIT, 
	ECPGt_sqlda, &outp_sqlda, 0L, 0L, 0L, 
	ECPGt_NO_INDICATOR, NULL , 0L, 0L, 0L, ECPGt_EORT);
#line 151 "sqlda.pgc"

if (sqlca.sqlcode < 0) exit (1);}
#line 151 "sqlda.pgc"


	outp_sqlda1 = outp_sqlda;
	rec = 0;
	while (outp_sqlda1)
	{
		sqlda_t	*ptr;
		printf("FETCH RECORD %d\n", ++rec);
		dump_sqlda(outp_sqlda1);

		ptr = outp_sqlda1;
		outp_sqlda1 = outp_sqlda1->desc_next;
		free(ptr);
	}

	strcpy(msg, "close");
	{ ECPGdo(__LINE__, 0, 1, NULL, 0, ECPGst_normal, "close mycur2", ECPGt_EOIT, ECPGt_EORT);
#line 167 "sqlda.pgc"

if (sqlca.sqlcode < 0) exit (1);}
#line 167 "sqlda.pgc"


	strcpy(msg, "deallocate");
	{ ECPGdeallocate(__LINE__, 0, NULL, "st_id2");
#line 170 "sqlda.pgc"

if (sqlca.sqlcode < 0) exit (1);}
#line 170 "sqlda.pgc"


	/* SQLDA test for getting one record using an input descriptor */

	/*
	 * Input sqlda has to be built manually
	 * sqlda_t contains 1 sqlvar_t structure already.
	 */
	inp_sqlda = (sqlda_t *)malloc(sizeof(sqlda_t));
	memset(inp_sqlda, 0, sizeof(sqlda_t));
	inp_sqlda->sqln = 1;

	inp_sqlda->sqlvar[0].sqltype = ECPGt_int;
	inp_sqlda->sqlvar[0].sqldata = (char *)&id;

	printf("EXECUTE RECORD 4\n");

	id = 4;

	outp_sqlda = NULL;

	strcpy(msg, "prepare");
	{ ECPGprepare(__LINE__, NULL, 0, "st_id3", stmt2);
#line 192 "sqlda.pgc"

if (sqlca.sqlcode < 0) exit (1);}
#line 192 "sqlda.pgc"


	strcpy(msg, "execute");
	{ ECPGdo(__LINE__, 0, 1, NULL, 0, ECPGst_execute, "st_id3", 
	ECPGt_sqlda, &inp_sqlda, 0L, 0L, 0L, 
	ECPGt_NO_INDICATOR, NULL , 0L, 0L, 0L, ECPGt_EOIT, 
	ECPGt_sqlda, &outp_sqlda, 0L, 0L, 0L, 
	ECPGt_NO_INDICATOR, NULL , 0L, 0L, 0L, ECPGt_EORT);
#line 195 "sqlda.pgc"

if (sqlca.sqlcode < 0) exit (1);}
#line 195 "sqlda.pgc"


	dump_sqlda(outp_sqlda);

	strcpy(msg, "deallocate");
	{ ECPGdeallocate(__LINE__, 0, NULL, "st_id3");
#line 200 "sqlda.pgc"

if (sqlca.sqlcode < 0) exit (1);}
#line 200 "sqlda.pgc"


	free(inp_sqlda);
	free(outp_sqlda);

	/* SQLDA test for getting one record using an input descriptor
	 * on a named connection
	 */

<<<<<<< HEAD
	{ ECPGconnect(__LINE__, 0, "regress1" , NULL, NULL , "con2", 0); 
#line 209 "sqlda.pgc"
=======
	{ ECPGconnect(__LINE__, 0, "ecpg1_regression" , NULL, NULL , "con2", 0); 
#line 199 "sqlda.pgc"
>>>>>>> b5bce6c1

if (sqlca.sqlcode < 0) exit (1);}
#line 209 "sqlda.pgc"


	/*
	 * Input sqlda has to be built manually
	 * sqlda_t contains 1 sqlvar_t structure already.
	 */
	inp_sqlda = (sqlda_t *)malloc(sizeof(sqlda_t));
	memset(inp_sqlda, 0, sizeof(sqlda_t));
	inp_sqlda->sqln = 1;

	inp_sqlda->sqlvar[0].sqltype = ECPGt_int;
	inp_sqlda->sqlvar[0].sqldata = (char *)&id;

	printf("EXECUTE RECORD 4\n");

	id = 4;

	outp_sqlda = NULL;

	strcpy(msg, "prepare");
	{ ECPGprepare(__LINE__, "con2", 0, "st_id4", stmt2);
#line 229 "sqlda.pgc"

if (sqlca.sqlcode < 0) exit (1);}
#line 229 "sqlda.pgc"


	strcpy(msg, "execute");
	{ ECPGdo(__LINE__, 0, 1, "con2", 0, ECPGst_execute, "st_id4", 
	ECPGt_sqlda, &inp_sqlda, 0L, 0L, 0L, 
	ECPGt_NO_INDICATOR, NULL , 0L, 0L, 0L, ECPGt_EOIT, 
	ECPGt_sqlda, &outp_sqlda, 0L, 0L, 0L, 
	ECPGt_NO_INDICATOR, NULL , 0L, 0L, 0L, ECPGt_EORT);
#line 232 "sqlda.pgc"

if (sqlca.sqlcode < 0) exit (1);}
#line 232 "sqlda.pgc"


	dump_sqlda(outp_sqlda);

	strcpy(msg, "commit");
	{ ECPGtrans(__LINE__, "con2", "commit");
#line 237 "sqlda.pgc"

if (sqlca.sqlcode < 0) exit (1);}
#line 237 "sqlda.pgc"


	strcpy(msg, "deallocate");
	{ ECPGdeallocate(__LINE__, 0, NULL, "st_id4");
#line 240 "sqlda.pgc"

if (sqlca.sqlcode < 0) exit (1);}
#line 240 "sqlda.pgc"


	free(inp_sqlda);
	free(outp_sqlda);

	strcpy(msg, "disconnect");
	{ ECPGdisconnect(__LINE__, "con2");
#line 246 "sqlda.pgc"

if (sqlca.sqlcode < 0) exit (1);}
#line 246 "sqlda.pgc"


	/* End test */

	strcpy(msg, "drop");
	{ ECPGdo(__LINE__, 0, 1, NULL, 0, ECPGst_normal, "drop table t1", ECPGt_EOIT, ECPGt_EORT);
#line 251 "sqlda.pgc"

if (sqlca.sqlcode < 0) exit (1);}
#line 251 "sqlda.pgc"


	strcpy(msg, "commit");
	{ ECPGtrans(__LINE__, NULL, "commit");
#line 254 "sqlda.pgc"

if (sqlca.sqlcode < 0) exit (1);}
#line 254 "sqlda.pgc"


	strcpy(msg, "disconnect");
	{ ECPGdisconnect(__LINE__, "CURRENT");
#line 257 "sqlda.pgc"

if (sqlca.sqlcode < 0) exit (1);}
#line 257 "sqlda.pgc"


	return (0);
}<|MERGE_RESOLUTION|>--- conflicted
+++ resolved
@@ -204,13 +204,8 @@
 	ECPGdebug(1, stderr);
 
 	strcpy(msg, "connect");
-<<<<<<< HEAD
-	{ ECPGconnect(__LINE__, 0, "regress1" , NULL, NULL , "regress1", 0); 
-#line 78 "sqlda.pgc"
-=======
 	{ ECPGconnect(__LINE__, 0, "ecpg1_regression" , NULL, NULL , "regress1", 0); 
 #line 70 "sqlda.pgc"
->>>>>>> b5bce6c1
 
 if (sqlca.sqlcode < 0) exit (1);}
 #line 78 "sqlda.pgc"
@@ -443,13 +438,8 @@
 	 * on a named connection
 	 */
 
-<<<<<<< HEAD
-	{ ECPGconnect(__LINE__, 0, "regress1" , NULL, NULL , "con2", 0); 
-#line 209 "sqlda.pgc"
-=======
 	{ ECPGconnect(__LINE__, 0, "ecpg1_regression" , NULL, NULL , "con2", 0); 
 #line 199 "sqlda.pgc"
->>>>>>> b5bce6c1
 
 if (sqlca.sqlcode < 0) exit (1);}
 #line 209 "sqlda.pgc"
