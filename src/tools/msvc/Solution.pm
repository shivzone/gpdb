--- conflicted
+++ resolved
@@ -26,23 +26,15 @@
     };
     bless $self;
 
-<<<<<<< HEAD
-	# integer_datetimes is now the default
-	$options->{integer_datetimes} = 1 
-		unless exists $options->{integer_datetimes};
+    # integer_datetimes is now the default
+    $options->{integer_datetimes} = 1
+	unless exists $options->{integer_datetimes};
     $options->{float4byval} = 1
         unless exists $options->{float4byval};
     $options->{float8byval} = 1
         unless exists $options->{float8byval};
 
 
-=======
-    # integer_datetimes is now the default
-    $options->{integer_datetimes} = 1
-      unless exists $options->{integer_datetimes};
-    $options->{float4byval} = 1
-      unless exists $options->{float4byval};
->>>>>>> 1084f317
     if ($options->{xml})
     {
         if (!($options->{xslt} && $options->{iconv}))
@@ -50,25 +42,6 @@
             die "XML requires both XSLT and ICONV\n";
         }
     }
-<<<<<<< HEAD
-	$options->{blocksize} = 8
-		unless $options->{blocksize}; # undef or 0 means default
-	die "Bad blocksize $options->{blocksize}"
-		unless grep {$_ == $options->{blocksize}} (1,2,4,8,16,32);
-	$options->{segsize} = 1
-		unless $options->{segsize}; # undef or 0 means default
-	# only allow segsize 1 for now, as we can't do large files yet in windows
-	die "Bad segsize $options->{segsize}"
-		unless $options->{segsize} == 1;
-	$options->{wal_blocksize} = 8
-		unless $options->{wal_blocksize}; # undef or 0 means default
-	die "Bad wal_blocksize $options->{wal_blocksize}"
-		unless grep {$_ == $options->{wal_blocksize}} (1,2,4,8,16,32,64);
-	$options->{wal_segsize} = 16
-		unless $options->{wal_segsize}; # undef or 0 means default
-	die "Bad wal_segsize $options->{wal_segsize}"
-		unless grep {$_ == $options->{wal_segsize}} (1,2,4,8,16,32,64);
-=======
     $options->{blocksize} = 8
       unless $options->{blocksize}; # undef or 0 means default
     die "Bad blocksize $options->{blocksize}"
@@ -86,7 +59,6 @@
       unless $options->{wal_segsize}; # undef or 0 means default
     die "Bad wal_segsize $options->{wal_segsize}"
       unless grep {$_ == $options->{wal_segsize}} (1,2,4,8,16,32,64);
->>>>>>> 1084f317
 
     $self->DetermineToolVersions();
 
@@ -126,10 +98,6 @@
     print "Detected hardware platform: $self->{platform}\n";
 }
 
-<<<<<<< HEAD
-
-=======
->>>>>>> 1084f317
 # Return 1 if $oldfile is newer than $newfile, or if $newfile doesn't exist.
 # Special case - if config.pl has changed, always return 1
 sub IsNewer
@@ -206,10 +174,7 @@
 s{PG_VERSION_STR "[^"]+"}{__STRINGIFY(x) #x\n#define __STRINGIFY2(z) __STRINGIFY(z)\n#define PG_VERSION_STR "PostgreSQL $self->{strver}, compiled by Visual C++ build " __STRINGIFY2(_MSC_VER) ", $bits-bit"};
             print O;
         }
-<<<<<<< HEAD
         print O "#define GP_VERSION \"unknown\"\n";
-=======
->>>>>>> 1084f317
         print O "#define PG_MAJORVERSION \"$self->{majorver}\"\n";
         print O "#define LOCALEDIR \"/share/locale\"\n" if ($self->{options}->{nls});
 	if ($self->{options}->{xml}) {
@@ -343,19 +308,11 @@
 
     if (IsNewer('src\include\utils\probes.h','src\backend\utils\probes.d'))
     {
-<<<<<<< HEAD
-		print "Generating probes.h...\n";
-        system(
-'psed -f src\backend\utils\Gen_dummy_probes.sed src\backend\utils\probes.d > src\include\utils\probes.h'
-        );
-        }
-=======
         print "Generating probes.h...\n";
         system(
 'psed -f src\backend\utils\Gen_dummy_probes.sed src\backend\utils\probes.d > src\include\utils\probes.h'
         );
     }
->>>>>>> 1084f317
 
     if (IsNewer('src\interfaces\libpq\libpq.rc','src\interfaces\libpq\libpq.rc.in'))
     {
@@ -381,7 +338,6 @@
         chdir('..\..\..');
     }
 
-<<<<<<< HEAD
     if (IsNewer('src\include\catalog\gp_version.h','src\include\catalog\gp_version.in'))
     {
         print "Generating gp_versions.h...\n";
@@ -409,9 +365,6 @@
             'src\backend\parser\gram.y'
         )
       )
-=======
-    if (IsNewer('src\interfaces\ecpg\preproc\preproc.y','src\backend\parser\gram.y'))
->>>>>>> 1084f317
     {
         print "Generating preproc.y...\n";
         chdir('src\interfaces\ecpg\preproc');
@@ -549,15 +502,6 @@
         $proj->AddLibrary($self->{options}->{krb5} . '\lib\i386\comerr32.lib');
         $proj->AddLibrary($self->{options}->{krb5} . '\lib\i386\gssapi32.lib');
     }
-<<<<<<< HEAD
-    if ($self->{options}->{xml}) {
-	$proj->AddIncludeDir($self->{options}->{xml} . '\include');
-	$proj->AddIncludeDir($self->{options}->{iconv} . '\include');
-	$proj->AddLibrary($self->{options}->{xml} . '\lib\libxml2.lib');
-    }
-
-=======
->>>>>>> 1084f317
     if ($self->{options}->{iconv})
     {
         $proj->AddIncludeDir($self->{options}->{iconv} . '\include');
