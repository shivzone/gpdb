--- conflicted
+++ resolved
@@ -3,22 +3,14 @@
 use warnings;
 
 our $config = {
-<<<<<<< HEAD
     asserts=>1,			# --enable-cassert
     # integer_datetimes=>1,   # --enable-integer-datetimes - on is now default
     # float4byval=>1,         # --disable-float4-byval, on by default
     # float8byval=>1,         # --disable-float8-byval, on by default
     # blocksize => 32,        # --with-blocksize, 8kB by default
     # ldap=>1,				# --with-ldap
-=======
-    asserts=>0,			# --enable-cassert
-    # integer_datetimes=>1,   # --enable-integer-datetimes - on is now default
-    # float4byval=>1,         # --disable-float4-byval, on by default
-    # float8byval=>0,         # --disable-float8-byval, off by default
-    # blocksize => 8,         # --with-blocksize, 8kB by default
     # wal_blocksize => 8,     # --with-wal-blocksize, 8kb by default
     # wal_segsize => 16,      # --with-wal-segsize, 16MB by default
->>>>>>> 49f001d8
     nls=>undef,				# --enable-nls=<path>
     tcl=>undef,				# --with-tls=<path>
     perl=>undef, 			# --with-perl
