package Install;

#
# Package that provides 'make install' functionality for msvc builds
#
# src/tools/msvc/Install.pm
#
use strict;
use warnings;
use Carp;
use File::Basename;
use File::Copy;
use File::Find ();

use Exporter;
our (@ISA, @EXPORT_OK);
@ISA       = qw(Exporter);
@EXPORT_OK = qw(Install);

my $insttype;
my @client_contribs = ('oid2name', 'pgbench', 'vacuumlo');
my @client_program_files = (
	'clusterdb',     'createdb',       'createlang', 'createuser',
	'dropdb',        'droplang',       'dropuser',   'ecpg',
	'libecpg',       'libecpg_compat', 'libpgtypes', 'libpq',
	'pg_basebackup', 'pg_config',      'pg_dump',    'pg_dumpall',
	'pg_isready',    'pg_receivexlog', 'pg_recvlogical', 'pg_restore',
	'psql', 'reindexdb',     'vacuumdb',       @client_contribs);

sub lcopy
{
	my $src    = shift;
	my $target = shift;

	if (-f $target)
	{
		unlink $target || confess "Could not delete $target\n";
	}

	copy($src, $target)
	  || confess "Could not copy $src to $target\n";

}

sub Install
{
	$| = 1;

	my $target = shift;
	$insttype = shift;
	$insttype = "all" unless ($insttype);

	# if called from vcregress, the config will be passed to us
	# so no need to re-include these
	our $config = shift;
	unless ($config)
	{

		# suppress warning about harmless redeclaration of $config
		no warnings 'misc';
		require "config_default.pl";
		require "config.pl" if (-f "config.pl");
	}

	chdir("../../..")    if (-f "../../../configure");
	chdir("../../../..") if (-f "../../../../configure");
	my $conf = "";
	if (-d "debug")
	{
		$conf = "debug";
	}
	if (-d "release")
	{
		$conf = "release";
	}
	die "Could not find debug or release binaries" if ($conf eq "");
	my $majorver = DetermineMajorVersion();
	print "Installing version $majorver for $conf in $target\n";

	my @client_dirs = ('bin', 'lib', 'share', 'symbols');
	my @all_dirs = (
		@client_dirs, 'doc', 'doc/contrib', 'doc/extension', 'share/contrib',
		'share/extension', 'share/timezonesets', 'share/tsearch_data');
	if ($insttype eq "client")
	{
		EnsureDirectories($target, @client_dirs);
	}
	else
	{
		EnsureDirectories($target, @all_dirs);
	}

	CopySolutionOutput($conf, $target);
	my $sample_files = [];
	my @top_dir      = ("src");
	@top_dir = ("src\\bin", "src\\interfaces") if ($insttype eq "client");
	File::Find::find(
		{   wanted => sub {
				/^.*\.sample\z/s
				  && push(@$sample_files, $File::Find::name);

				# Don't find files of in-tree temporary installations.
				$_ eq 'share' and $File::Find::prune = 1;
			  }
		},
		@top_dir);
	CopySetOfFiles('config files', $sample_files, $target . '/share/');
	CopyFiles(
		'Import libraries',
		$target . '/lib/',
		"$conf\\", "libpq\\libpq.lib", "libpgcommon\\libpgcommon.lib",
		"libpgport\\libpgport.lib");

	if ($insttype ne "client")
	{
		CopyFiles(
			'Import libraries',
			$target . '/lib/',
			"$conf\\",
			"postgres\\postgres.lib",
			"libecpg\\libecpg.lib",
			"libpgtypes\\libpgtypes.lib",
			"libecpg_compat\\libecpg_compat.lib");
	}

	CopyContribFiles($config, $target);
	CopyIncludeFiles($target);

	if ($insttype ne "client")
	{
		CopySetOfFiles(
			'timezone names',
			[ glob('src\timezone\tznames\*.txt') ],
			$target . '/share/timezonesets/');
		CopyFiles(
			'timezone sets',
			$target . '/share/timezonesets/',
			'src/timezone/tznames/', 'Default', 'Australia', 'India');
		CopySetOfFiles(
			'BKI files',
			[ glob("src\\backend\\catalog\\postgres.*") ],
			$target . '/share/');
		CopySetOfFiles(
			'SQL files',
			[ glob("src\\backend\\catalog\\*.sql") ],
			$target . '/share/');
		CopyFiles(
			'Information schema data', $target . '/share/',
			'src/backend/catalog/',    'sql_features.txt');
		GenerateConversionScript($target);
		GenerateTimezoneFiles($target, $conf);
		GenerateTsearchFiles($target);
		CopySetOfFiles(
			'Stopword files',
			[ glob("src\\backend\\snowball\\stopwords\\*.stop") ],
			$target . '/share/tsearch_data/');
		CopySetOfFiles(
			'Dictionaries sample files',
			[ glob("src\\backend\\tsearch\\dicts\\*_sample*") ],
			$target . '/share/tsearch_data/');

		my $pl_extension_files = [];
		my @pldirs             = ('src/pl/plpgsql/src');
		push @pldirs, "src/pl/plperl"   if $config->{perl};
		push @pldirs, "src/pl/plpython" if $config->{python};
		push @pldirs, "src/pl/tcl"      if $config->{tcl};
		File::Find::find(
			{   wanted => sub {
					/^(.*--.*\.sql|.*\.control)\z/s
					  && push(@$pl_extension_files, $File::Find::name);

					# Don't find files of in-tree temporary installations.
					$_ eq 'share' and $File::Find::prune = 1;
				  }
			},
			@pldirs);
		CopySetOfFiles('PL Extension files',
			$pl_extension_files, $target . '/share/extension/');
	}

	GenerateNLSFiles($target, $config->{nls}, $majorver) if ($config->{nls});

	print "Installation complete.\n";
}

sub EnsureDirectories
{
	my $target = shift;
	mkdir $target unless -d ($target);
	while (my $d = shift)
	{
		mkdir $target . '/' . $d unless -d ($target . '/' . $d);
	}
}

sub CopyFiles
{
	my $what    = shift;
	my $target  = shift;
	my $basedir = shift;

	print "Copying $what";
	while (my $f = shift)
	{
		print ".";
		$f = $basedir . $f;
		die "No file $f\n" if (!-f $f);
		lcopy($f, $target . basename($f));
	}
	print "\n";
}

sub CopySetOfFiles
{
	my $what   = shift;
	my $flist  = shift;
	my $target = shift;
	print "Copying $what" if $what;
	foreach (@$flist)
	{
		my $tgt = $target . basename($_);
		print ".";
		lcopy($_, $tgt) || croak "Could not copy $_: $!\n";
	}
	print "\n";
}

sub CopySolutionOutput
{
	my $conf   = shift;
	my $target = shift;
	my $rem =
	  qr{Project\("\{8BC9CEB8-8B4A-11D0-8D11-00A0C91BC942\}"\) = "([^"]+)"};

	my $sln = read_file("pgsql.sln") || croak "Could not open pgsql.sln\n";

	my $vcproj = 'vcproj';
	if ($sln =~
		/Microsoft Visual Studio Solution File, Format Version (\d+)\.\d+/
		&& $1 >= 11)
	{
		$vcproj = 'vcxproj';
	}

	print "Copying build output files...";
	while ($sln =~ $rem)
	{
		my $pf = $1;

		# Hash-of-arrays listing where to install things.  For each
		# subdirectory there's a hash key, and the value is an array
		# of file extensions to install in that subdirectory.  Example:
		# { 'bin' => [ 'dll', 'lib' ],
		#   'lib' => [ 'lib' ] }
		my %install_list;
		my $is_sharedlib = 0;

		$sln =~ s/$rem//;

		next
		  if ($insttype eq "client" && !grep { $_ eq $pf }
			@client_program_files);

		my $proj = read_file("$pf.$vcproj")
		  || croak "Could not open $pf.$vcproj\n";

		# Check if this project uses a shared library by looking if
		# SO_MAJOR_VERSION is defined in its Makefile, whose path
		# can be found using the resource file of this project.
		if ((      $vcproj eq 'vcxproj'
				&& $proj =~ qr{ResourceCompile\s*Include="([^"]+)"})
			|| (   $vcproj eq 'vcproj'
				&& $proj =~ qr{File\s*RelativePath="([^\"]+)\.rc"}))
		{
			my $projpath = dirname($1);
			my $mfname =
			  -e "$projpath/GNUmakefile"
			  ? "$projpath/GNUmakefile"
			  : "$projpath/Makefile";
			my $mf = read_file($mfname) || croak "Could not open $mfname\n";

			$is_sharedlib = 1 if ($mf =~ /^SO_MAJOR_VERSION\s*=\s*(.*)$/mg);
		}

		if ($vcproj eq 'vcproj' && $proj =~ qr{ConfigurationType="([^"]+)"})
		{
			if ($1 == 1)
			{
				push(@{ $install_list{'bin'} }, "exe");
			}
			elsif ($1 == 2)
			{
				push(@{ $install_list{'lib'} }, "dll");
				if ($is_sharedlib)
				{
					push(@{ $install_list{'bin'} }, "dll");
					push(@{ $install_list{'lib'} }, "lib");
				}
			}
			else
			{

				# Static libraries, such as libpgport, only used internally
				# during build, don't install.
				next;
			}
		}
		elsif ($vcproj eq 'vcxproj'
			&& $proj =~ qr{<ConfigurationType>(\w+)</ConfigurationType>})
		{
			if ($1 eq 'Application')
			{
				push(@{ $install_list{'bin'} }, "exe");
			}
			elsif ($1 eq 'DynamicLibrary')
			{
				push(@{ $install_list{'lib'} }, "dll");
				if ($is_sharedlib)
				{
					push(@{ $install_list{'bin'} }, "dll");
					push(@{ $install_list{'lib'} }, "lib");
				}
			}
			else    # 'StaticLibrary'
			{

				# Static lib, such as libpgport, only used internally
				# during build, don't install.
				next;
			}
		}
		else
		{
			croak "Could not parse $pf.$vcproj\n";
		}

		# Install each element
		foreach my $dir (keys %install_list)
		{
			foreach my $ext (@{ $install_list{$dir} })
			{
				lcopy("$conf\\$pf\\$pf.$ext", "$target\\$dir\\$pf.$ext")
				  || croak "Could not copy $pf.$ext\n";
			}
		}
		lcopy("$conf\\$pf\\$pf.pdb", "$target\\symbols\\$pf.pdb")
		  || croak "Could not copy $pf.pdb\n";
		print ".";
	}
	print "\n";
}

sub GenerateConversionScript
{
	my $target = shift;
	my $sql    = "";
	my $F;

	print "Generating conversion proc script...";
	my $mf = read_file('src/backend/utils/mb/conversion_procs/Makefile');
	$mf =~ s{\\\r?\n}{}g;
	$mf =~ /^CONVERSIONS\s*=\s*(.*)$/m
	  || die "Could not find CONVERSIONS line in conversions Makefile\n";
	my @pieces = split /\s+/, $1;
	while ($#pieces > 0)
	{
		my $name = shift @pieces;
		my $se   = shift @pieces;
		my $de   = shift @pieces;
		my $func = shift @pieces;
		my $obj  = shift @pieces;
		$sql .= "-- $se --> $de\n";
		$sql .=
"CREATE OR REPLACE FUNCTION $func (INTEGER, INTEGER, CSTRING, INTERNAL, INTEGER) RETURNS VOID AS '\$libdir/$obj', '$func' LANGUAGE C STRICT;\n";
		$sql .=
"COMMENT ON FUNCTION $func(INTEGER, INTEGER, CSTRING, INTERNAL, INTEGER) IS 'internal conversion function for $se to $de';\n";
		$sql .= "DROP CONVERSION pg_catalog.$name;\n";
		$sql .=
"CREATE DEFAULT CONVERSION pg_catalog.$name FOR '$se' TO '$de' FROM $func;\n";
		$sql .=
"COMMENT ON CONVERSION pg_catalog.$name IS 'conversion for $se to $de';\n\n";
	}
	open($F, ">$target/share/conversion_create.sql")
	  || die "Could not write to conversion_create.sql\n";
	print $F $sql;
	close($F);
	print "\n";
}

sub GenerateTimezoneFiles
{
	my $target = shift;
	my $conf   = shift;
	my $mf     = read_file("src/timezone/Makefile");
	$mf =~ s{\\\r?\n}{}g;
<<<<<<< HEAD

	$mf =~ /^TZDATAFILES\s*:?=\s*(.*)$/m
	  || die "Could not find TZDATAFILES line in timezone makefile\n";
	my @tzfiles = split /\s+/, $1;

	$mf =~ /^POSIXRULES\s*:?=\s*(.*)$/m
	  || die "Could not find POSIXRULES line in timezone makefile\n";
	my $posixrules = $1;
	$posixrules =~ s/\s+//g;

	print "Generating timezone files...";

	my @args = ("$conf/zic/zic", '-d', "$target/share/timezone",
				'-p', "$posixrules");
	foreach (@tzfiles)
	{
		my $tzfile = $_;
		$tzfile =~ s|\$\(srcdir\)|src/timezone|;
		push(@args, $tzfile);
=======
	$mf =~ /^TZDATA\s*:?=\s*(.*)$/m
	  || die "Could not find TZDATA line in timezone makefile\n";
	my @tzfiles = split /\s+/, $1;

	print "Generating timezone files...";

	my @args = ("$conf/zic/zic", '-d', "$target/share/timezone");
	foreach (@tzfiles)
	{
		my $tzfile = $_;
		push(@args, "src/timezone/data/$tzfile");
>>>>>>> b5bce6c1
	}

	system(@args);
	print "\n";
}

sub GenerateTsearchFiles
{
	my $target = shift;

	print "Generating tsearch script...";
	my $F;
	my $tmpl = read_file('src/backend/snowball/snowball.sql.in');
	my $mf   = read_file('src/backend/snowball/Makefile');
	$mf =~ s{\\\r?\n}{}g;
	$mf =~ /^LANGUAGES\s*=\s*(.*)$/m
	  || die "Could not find LANGUAGES line in snowball Makefile\n";
	my @pieces = split /\s+/, $1;
	open($F, ">$target/share/snowball_create.sql")
	  || die "Could not write snowball_create.sql";
	print $F read_file('src/backend/snowball/snowball_func.sql.in');

	while ($#pieces > 0)
	{
		my $lang    = shift @pieces || last;
		my $asclang = shift @pieces || last;
		my $txt     = $tmpl;
		my $stop    = '';

		if (-s "src/backend/snowball/stopwords/$lang.stop")
		{
			$stop = ", StopWords=$lang";
		}

		$txt =~ s#_LANGNAME_#${lang}#gs;
		$txt =~ s#_DICTNAME_#${lang}_stem#gs;
		$txt =~ s#_CFGNAME_#${lang}#gs;
		$txt =~ s#_ASCDICTNAME_#${asclang}_stem#gs;
		$txt =~ s#_NONASCDICTNAME_#${lang}_stem#gs;
		$txt =~ s#_STOPWORDS_#$stop#gs;
		print $F $txt;
		print ".";
	}
	close($F);
	print "\n";
}

sub CopyContribFiles
{
	my $config = shift;
	my $target = shift;

	print "Copying contrib data files...";
	foreach my $subdir ('contrib', 'src/test/modules')
	{
		my $D;
		opendir($D, $subdir) || croak "Could not opendir on $subdir!\n";
		while (my $d = readdir($D))
		{

			# These configuration-based exclusions must match vcregress.pl
			next if ($d eq "uuid-ossp"       && !defined($config->{uuid}));
			next if ($d eq "sslinfo"         && !defined($config->{openssl}));
			next if ($d eq "xml2"            && !defined($config->{xml}));
			next if ($d eq "hstore_plperl"   && !defined($config->{perl}));
			next if ($d eq "hstore_plpython" && !defined($config->{python}));
			next if ($d eq "ltree_plpython"  && !defined($config->{python}));
			next if ($d eq "sepgsql");

			CopySubdirFiles($subdir, $d, $config, $target);
		}
	}
	print "\n";
}

sub CopySubdirFiles
{
	my $subdir = shift;
	my $module = shift;
	my $config = shift;
	my $target = shift;

	return if ($module =~ /^\./);
	return unless (-f "$subdir/$module/Makefile");
	return
	  if ($insttype eq "client" && !grep { $_ eq $module } @client_contribs);

	my $mf = read_file("$subdir/$module/Makefile");
	$mf =~ s{\\\r?\n}{}g;

	# Note: we currently don't support setting MODULEDIR in the makefile
	my $moduledir = 'contrib';

	my $flist = '';
	if ($mf =~ /^EXTENSION\s*=\s*(.*)$/m) { $flist .= $1 }
	if ($flist ne '')
	{
		$moduledir = 'extension';
		$flist = ParseAndCleanRule($flist, $mf);

		foreach my $f (split /\s+/, $flist)
		{
			lcopy("$subdir/$module/$f.control",
				"$target/share/extension/$f.control")
			  || croak("Could not copy file $f.control in contrib $module");
			print '.';
		}
	}

	$flist = '';
	if ($mf =~ /^DATA_built\s*=\s*(.*)$/m) { $flist .= $1 }
	if ($mf =~ /^DATA\s*=\s*(.*)$/m)       { $flist .= " $1" }
	$flist =~ s/^\s*//;    # Remove leading spaces if we had only DATA_built

	if ($flist ne '')
	{
		$flist = ParseAndCleanRule($flist, $mf);

		foreach my $f (split /\s+/, $flist)
		{
			lcopy("$subdir/$module/$f",
				"$target/share/$moduledir/" . basename($f))
			  || croak("Could not copy file $f in contrib $module");
			print '.';
		}
	}

	$flist = '';
	if ($mf =~ /^DATA_TSEARCH\s*=\s*(.*)$/m) { $flist .= $1 }
	if ($flist ne '')
	{
		$flist = ParseAndCleanRule($flist, $mf);

		foreach my $f (split /\s+/, $flist)
		{
			lcopy("$subdir/$module/$f",
				"$target/share/tsearch_data/" . basename($f))
			  || croak("Could not copy file $f in $subdir $module");
			print '.';
		}
	}

	$flist = '';
	if ($mf =~ /^DOCS\s*=\s*(.*)$/mg) { $flist .= $1 }
	if ($flist ne '')
	{
		$flist = ParseAndCleanRule($flist, $mf);

		# Special case for contrib/spi
		$flist =
"autoinc.example insert_username.example moddatetime.example refint.example timetravel.example"
		  if ($module eq 'spi');
		foreach my $f (split /\s+/, $flist)
		{
			lcopy("$subdir/$module/$f", "$target/doc/$moduledir/$f")
			  || croak("Could not copy file $f in contrib $module");
			print '.';
		}
	}
}

sub ParseAndCleanRule
{
	my $flist = shift;
	my $mf    = shift;

	# Strip out $(addsuffix) rules
	if (index($flist, '$(addsuffix ') >= 0)
	{
		my $pcount = 0;
		my $i;
		for (
			$i = index($flist, '$(addsuffix ') + 12;
			$i < length($flist);
			$i++)
		{
			$pcount++ if (substr($flist, $i, 1) eq '(');
			$pcount-- if (substr($flist, $i, 1) eq ')');
			last      if ($pcount < 0);
		}
		$flist =
		    substr($flist, 0, index($flist, '$(addsuffix '))
		  . substr($flist, $i + 1);
	}
	return $flist;
}

sub CopyIncludeFiles
{
	my $target = shift;

	EnsureDirectories($target, 'include', 'include/libpq', 'include/internal',
		'include/internal/libpq', 'include/server', 'include/server/parser');

	CopyFiles(
		'Public headers', $target . '/include/',
		'src/include/',   'postgres_ext.h',
		'pg_config.h',    'pg_config_ext.h',
<<<<<<< HEAD
		'pg_config_os.h', 'dynloader.h', 'pg_config_manual.h');
=======
		'pg_config_os.h', 'dynloader.h',
		'pg_config_manual.h');
>>>>>>> b5bce6c1
	lcopy('src/include/libpq/libpq-fs.h', $target . '/include/libpq/')
	  || croak 'Could not copy libpq-fs.h';

	CopyFiles(
		'Libpq headers',
		$target . '/include/',
		'src/interfaces/libpq/', 'libpq-fe.h', 'libpq-events.h');
	CopyFiles(
		'Libpq internal headers',
		$target . '/include/internal/',
		'src/interfaces/libpq/', 'libpq-int.h', 'pqexpbuffer.h');

	CopyFiles(
		'Internal headers',
		$target . '/include/internal/',
		'src/include/', 'c.h', 'port.h', 'postgres_fe.h');
	lcopy('src/include/libpq/pqcomm.h', $target . '/include/internal/libpq/')
	  || croak 'Could not copy pqcomm.h';

	if ($insttype ne "client")
	{
	CopyFiles(
		'Server headers',
		$target . '/include/server/',
		'src/include/', 'pg_config.h', 'pg_config_ext.h', 'pg_config_os.h',
		'dynloader.h');
	CopyFiles(
		'Grammar header',
		$target . '/include/server/parser/',
		'src/backend/parser/', 'gram.h');
	CopySetOfFiles(
		'',
		[ glob("src\\include\\*.h") ],
		$target . '/include/server/');
	my $D;
	opendir($D, 'src/include') || croak "Could not opendir on src/include!\n";

	CopyFiles(
		'PL/pgSQL header',
		$target . '/include/server/',
		'src/pl/plpgsql/src/', 'plpgsql.h');

	# some xcopy progs don't like mixed slash style paths
	(my $ctarget = $target) =~ s!/!\\!g;
	while (my $d = readdir($D))
	{
		next if ($d =~ /^\./);
		next if ($d eq '.git');
		next if ($d eq 'CVS');
		next unless (-d "src/include/$d");

		EnsureDirectories("$target/include/server/$d");
<<<<<<< HEAD
		my @args = ('xcopy', '/s', '/i', '/q', '/r', '/y',
				 "src\\include\\$d\\*.h",
				 "$ctarget\\include\\server\\$d\\");
=======
		my @args = (
			'xcopy', '/s', '/i', '/q', '/r', '/y', "src\\include\\$d\\*.h",
			"$ctarget\\include\\server\\$d\\");
>>>>>>> b5bce6c1
		system(@args) && croak("Failed to copy include directory $d\n");
	}
	closedir($D);

	my $mf = read_file('src/interfaces/ecpg/include/Makefile');
	$mf =~ s{\\\r?\n}{}g;
	$mf =~ /^ecpg_headers\s*=\s*(.*)$/m
	  || croak "Could not find ecpg_headers line\n";
	CopyFiles(
		'ECPG headers',
		$target . '/include/',
		'src/interfaces/ecpg/include/',
		'ecpg_config.h', split /\s+/, $1);
	$mf =~ /^informix_headers\s*=\s*(.*)$/m
	  || croak "Could not find informix_headers line\n";
	EnsureDirectories($target . '/include', 'informix', 'informix/esql');
	CopyFiles(
		'ECPG informix headers',
		$target . '/include/informix/esql/',
		'src/interfaces/ecpg/include/',
		split /\s+/, $1);
	}
}

sub GenerateNLSFiles
{
	my $target   = shift;
	my $nlspath  = shift;
	my $majorver = shift;

	print "Installing NLS files...";
	EnsureDirectories($target, "share/locale");
	my @flist;
	File::Find::find(
		{   wanted => sub {
				/^nls\.mk\z/s
				  && !push(@flist, $File::Find::name);
			  }
		},
		"src");
	foreach (@flist)
	{
		my $prgm = DetermineCatalogName($_);
		s/nls.mk/po/;
		my $dir = $_;
		next unless ($dir =~ /([^\/]+)\/po$/);
		foreach (glob("$dir/*.po"))
		{
			my $lang;
			next unless /([^\/]+)\.po/;
			$lang = $1;

			EnsureDirectories($target, "share/locale/$lang",
				"share/locale/$lang/LC_MESSAGES");
<<<<<<< HEAD
			my @args = ("$nlspath\\bin\\msgfmt",
			   '-o',
			   "$target\\share\\locale\\$lang\\LC_MESSAGES\\$prgm-$majorver.mo",
			   $_);
=======
			my @args = (
				"$nlspath\\bin\\msgfmt",
				'-o',
"$target\\share\\locale\\$lang\\LC_MESSAGES\\$prgm-$majorver.mo",
				$_);
>>>>>>> b5bce6c1
			system(@args) && croak("Could not run msgfmt on $dir\\$_");
			print ".";
		}
	}
	print "\n";
}

sub DetermineMajorVersion
{
	my $f = read_file('src/include/pg_config.h')
	  || croak 'Could not open pg_config.h';
	$f =~ /^#define\s+PG_MAJORVERSION\s+"([^"]+)"/m
	  || croak 'Could not determine major version';
	return $1;
}

sub DetermineCatalogName
{
	my $filename = shift;

	my $f = read_file($filename) || croak "Could not open $filename";
	$f =~ /CATALOG_NAME\s*\:?=\s*(\S+)/m
	  || croak "Could not determine catalog name in $filename";
	return $1;
}

sub read_file
{
	my $filename = shift;
	my $F;
	my $t = $/;

	undef $/;
	open($F, $filename) || die "Could not open file $filename\n";
	my $txt = <$F>;
	close($F);
	$/ = $t;

	return $txt;
}

1;<|MERGE_RESOLUTION|>--- conflicted
+++ resolved
@@ -393,7 +393,6 @@
 	my $conf   = shift;
 	my $mf     = read_file("src/timezone/Makefile");
 	$mf =~ s{\\\r?\n}{}g;
-<<<<<<< HEAD
 
 	$mf =~ /^TZDATAFILES\s*:?=\s*(.*)$/m
 	  || die "Could not find TZDATAFILES line in timezone makefile\n";
@@ -413,19 +412,6 @@
 		my $tzfile = $_;
 		$tzfile =~ s|\$\(srcdir\)|src/timezone|;
 		push(@args, $tzfile);
-=======
-	$mf =~ /^TZDATA\s*:?=\s*(.*)$/m
-	  || die "Could not find TZDATA line in timezone makefile\n";
-	my @tzfiles = split /\s+/, $1;
-
-	print "Generating timezone files...";
-
-	my @args = ("$conf/zic/zic", '-d', "$target/share/timezone");
-	foreach (@tzfiles)
-	{
-		my $tzfile = $_;
-		push(@args, "src/timezone/data/$tzfile");
->>>>>>> b5bce6c1
 	}
 
 	system(@args);
@@ -624,12 +610,8 @@
 		'Public headers', $target . '/include/',
 		'src/include/',   'postgres_ext.h',
 		'pg_config.h',    'pg_config_ext.h',
-<<<<<<< HEAD
-		'pg_config_os.h', 'dynloader.h', 'pg_config_manual.h');
-=======
 		'pg_config_os.h', 'dynloader.h',
 		'pg_config_manual.h');
->>>>>>> b5bce6c1
 	lcopy('src/include/libpq/libpq-fs.h', $target . '/include/libpq/')
 	  || croak 'Could not copy libpq-fs.h';
 
@@ -682,15 +664,9 @@
 		next unless (-d "src/include/$d");
 
 		EnsureDirectories("$target/include/server/$d");
-<<<<<<< HEAD
-		my @args = ('xcopy', '/s', '/i', '/q', '/r', '/y',
-				 "src\\include\\$d\\*.h",
-				 "$ctarget\\include\\server\\$d\\");
-=======
 		my @args = (
 			'xcopy', '/s', '/i', '/q', '/r', '/y', "src\\include\\$d\\*.h",
 			"$ctarget\\include\\server\\$d\\");
->>>>>>> b5bce6c1
 		system(@args) && croak("Failed to copy include directory $d\n");
 	}
 	closedir($D);
@@ -745,18 +721,11 @@
 
 			EnsureDirectories($target, "share/locale/$lang",
 				"share/locale/$lang/LC_MESSAGES");
-<<<<<<< HEAD
-			my @args = ("$nlspath\\bin\\msgfmt",
-			   '-o',
-			   "$target\\share\\locale\\$lang\\LC_MESSAGES\\$prgm-$majorver.mo",
-			   $_);
-=======
 			my @args = (
 				"$nlspath\\bin\\msgfmt",
 				'-o',
 "$target\\share\\locale\\$lang\\LC_MESSAGES\\$prgm-$majorver.mo",
 				$_);
->>>>>>> b5bce6c1
 			system(@args) && croak("Could not run msgfmt on $dir\\$_");
 			print ".";
 		}
