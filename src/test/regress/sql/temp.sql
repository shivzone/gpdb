--
-- TEMP
-- Test temp relations and indexes
--

-- test temp table/index masking

CREATE TABLE temptest(col int);

CREATE INDEX i_temptest ON temptest(col);

CREATE TEMP TABLE temptest(tcol int);

CREATE INDEX i_temptest ON temptest(tcol);

SELECT * FROM temptest;

DROP INDEX i_temptest;

DROP TABLE temptest;

SELECT * FROM temptest;

DROP INDEX i_temptest;

DROP TABLE temptest;

-- test temp table selects

CREATE TABLE temptest(col int);

INSERT INTO temptest VALUES (1);

CREATE TEMP TABLE temptest(tcol float);

INSERT INTO temptest VALUES (2.1);

SELECT * FROM temptest;

DROP TABLE temptest;

SELECT * FROM temptest;

DROP TABLE temptest;

-- test temp table deletion

CREATE TEMP TABLE temptest(col int);

\c regression

SELECT * FROM temptest;

-- Test ON COMMIT DELETE ROWS

CREATE TEMP TABLE temptest(col int) ON COMMIT DELETE ROWS;

BEGIN;
INSERT INTO temptest VALUES (1);
INSERT INTO temptest VALUES (2);

SELECT * FROM temptest;
COMMIT;

SELECT * FROM temptest;

DROP TABLE temptest;

BEGIN;
CREATE TEMP TABLE temptest(col) ON COMMIT DELETE ROWS AS SELECT 1;

SELECT * FROM temptest;
COMMIT;

SELECT * FROM temptest;

DROP TABLE temptest;

-- Test ON COMMIT DROP

BEGIN;

CREATE TEMP TABLE temptest(col int) ON COMMIT DROP;

INSERT INTO temptest VALUES (1);
INSERT INTO temptest VALUES (2);

SELECT * FROM temptest;
COMMIT;

SELECT * FROM temptest;

BEGIN;
CREATE TEMP TABLE temptest(col) ON COMMIT DROP AS SELECT 1;

SELECT * FROM temptest;
COMMIT;

SELECT * FROM temptest;

-- ON COMMIT is only allowed for TEMP

CREATE TABLE temptest(col int) ON COMMIT DELETE ROWS;
CREATE TABLE temptest(col) ON COMMIT DELETE ROWS AS SELECT 1;

-- Test foreign keys
BEGIN;
CREATE TEMP TABLE temptest1(col int PRIMARY KEY) DISTRIBUTED BY (col);
CREATE TEMP TABLE temptest2(col int REFERENCES temptest1)
  ON COMMIT DELETE ROWS;
INSERT INTO temptest1 VALUES (1);
INSERT INTO temptest2 VALUES (1);
COMMIT;
SELECT * FROM temptest1;
SELECT * FROM temptest2;

BEGIN;
CREATE TEMP TABLE temptest3(col int PRIMARY KEY) ON COMMIT DELETE ROWS DISTRIBUTED BY (col);
CREATE TEMP TABLE temptest4(col int REFERENCES temptest3);
COMMIT;

-- Test manipulation of temp schema's placement in search path

create table public.whereami (f1 text);
insert into public.whereami values ('public');

create temp table whereami (f1 text);
insert into whereami values ('temp');

create function public.whoami() returns text
<<<<<<< HEAD
  as $$select 'public'::text$$ language sql CONTAINS SQL;

create function pg_temp.whoami() returns text
  as $$select 'temp'::text$$ language sql CONTAINS SQL;
=======
  as $$select 'public'::text$$ language sql;

create function pg_temp.whoami() returns text
  as $$select 'temp'::text$$ language sql;
>>>>>>> d13f41d2

-- default should have pg_temp implicitly first, but only for tables
select * from whereami;
select whoami();

-- can list temp first explicitly, but it still doesn't affect functions
set search_path = pg_temp, public;
select * from whereami;
select whoami();

-- or put it last for security
set search_path = public, pg_temp;
select * from whereami;
select whoami();

-- you can invoke a temp function explicitly, though
select pg_temp.whoami();

drop table public.whereami;<|MERGE_RESOLUTION|>--- conflicted
+++ resolved
@@ -128,17 +128,10 @@
 insert into whereami values ('temp');
 
 create function public.whoami() returns text
-<<<<<<< HEAD
-  as $$select 'public'::text$$ language sql CONTAINS SQL;
-
-create function pg_temp.whoami() returns text
-  as $$select 'temp'::text$$ language sql CONTAINS SQL;
-=======
   as $$select 'public'::text$$ language sql;
 
 create function pg_temp.whoami() returns text
   as $$select 'temp'::text$$ language sql;
->>>>>>> d13f41d2
 
 -- default should have pg_temp implicitly first, but only for tables
 select * from whereami;
