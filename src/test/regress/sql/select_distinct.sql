--- conflicted
+++ resolved
@@ -5,11 +5,7 @@
 --
 -- awk '{print $3;}' onek.data | sort -n | uniq
 --
-<<<<<<< HEAD
-SELECT DISTINCT two FROM tmp  ORDER BY 1;
-=======
 SELECT DISTINCT two FROM tmp ORDER BY 1;
->>>>>>> eca13886
 
 --
 -- awk '{print $5;}' onek.data | sort -n | uniq
