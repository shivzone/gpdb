--
-- CREATE_INDEX
-- Create ancillary data structures (i.e. indices)
--
--
-- BTREE
--
CREATE INDEX onek_unique1 ON onek USING btree(unique1 int4_ops);
CREATE INDEX IF NOT EXISTS onek_unique1 ON onek USING btree(unique1 int4_ops);
NOTICE:  relation "onek_unique1" already exists, skipping
CREATE INDEX IF NOT EXISTS ON onek USING btree(unique1 int4_ops);
ERROR:  syntax error at or near "ON"
LINE 1: CREATE INDEX IF NOT EXISTS ON onek USING btree(unique1 int4_...
                                   ^
CREATE INDEX onek_unique2 ON onek USING btree(unique2 int4_ops);
CREATE INDEX onek_hundred ON onek USING btree(hundred int4_ops);
CREATE INDEX onek_stringu1 ON onek USING btree(stringu1 name_ops);
CREATE INDEX tenk1_unique1 ON tenk1 USING btree(unique1 int4_ops);
CREATE INDEX tenk1_unique2 ON tenk1 USING btree(unique2 int4_ops);
CREATE INDEX tenk1_hundred ON tenk1 USING btree(hundred int4_ops);
CREATE INDEX tenk1_thous_tenthous ON tenk1 (thousand, tenthous);
CREATE INDEX tenk2_unique1 ON tenk2 USING btree(unique1 int4_ops);
CREATE INDEX tenk2_unique2 ON tenk2 USING btree(unique2 int4_ops);
CREATE INDEX tenk2_hundred ON tenk2 USING btree(hundred int4_ops);
CREATE INDEX rix ON road USING btree (name text_ops);
CREATE INDEX iix ON ihighway USING btree (name text_ops);
CREATE INDEX six ON shighway USING btree (name text_ops);
-- test comments
COMMENT ON INDEX six_wrong IS 'bad index';
ERROR:  relation "six_wrong" does not exist
COMMENT ON INDEX six IS 'good index';
COMMENT ON INDEX six IS NULL;
--
-- BTREE ascending/descending cases
--
-- we load int4/text from pure descending data (each key is a new
-- low key) and name/f8 from pure ascending data (each key is a new
-- high key).  we had a bug where new low keys would sometimes be
-- "lost".
--
CREATE INDEX bt_i4_index ON bt_i4_heap USING btree (seqno int4_ops);
CREATE INDEX bt_name_index ON bt_name_heap USING btree (seqno name_ops);
CREATE INDEX bt_txt_index ON bt_txt_heap USING btree (seqno text_ops);
CREATE INDEX bt_f8_index ON bt_f8_heap USING btree (seqno float8_ops);
--
-- BTREE partial indices
--
CREATE INDEX onek2_u1_prtl ON onek2 USING btree(unique1 int4_ops)
	where unique1 < 20 or unique1 > 980;
CREATE INDEX onek2_u2_prtl ON onek2 USING btree(unique2 int4_ops)
	where stringu1 < 'B';
CREATE INDEX onek2_stu1_prtl ON onek2 USING btree(stringu1 name_ops)
	where onek2.stringu1 >= 'J' and onek2.stringu1 < 'K';
--
-- GiST (rtree-equivalent opclasses only)
--
CREATE INDEX grect2ind ON fast_emp4000 USING gist (home_base);
CREATE INDEX gpolygonind ON polygon_tbl USING gist (f1);
CREATE INDEX gcircleind ON circle_tbl USING gist (f1);
INSERT INTO POINT_TBL(f1) VALUES (NULL);
CREATE INDEX gpointind ON point_tbl USING gist (f1);
CREATE TEMP TABLE gpolygon_tbl AS
    SELECT polygon(home_base) AS f1 FROM slow_emp4000;
INSERT INTO gpolygon_tbl VALUES ( '(1000,0,0,1000)' );
INSERT INTO gpolygon_tbl VALUES ( '(0,1000,1000,1000)' );
CREATE TEMP TABLE gcircle_tbl AS
    SELECT circle(home_base) AS f1 FROM slow_emp4000;
CREATE INDEX ggpolygonind ON gpolygon_tbl USING gist (f1);
CREATE INDEX ggcircleind ON gcircle_tbl USING gist (f1);
--
-- SP-GiST
--
CREATE TABLE quad_point_tbl AS
    SELECT point(unique1,unique2) AS p FROM tenk1;
INSERT INTO quad_point_tbl
    SELECT '(333.0,400.0)'::point FROM generate_series(1,1000);
INSERT INTO quad_point_tbl VALUES (NULL), (NULL), (NULL);
CREATE INDEX sp_quad_ind ON quad_point_tbl USING spgist (p);
CREATE TABLE kd_point_tbl AS SELECT * FROM quad_point_tbl;
CREATE INDEX sp_kd_ind ON kd_point_tbl USING spgist (p kd_point_ops);
CREATE TABLE radix_text_tbl AS
    SELECT name AS t FROM road WHERE name !~ '^[0-9]';
INSERT INTO radix_text_tbl
    SELECT 'P0123456789abcdef' FROM generate_series(1,1000);
INSERT INTO radix_text_tbl VALUES ('P0123456789abcde');
INSERT INTO radix_text_tbl VALUES ('P0123456789abcdefF');
CREATE INDEX sp_radix_ind ON radix_text_tbl USING spgist (t);
--
-- Test GiST and SP-GiST indexes
--
-- get non-indexed results for comparison purposes
SET enable_seqscan = ON;
SET enable_indexscan = OFF;
SET enable_bitmapscan = OFF;
SELECT * FROM fast_emp4000
    WHERE home_base @ '(200,200),(2000,1000)'::box
    ORDER BY (home_base[0])[0];
       home_base       
-----------------------
 (337,455),(240,359)
 (1444,403),(1346,344)
(2 rows)

SELECT count(*) FROM fast_emp4000 WHERE home_base && '(1000,1000,0,0)'::box;
 count 
-------
     2
(1 row)

SELECT count(*) FROM fast_emp4000 WHERE home_base IS NULL;
 count 
-------
   278
(1 row)

SELECT * FROM polygon_tbl WHERE f1 ~ '((1,1),(2,2),(2,1))'::polygon
    ORDER BY (poly_center(f1))[0];
         f1          
---------------------
 ((2,0),(2,4),(0,0))
(1 row)

SELECT * FROM circle_tbl WHERE f1 && circle(point(1,-2), 1)
    ORDER BY area(f1);
      f1       
---------------
 <(1,2),3>
 <(1,3),5>
 <(1,2),100>
 <(100,1),115>
(4 rows)

SELECT count(*) FROM gpolygon_tbl WHERE f1 && '(1000,1000,0,0)'::polygon;
 count 
-------
     2
(1 row)

SELECT count(*) FROM gcircle_tbl WHERE f1 && '<(500,500),500>'::circle;
 count 
-------
     2
(1 row)

SELECT count(*) FROM point_tbl WHERE f1 <@ box '(0,0,100,100)';
 count 
-------
     3
(1 row)

SELECT count(*) FROM point_tbl WHERE box '(0,0,100,100)' @> f1;
 count 
-------
     3
(1 row)

SELECT count(*) FROM point_tbl WHERE f1 <@ polygon '(0,0),(0,100),(100,100),(50,50),(100,0),(0,0)';
 count 
-------
     3
(1 row)

SELECT count(*) FROM point_tbl WHERE f1 <@ circle '<(50,50),50>';
 count 
-------
     1
(1 row)

SELECT count(*) FROM point_tbl p WHERE p.f1 << '(0.0, 0.0)';
 count 
-------
     3
(1 row)

SELECT count(*) FROM point_tbl p WHERE p.f1 >> '(0.0, 0.0)';
 count 
-------
     2
(1 row)

SELECT count(*) FROM point_tbl p WHERE p.f1 <^ '(0.0, 0.0)';
 count 
-------
     1
(1 row)

SELECT count(*) FROM point_tbl p WHERE p.f1 >^ '(0.0, 0.0)';
 count 
-------
     3
(1 row)

SELECT count(*) FROM point_tbl p WHERE p.f1 ~= '(-5, -12)';
 count 
-------
     1
(1 row)

SELECT * FROM point_tbl ORDER BY f1 <-> '0,1';
     f1     
------------
 (0,0)
 (-3,4)
 (-10,0)
 (10,10)
 (-5,-12)
 (5.1,34.5)
 
(7 rows)

SELECT * FROM point_tbl WHERE f1 IS NULL;
 f1 
----
 
(1 row)

SELECT * FROM point_tbl WHERE f1 IS NOT NULL ORDER BY f1 <-> '0,1';
     f1     
------------
 (0,0)
 (-3,4)
 (-10,0)
 (10,10)
 (-5,-12)
 (5.1,34.5)
(6 rows)

SELECT * FROM point_tbl WHERE f1 <@ '(-10,-10),(10,10)':: box ORDER BY f1 <-> '0,1';
   f1    
---------
 (0,0)
 (-3,4)
 (-10,0)
 (10,10)
(4 rows)

SELECT count(*) FROM quad_point_tbl WHERE p IS NULL;
 count 
-------
     3
(1 row)

SELECT count(*) FROM quad_point_tbl WHERE p IS NOT NULL;
 count 
-------
 11000
(1 row)

SELECT count(*) FROM quad_point_tbl;
 count 
-------
 11003
(1 row)

SELECT count(*) FROM quad_point_tbl WHERE p <@ box '(200,200,1000,1000)';
 count 
-------
  1057
(1 row)

SELECT count(*) FROM quad_point_tbl WHERE box '(200,200,1000,1000)' @> p;
 count 
-------
  1057
(1 row)

SELECT count(*) FROM quad_point_tbl WHERE p << '(5000, 4000)';
 count 
-------
  6000
(1 row)

SELECT count(*) FROM quad_point_tbl WHERE p >> '(5000, 4000)';
 count 
-------
  4999
(1 row)

SELECT count(*) FROM quad_point_tbl WHERE p <^ '(5000, 4000)';
 count 
-------
  5000
(1 row)

SELECT count(*) FROM quad_point_tbl WHERE p >^ '(5000, 4000)';
 count 
-------
  5999
(1 row)

SELECT count(*) FROM quad_point_tbl WHERE p ~= '(4585, 365)';
 count 
-------
     1
(1 row)

SELECT count(*) FROM radix_text_tbl WHERE t = 'P0123456789abcdef';
 count 
-------
  1000
(1 row)

SELECT count(*) FROM radix_text_tbl WHERE t = 'P0123456789abcde';
 count 
-------
     1
(1 row)

SELECT count(*) FROM radix_text_tbl WHERE t = 'P0123456789abcdefF';
 count 
-------
     1
(1 row)

SELECT count(*) FROM radix_text_tbl WHERE t <    'Aztec                         Ct  ';
 count 
-------
   272
(1 row)

SELECT count(*) FROM radix_text_tbl WHERE t ~<~  'Aztec                         Ct  ';
 count 
-------
   272
(1 row)

SELECT count(*) FROM radix_text_tbl WHERE t <=   'Aztec                         Ct  ';
 count 
-------
   273
(1 row)

SELECT count(*) FROM radix_text_tbl WHERE t ~<=~ 'Aztec                         Ct  ';
 count 
-------
   273
(1 row)

SELECT count(*) FROM radix_text_tbl WHERE t =    'Aztec                         Ct  ';
 count 
-------
     1
(1 row)

SELECT count(*) FROM radix_text_tbl WHERE t =    'Worth                         St  ';
 count 
-------
     2
(1 row)

SELECT count(*) FROM radix_text_tbl WHERE t >=   'Worth                         St  ';
 count 
-------
    50
(1 row)

SELECT count(*) FROM radix_text_tbl WHERE t ~>=~ 'Worth                         St  ';
 count 
-------
    50
(1 row)

SELECT count(*) FROM radix_text_tbl WHERE t >    'Worth                         St  ';
 count 
-------
    48
(1 row)

SELECT count(*) FROM radix_text_tbl WHERE t ~>~  'Worth                         St  ';
 count 
-------
    48
(1 row)

SELECT * FROM gpolygon_tbl ORDER BY f1 <-> '(0,0)'::point LIMIT 10;
                       f1                        
-------------------------------------------------
 ((240,359),(240,455),(337,455),(337,359))
 ((662,163),(662,187),(759,187),(759,163))
 ((1000,0),(0,1000))
 ((0,1000),(1000,1000))
 ((1346,344),(1346,403),(1444,403),(1444,344))
 ((278,1409),(278,1457),(369,1457),(369,1409))
 ((907,1156),(907,1201),(948,1201),(948,1156))
 ((1517,971),(1517,1043),(1594,1043),(1594,971))
 ((175,1820),(175,1850),(259,1850),(259,1820))
 ((2424,81),(2424,160),(2424,160),(2424,81))
(10 rows)

SELECT circle_center(f1), round(radius(f1)) as radius FROM gcircle_tbl ORDER BY f1 <-> '(200,300)'::point LIMIT 10;
 circle_center  | radius 
----------------+--------
 (288.5,407)    |     68
 (710.5,175)    |     50
 (323.5,1433)   |     51
 (927.5,1178.5) |     30
 (1395,373.5)   |     57
 (1555.5,1007)  |     53
 (217,1835)     |     45
 (489,2421.5)   |     22
 (2424,120.5)   |     40
 (751.5,2655)   |     20
(10 rows)

-- Now check the results from plain indexscan
SET enable_seqscan = OFF;
SET optimizer_enable_tablescan = OFF;
SET enable_indexscan = ON;
SET enable_bitmapscan = OFF;
EXPLAIN (COSTS OFF)
SELECT * FROM fast_emp4000
    WHERE home_base @ '(200,200),(2000,1000)'::box
    ORDER BY (home_base[0])[0];
<<<<<<< HEAD
                              QUERY PLAN                              
----------------------------------------------------------------------
 Gather Motion 3:1  (slice1; segments: 3)
   Merge Key: ((home_base[0])[0])
   ->  Sort
         Sort Key: ((home_base[0])[0])
         ->  Index Scan using grect2ind on fast_emp4000
               Index Cond: (home_base @ '(2000,1000),(200,200)'::box)
 Optimizer: Postgres query optimizer
(7 rows)
=======
                           QUERY PLAN                           
----------------------------------------------------------------
 Sort
   Sort Key: ((home_base[0])[0])
   ->  Index Only Scan using grect2ind on fast_emp4000
         Index Cond: (home_base @ '(2000,1000),(200,200)'::box)
(4 rows)
>>>>>>> ab93f90c

SELECT * FROM fast_emp4000
    WHERE home_base @ '(200,200),(2000,1000)'::box
    ORDER BY (home_base[0])[0];
       home_base       
-----------------------
 (337,455),(240,359)
 (1444,403),(1346,344)
(2 rows)

EXPLAIN (COSTS OFF)
SELECT count(*) FROM fast_emp4000 WHERE home_base && '(1000,1000,0,0)'::box;
                               QUERY PLAN                                
-------------------------------------------------------------------------
 Aggregate
<<<<<<< HEAD
   ->  Gather Motion 3:1  (slice1; segments: 3)
         ->  Aggregate
               ->  Index Scan using grect2ind on fast_emp4000
                     Index Cond: (home_base && '(1000,1000),(0,0)'::box)
 Optimizer: Postgres query optimizer
(6 rows)
=======
   ->  Index Only Scan using grect2ind on fast_emp4000
         Index Cond: (home_base && '(1000,1000),(0,0)'::box)
(3 rows)
>>>>>>> ab93f90c

SELECT count(*) FROM fast_emp4000 WHERE home_base && '(1000,1000,0,0)'::box;
 count 
-------
     2
(1 row)

EXPLAIN (COSTS OFF)
SELECT count(*) FROM fast_emp4000 WHERE home_base IS NULL;
<<<<<<< HEAD
                          QUERY PLAN                          
--------------------------------------------------------------
 Aggregate
   ->  Gather Motion 3:1  (slice1; segments: 3)
         ->  Aggregate
               ->  Index Scan using grect2ind on fast_emp4000
                     Index Cond: (home_base IS NULL)
 Optimizer: Postgres query optimizer
(6 rows)
=======
                      QUERY PLAN                       
-------------------------------------------------------
 Aggregate
   ->  Index Only Scan using grect2ind on fast_emp4000
         Index Cond: (home_base IS NULL)
(3 rows)
>>>>>>> ab93f90c

SELECT count(*) FROM fast_emp4000 WHERE home_base IS NULL;
 count 
-------
   278
(1 row)

EXPLAIN (COSTS OFF)
SELECT * FROM polygon_tbl WHERE f1 ~ '((1,1),(2,2),(2,1))'::polygon
    ORDER BY (poly_center(f1))[0];
                           QUERY PLAN                            
-----------------------------------------------------------------
 Gather Motion 3:1  (slice1; segments: 3)
   Merge Key: ((poly_center(f1))[0])
   ->  Sort
         Sort Key: ((poly_center(f1))[0])
         ->  Index Scan using gpolygonind on polygon_tbl
               Index Cond: (f1 ~ '((1,1),(2,2),(2,1))'::polygon)
 Optimizer: Postgres query optimizer
(7 rows)

SELECT * FROM polygon_tbl WHERE f1 ~ '((1,1),(2,2),(2,1))'::polygon
    ORDER BY (poly_center(f1))[0];
         f1          
---------------------
 ((2,0),(2,4),(0,0))
(1 row)

EXPLAIN (COSTS OFF)
SELECT * FROM circle_tbl WHERE f1 && circle(point(1,-2), 1)
    ORDER BY area(f1);
                       QUERY PLAN                       
--------------------------------------------------------
 Gather Motion 3:1  (slice1; segments: 3)
   Merge Key: (area(f1))
   ->  Sort
         Sort Key: (area(f1))
         ->  Index Scan using gcircleind on circle_tbl
               Index Cond: (f1 && '<(1,-2),1>'::circle)
 Optimizer: Postgres query optimizer
(7 rows)

SELECT * FROM circle_tbl WHERE f1 && circle(point(1,-2), 1)
    ORDER BY area(f1);
      f1       
---------------
 <(1,2),3>
 <(1,3),5>
 <(1,2),100>
 <(100,1),115>
(4 rows)

EXPLAIN (COSTS OFF)
SELECT count(*) FROM gpolygon_tbl WHERE f1 && '(1000,1000,0,0)'::polygon;
                               QUERY PLAN                               
------------------------------------------------------------------------
 Aggregate
   ->  Gather Motion 3:1  (slice1; segments: 3)
         ->  Aggregate
               ->  Index Scan using ggpolygonind on gpolygon_tbl
                     Index Cond: (f1 && '((1000,1000),(0,0))'::polygon)
 Optimizer: Postgres query optimizer
(6 rows)

SELECT count(*) FROM gpolygon_tbl WHERE f1 && '(1000,1000,0,0)'::polygon;
 count 
-------
     2
(1 row)

EXPLAIN (COSTS OFF)
SELECT count(*) FROM gcircle_tbl WHERE f1 && '<(500,500),500>'::circle;
                            QUERY PLAN                             
-------------------------------------------------------------------
 Aggregate
   ->  Gather Motion 3:1  (slice1; segments: 3)
         ->  Aggregate
               ->  Index Scan using ggcircleind on gcircle_tbl
                     Index Cond: (f1 && '<(500,500),500>'::circle)
 Optimizer: Postgres query optimizer
(6 rows)

SELECT count(*) FROM gcircle_tbl WHERE f1 && '<(500,500),500>'::circle;
 count 
-------
     2
(1 row)

EXPLAIN (COSTS OFF)
SELECT count(*) FROM point_tbl WHERE f1 <@ box '(0,0,100,100)';
                           QUERY PLAN                           
----------------------------------------------------------------
 Aggregate
<<<<<<< HEAD
   ->  Gather Motion 3:1  (slice1; segments: 3)
         ->  Aggregate
               ->  Index Scan using gpointind on point_tbl
                     Index Cond: (f1 <@ '(100,100),(0,0)'::box)
 Optimizer: Postgres query optimizer
(6 rows)
=======
   ->  Index Only Scan using gpointind on point_tbl
         Index Cond: (f1 <@ '(100,100),(0,0)'::box)
(3 rows)
>>>>>>> ab93f90c

SELECT count(*) FROM point_tbl WHERE f1 <@ box '(0,0,100,100)';
 count 
-------
     3
(1 row)

EXPLAIN (COSTS OFF)
SELECT count(*) FROM point_tbl WHERE box '(0,0,100,100)' @> f1;
                           QUERY PLAN                           
----------------------------------------------------------------
 Aggregate
<<<<<<< HEAD
   ->  Gather Motion 3:1  (slice1; segments: 3)
         ->  Aggregate
               ->  Index Scan using gpointind on point_tbl
                     Index Cond: ('(100,100),(0,0)'::box @> f1)
 Optimizer: Postgres query optimizer
(6 rows)
=======
   ->  Index Only Scan using gpointind on point_tbl
         Index Cond: (f1 <@ '(100,100),(0,0)'::box)
(3 rows)
>>>>>>> ab93f90c

SELECT count(*) FROM point_tbl WHERE box '(0,0,100,100)' @> f1;
 count 
-------
     3
(1 row)

EXPLAIN (COSTS OFF)
SELECT count(*) FROM point_tbl WHERE f1 <@ polygon '(0,0),(0,100),(100,100),(50,50),(100,0),(0,0)';
<<<<<<< HEAD
                                             QUERY PLAN                                             
----------------------------------------------------------------------------------------------------
 Aggregate
   ->  Gather Motion 3:1  (slice1; segments: 3)
         ->  Aggregate
               ->  Index Scan using gpointind on point_tbl
                     Index Cond: (f1 <@ '((0,0),(0,100),(100,100),(50,50),(100,0),(0,0))'::polygon)
 Optimizer: Postgres query optimizer
(6 rows)
=======
                                       QUERY PLAN                                       
----------------------------------------------------------------------------------------
 Aggregate
   ->  Index Only Scan using gpointind on point_tbl
         Index Cond: (f1 <@ '((0,0),(0,100),(100,100),(50,50),(100,0),(0,0))'::polygon)
(3 rows)
>>>>>>> ab93f90c

SELECT count(*) FROM point_tbl WHERE f1 <@ polygon '(0,0),(0,100),(100,100),(50,50),(100,0),(0,0)';
 count 
-------
     3
(1 row)

EXPLAIN (COSTS OFF)
SELECT count(*) FROM point_tbl WHERE f1 <@ circle '<(50,50),50>';
                           QUERY PLAN                           
----------------------------------------------------------------
 Aggregate
<<<<<<< HEAD
   ->  Gather Motion 3:1  (slice1; segments: 3)
         ->  Aggregate
               ->  Index Scan using gpointind on point_tbl
                     Index Cond: (f1 <@ '<(50,50),50>'::circle)
 Optimizer: Postgres query optimizer
(6 rows)
=======
   ->  Index Only Scan using gpointind on point_tbl
         Index Cond: (f1 <@ '<(50,50),50>'::circle)
(3 rows)
>>>>>>> ab93f90c

SELECT count(*) FROM point_tbl WHERE f1 <@ circle '<(50,50),50>';
 count 
-------
     1
(1 row)

EXPLAIN (COSTS OFF)
SELECT count(*) FROM point_tbl p WHERE p.f1 << '(0.0, 0.0)';
<<<<<<< HEAD
                         QUERY PLAN                          
-------------------------------------------------------------
 Aggregate
   ->  Gather Motion 3:1  (slice1; segments: 3)
         ->  Aggregate
               ->  Index Scan using gpointind on point_tbl p
                     Index Cond: (f1 << '(0,0)'::point)
 Optimizer: Postgres query optimizer
(6 rows)
=======
                      QUERY PLAN                      
------------------------------------------------------
 Aggregate
   ->  Index Only Scan using gpointind on point_tbl p
         Index Cond: (f1 << '(0,0)'::point)
(3 rows)
>>>>>>> ab93f90c

SELECT count(*) FROM point_tbl p WHERE p.f1 << '(0.0, 0.0)';
 count 
-------
     3
(1 row)

EXPLAIN (COSTS OFF)
SELECT count(*) FROM point_tbl p WHERE p.f1 >> '(0.0, 0.0)';
<<<<<<< HEAD
                         QUERY PLAN                          
-------------------------------------------------------------
 Aggregate
   ->  Gather Motion 3:1  (slice1; segments: 3)
         ->  Aggregate
               ->  Index Scan using gpointind on point_tbl p
                     Index Cond: (f1 >> '(0,0)'::point)
 Optimizer: Postgres query optimizer
(6 rows)
=======
                      QUERY PLAN                      
------------------------------------------------------
 Aggregate
   ->  Index Only Scan using gpointind on point_tbl p
         Index Cond: (f1 >> '(0,0)'::point)
(3 rows)
>>>>>>> ab93f90c

SELECT count(*) FROM point_tbl p WHERE p.f1 >> '(0.0, 0.0)';
 count 
-------
     2
(1 row)

EXPLAIN (COSTS OFF)
SELECT count(*) FROM point_tbl p WHERE p.f1 <^ '(0.0, 0.0)';
<<<<<<< HEAD
                         QUERY PLAN                          
-------------------------------------------------------------
 Aggregate
   ->  Gather Motion 3:1  (slice1; segments: 3)
         ->  Aggregate
               ->  Index Scan using gpointind on point_tbl p
                     Index Cond: (f1 <^ '(0,0)'::point)
 Optimizer: Postgres query optimizer
(6 rows)
=======
                      QUERY PLAN                      
------------------------------------------------------
 Aggregate
   ->  Index Only Scan using gpointind on point_tbl p
         Index Cond: (f1 <^ '(0,0)'::point)
(3 rows)
>>>>>>> ab93f90c

SELECT count(*) FROM point_tbl p WHERE p.f1 <^ '(0.0, 0.0)';
 count 
-------
     1
(1 row)

EXPLAIN (COSTS OFF)
SELECT count(*) FROM point_tbl p WHERE p.f1 >^ '(0.0, 0.0)';
<<<<<<< HEAD
                         QUERY PLAN                          
-------------------------------------------------------------
 Aggregate
   ->  Gather Motion 3:1  (slice1; segments: 3)
         ->  Aggregate
               ->  Index Scan using gpointind on point_tbl p
                     Index Cond: (f1 >^ '(0,0)'::point)
 Optimizer: Postgres query optimizer
(6 rows)
=======
                      QUERY PLAN                      
------------------------------------------------------
 Aggregate
   ->  Index Only Scan using gpointind on point_tbl p
         Index Cond: (f1 >^ '(0,0)'::point)
(3 rows)
>>>>>>> ab93f90c

SELECT count(*) FROM point_tbl p WHERE p.f1 >^ '(0.0, 0.0)';
 count 
-------
     3
(1 row)

EXPLAIN (COSTS OFF)
SELECT count(*) FROM point_tbl p WHERE p.f1 ~= '(-5, -12)';
<<<<<<< HEAD
                         QUERY PLAN                          
-------------------------------------------------------------
 Aggregate
   ->  Gather Motion 3:1  (slice1; segments: 3)
         ->  Aggregate
               ->  Index Scan using gpointind on point_tbl p
                     Index Cond: (f1 ~= '(-5,-12)'::point)
 Optimizer: Postgres query optimizer
(6 rows)
=======
                      QUERY PLAN                      
------------------------------------------------------
 Aggregate
   ->  Index Only Scan using gpointind on point_tbl p
         Index Cond: (f1 ~= '(-5,-12)'::point)
(3 rows)
>>>>>>> ab93f90c

SELECT count(*) FROM point_tbl p WHERE p.f1 ~= '(-5, -12)';
 count 
-------
     1
(1 row)

EXPLAIN (COSTS OFF)
SELECT * FROM point_tbl ORDER BY f1 <-> '0,1';
<<<<<<< HEAD
                  QUERY PLAN                   
-----------------------------------------------
 Gather Motion 3:1  (slice1; segments: 3)
   Merge Key: ((f1 <-> '(0,1)'::point))
   ->  Index Scan using gpointind on point_tbl
         Order By: (f1 <-> '(0,1)'::point)
 Optimizer: Postgres query optimizer
(5 rows)
=======
                  QUERY PLAN                  
----------------------------------------------
 Index Only Scan using gpointind on point_tbl
   Order By: (f1 <-> '(0,1)'::point)
(2 rows)
>>>>>>> ab93f90c

SELECT * FROM point_tbl ORDER BY f1 <-> '0,1';
     f1     
------------
 (0,0)
 (-3,4)
 (-10,0)
 (10,10)
 (-5,-12)
 (5.1,34.5)
 
(7 rows)

EXPLAIN (COSTS OFF)
SELECT * FROM point_tbl WHERE f1 IS NULL;
<<<<<<< HEAD
                  QUERY PLAN                   
-----------------------------------------------
 Gather Motion 3:1  (slice1; segments: 3)
   ->  Index Scan using gpointind on point_tbl
         Index Cond: (f1 IS NULL)
 Optimizer: Postgres query optimizer
(4 rows)
=======
                  QUERY PLAN                  
----------------------------------------------
 Index Only Scan using gpointind on point_tbl
   Index Cond: (f1 IS NULL)
(2 rows)
>>>>>>> ab93f90c

SELECT * FROM point_tbl WHERE f1 IS NULL;
 f1 
----
 
(1 row)

EXPLAIN (COSTS OFF)
SELECT * FROM point_tbl WHERE f1 IS NOT NULL ORDER BY f1 <-> '0,1';
<<<<<<< HEAD
                  QUERY PLAN                   
-----------------------------------------------
 Gather Motion 3:1  (slice1; segments: 3)
   Merge Key: ((f1 <-> '(0,1)'::point))
   ->  Index Scan using gpointind on point_tbl
         Index Cond: (f1 IS NOT NULL)
         Order By: (f1 <-> '(0,1)'::point)
 Optimizer: Postgres query optimizer
(6 rows)
=======
                  QUERY PLAN                  
----------------------------------------------
 Index Only Scan using gpointind on point_tbl
   Index Cond: (f1 IS NOT NULL)
   Order By: (f1 <-> '(0,1)'::point)
(3 rows)
>>>>>>> ab93f90c

SELECT * FROM point_tbl WHERE f1 IS NOT NULL ORDER BY f1 <-> '0,1';
     f1     
------------
 (0,0)
 (-3,4)
 (-10,0)
 (10,10)
 (-5,-12)
 (5.1,34.5)
(6 rows)

EXPLAIN (COSTS OFF)
SELECT * FROM point_tbl WHERE f1 <@ '(-10,-10),(10,10)':: box ORDER BY f1 <-> '0,1';
<<<<<<< HEAD
                      QUERY PLAN                      
------------------------------------------------------
 Gather Motion 3:1  (slice1; segments: 3)
   Merge Key: ((f1 <-> '(0,1)'::point))
   ->  Index Scan using gpointind on point_tbl
         Index Cond: (f1 <@ '(10,10),(-10,-10)'::box)
         Order By: (f1 <-> '(0,1)'::point)
 Optimizer: Postgres query optimizer
(6 rows)
=======
                   QUERY PLAN                   
------------------------------------------------
 Index Only Scan using gpointind on point_tbl
   Index Cond: (f1 <@ '(10,10),(-10,-10)'::box)
   Order By: (f1 <-> '(0,1)'::point)
(3 rows)
>>>>>>> ab93f90c

SELECT * FROM point_tbl WHERE f1 <@ '(-10,-10),(10,10)':: box ORDER BY f1 <-> '0,1';
   f1    
---------
 (0,0)
 (-3,4)
 (-10,0)
 (10,10)
(4 rows)

EXPLAIN (COSTS OFF)
SELECT count(*) FROM quad_point_tbl WHERE p IS NULL;
                              QUERY PLAN                               
-----------------------------------------------------------------------
 Aggregate
   ->  Gather Motion 3:1  (slice1; segments: 3)
         ->  Aggregate
               ->  Index Only Scan using sp_quad_ind on quad_point_tbl
                     Index Cond: (p IS NULL)
 Optimizer: Postgres query optimizer
(6 rows)

SELECT count(*) FROM quad_point_tbl WHERE p IS NULL;
 count 
-------
     3
(1 row)

EXPLAIN (COSTS OFF)
SELECT count(*) FROM quad_point_tbl WHERE p IS NOT NULL;
                              QUERY PLAN                               
-----------------------------------------------------------------------
 Aggregate
   ->  Gather Motion 3:1  (slice1; segments: 3)
         ->  Aggregate
               ->  Index Only Scan using sp_quad_ind on quad_point_tbl
                     Index Cond: (p IS NOT NULL)
 Optimizer: Postgres query optimizer
(6 rows)

SELECT count(*) FROM quad_point_tbl WHERE p IS NOT NULL;
 count 
-------
 11000
(1 row)

EXPLAIN (COSTS OFF)
SELECT count(*) FROM quad_point_tbl;
                              QUERY PLAN                               
-----------------------------------------------------------------------
 Aggregate
   ->  Gather Motion 3:1  (slice1; segments: 3)
         ->  Aggregate
               ->  Index Only Scan using sp_quad_ind on quad_point_tbl
 Optimizer: Postgres query optimizer
(5 rows)

SELECT count(*) FROM quad_point_tbl;
 count 
-------
 11003
(1 row)

EXPLAIN (COSTS OFF)
SELECT count(*) FROM quad_point_tbl WHERE p <@ box '(200,200,1000,1000)';
                              QUERY PLAN                               
-----------------------------------------------------------------------
 Aggregate
   ->  Gather Motion 3:1  (slice1; segments: 3)
         ->  Aggregate
               ->  Index Only Scan using sp_quad_ind on quad_point_tbl
                     Index Cond: (p <@ '(1000,1000),(200,200)'::box)
 Optimizer: Postgres query optimizer
(6 rows)

SELECT count(*) FROM quad_point_tbl WHERE p <@ box '(200,200,1000,1000)';
 count 
-------
  1057
(1 row)

EXPLAIN (COSTS OFF)
SELECT count(*) FROM quad_point_tbl WHERE box '(200,200,1000,1000)' @> p;
                              QUERY PLAN                               
-----------------------------------------------------------------------
 Aggregate
   ->  Gather Motion 3:1  (slice1; segments: 3)
         ->  Aggregate
               ->  Index Only Scan using sp_quad_ind on quad_point_tbl
                     Index Cond: (p <@ '(1000,1000),(200,200)'::box)
 Optimizer: Postgres query optimizer
(6 rows)

SELECT count(*) FROM quad_point_tbl WHERE box '(200,200,1000,1000)' @> p;
 count 
-------
  1057
(1 row)

EXPLAIN (COSTS OFF)
SELECT count(*) FROM quad_point_tbl WHERE p << '(5000, 4000)';
                              QUERY PLAN                               
-----------------------------------------------------------------------
 Aggregate
   ->  Gather Motion 3:1  (slice1; segments: 3)
         ->  Aggregate
               ->  Index Only Scan using sp_quad_ind on quad_point_tbl
                     Index Cond: (p << '(5000,4000)'::point)
 Optimizer: Postgres query optimizer
(6 rows)

SELECT count(*) FROM quad_point_tbl WHERE p << '(5000, 4000)';
 count 
-------
  6000
(1 row)

EXPLAIN (COSTS OFF)
SELECT count(*) FROM quad_point_tbl WHERE p >> '(5000, 4000)';
                              QUERY PLAN                               
-----------------------------------------------------------------------
 Aggregate
   ->  Gather Motion 3:1  (slice1; segments: 3)
         ->  Aggregate
               ->  Index Only Scan using sp_quad_ind on quad_point_tbl
                     Index Cond: (p >> '(5000,4000)'::point)
 Optimizer: Postgres query optimizer
(6 rows)

SELECT count(*) FROM quad_point_tbl WHERE p >> '(5000, 4000)';
 count 
-------
  4999
(1 row)

EXPLAIN (COSTS OFF)
SELECT count(*) FROM quad_point_tbl WHERE p <^ '(5000, 4000)';
                              QUERY PLAN                               
-----------------------------------------------------------------------
 Aggregate
   ->  Gather Motion 3:1  (slice1; segments: 3)
         ->  Aggregate
               ->  Index Only Scan using sp_quad_ind on quad_point_tbl
                     Index Cond: (p <^ '(5000,4000)'::point)
 Optimizer: Postgres query optimizer
(6 rows)

SELECT count(*) FROM quad_point_tbl WHERE p <^ '(5000, 4000)';
 count 
-------
  5000
(1 row)

EXPLAIN (COSTS OFF)
SELECT count(*) FROM quad_point_tbl WHERE p >^ '(5000, 4000)';
                              QUERY PLAN                               
-----------------------------------------------------------------------
 Aggregate
   ->  Gather Motion 3:1  (slice1; segments: 3)
         ->  Aggregate
               ->  Index Only Scan using sp_quad_ind on quad_point_tbl
                     Index Cond: (p >^ '(5000,4000)'::point)
 Optimizer: Postgres query optimizer
(6 rows)

SELECT count(*) FROM quad_point_tbl WHERE p >^ '(5000, 4000)';
 count 
-------
  5999
(1 row)

EXPLAIN (COSTS OFF)
SELECT count(*) FROM quad_point_tbl WHERE p ~= '(4585, 365)';
                              QUERY PLAN                               
-----------------------------------------------------------------------
 Aggregate
   ->  Gather Motion 3:1  (slice1; segments: 3)
         ->  Aggregate
               ->  Index Only Scan using sp_quad_ind on quad_point_tbl
                     Index Cond: (p ~= '(4585,365)'::point)
 Optimizer: Postgres query optimizer
(6 rows)

SELECT count(*) FROM quad_point_tbl WHERE p ~= '(4585, 365)';
 count 
-------
     1
(1 row)

EXPLAIN (COSTS OFF)
SELECT count(*) FROM kd_point_tbl WHERE p <@ box '(200,200,1000,1000)';
                             QUERY PLAN                              
---------------------------------------------------------------------
 Aggregate
   ->  Gather Motion 3:1  (slice1; segments: 3)
         ->  Aggregate
               ->  Index Only Scan using sp_kd_ind on kd_point_tbl
                     Index Cond: (p <@ '(1000,1000),(200,200)'::box)
 Optimizer: Postgres query optimizer
(6 rows)

SELECT count(*) FROM kd_point_tbl WHERE p <@ box '(200,200,1000,1000)';
 count 
-------
  1057
(1 row)

EXPLAIN (COSTS OFF)
SELECT count(*) FROM kd_point_tbl WHERE box '(200,200,1000,1000)' @> p;
                             QUERY PLAN                              
---------------------------------------------------------------------
 Aggregate
   ->  Gather Motion 3:1  (slice1; segments: 3)
         ->  Aggregate
               ->  Index Only Scan using sp_kd_ind on kd_point_tbl
                     Index Cond: (p <@ '(1000,1000),(200,200)'::box)
 Optimizer: Postgres query optimizer
(6 rows)

SELECT count(*) FROM kd_point_tbl WHERE box '(200,200,1000,1000)' @> p;
 count 
-------
  1057
(1 row)

EXPLAIN (COSTS OFF)
SELECT count(*) FROM kd_point_tbl WHERE p << '(5000, 4000)';
                            QUERY PLAN                             
-------------------------------------------------------------------
 Aggregate
   ->  Gather Motion 3:1  (slice1; segments: 3)
         ->  Aggregate
               ->  Index Only Scan using sp_kd_ind on kd_point_tbl
                     Index Cond: (p << '(5000,4000)'::point)
 Optimizer: Postgres query optimizer
(6 rows)

SELECT count(*) FROM kd_point_tbl WHERE p << '(5000, 4000)';
 count 
-------
  6000
(1 row)

EXPLAIN (COSTS OFF)
SELECT count(*) FROM kd_point_tbl WHERE p >> '(5000, 4000)';
                            QUERY PLAN                             
-------------------------------------------------------------------
 Aggregate
   ->  Gather Motion 3:1  (slice1; segments: 3)
         ->  Aggregate
               ->  Index Only Scan using sp_kd_ind on kd_point_tbl
                     Index Cond: (p >> '(5000,4000)'::point)
 Optimizer: Postgres query optimizer
(6 rows)

SELECT count(*) FROM kd_point_tbl WHERE p >> '(5000, 4000)';
 count 
-------
  4999
(1 row)

EXPLAIN (COSTS OFF)
SELECT count(*) FROM kd_point_tbl WHERE p <^ '(5000, 4000)';
                            QUERY PLAN                             
-------------------------------------------------------------------
 Aggregate
   ->  Gather Motion 3:1  (slice1; segments: 3)
         ->  Aggregate
               ->  Index Only Scan using sp_kd_ind on kd_point_tbl
                     Index Cond: (p <^ '(5000,4000)'::point)
 Optimizer: Postgres query optimizer
(6 rows)

SELECT count(*) FROM kd_point_tbl WHERE p <^ '(5000, 4000)';
 count 
-------
  5000
(1 row)

EXPLAIN (COSTS OFF)
SELECT count(*) FROM kd_point_tbl WHERE p >^ '(5000, 4000)';
                            QUERY PLAN                             
-------------------------------------------------------------------
 Aggregate
   ->  Gather Motion 3:1  (slice1; segments: 3)
         ->  Aggregate
               ->  Index Only Scan using sp_kd_ind on kd_point_tbl
                     Index Cond: (p >^ '(5000,4000)'::point)
 Optimizer: Postgres query optimizer
(6 rows)

SELECT count(*) FROM kd_point_tbl WHERE p >^ '(5000, 4000)';
 count 
-------
  5999
(1 row)

EXPLAIN (COSTS OFF)
SELECT count(*) FROM kd_point_tbl WHERE p ~= '(4585, 365)';
                            QUERY PLAN                             
-------------------------------------------------------------------
 Aggregate
   ->  Gather Motion 3:1  (slice1; segments: 3)
         ->  Aggregate
               ->  Index Only Scan using sp_kd_ind on kd_point_tbl
                     Index Cond: (p ~= '(4585,365)'::point)
 Optimizer: Postgres query optimizer
(6 rows)

SELECT count(*) FROM kd_point_tbl WHERE p ~= '(4585, 365)';
 count 
-------
     1
(1 row)

EXPLAIN (COSTS OFF)
SELECT count(*) FROM radix_text_tbl WHERE t = 'P0123456789abcdef';
                               QUERY PLAN                               
------------------------------------------------------------------------
 Aggregate
   ->  Gather Motion 1:1  (slice1; segments: 1)
         ->  Aggregate
               ->  Index Only Scan using sp_radix_ind on radix_text_tbl
                     Index Cond: (t = 'P0123456789abcdef'::text)
 Optimizer: Postgres query optimizer
(6 rows)

SELECT count(*) FROM radix_text_tbl WHERE t = 'P0123456789abcdef';
 count 
-------
  1000
(1 row)

EXPLAIN (COSTS OFF)
SELECT count(*) FROM radix_text_tbl WHERE t = 'P0123456789abcde';
                               QUERY PLAN                               
------------------------------------------------------------------------
 Aggregate
   ->  Gather Motion 1:1  (slice1; segments: 1)
         ->  Aggregate
               ->  Index Only Scan using sp_radix_ind on radix_text_tbl
                     Index Cond: (t = 'P0123456789abcde'::text)
 Optimizer: Postgres query optimizer
(6 rows)

SELECT count(*) FROM radix_text_tbl WHERE t = 'P0123456789abcde';
 count 
-------
     1
(1 row)

EXPLAIN (COSTS OFF)
SELECT count(*) FROM radix_text_tbl WHERE t = 'P0123456789abcdefF';
                               QUERY PLAN                               
------------------------------------------------------------------------
 Aggregate
   ->  Gather Motion 1:1  (slice1; segments: 1)
         ->  Aggregate
               ->  Index Only Scan using sp_radix_ind on radix_text_tbl
                     Index Cond: (t = 'P0123456789abcdefF'::text)
 Optimizer: Postgres query optimizer
(6 rows)

SELECT count(*) FROM radix_text_tbl WHERE t = 'P0123456789abcdefF';
 count 
-------
     1
(1 row)

EXPLAIN (COSTS OFF)
SELECT count(*) FROM radix_text_tbl WHERE t <    'Aztec                         Ct  ';
                                    QUERY PLAN                                    
----------------------------------------------------------------------------------
 Aggregate
   ->  Gather Motion 3:1  (slice1; segments: 3)
         ->  Aggregate
               ->  Index Only Scan using sp_radix_ind on radix_text_tbl
                     Index Cond: (t < 'Aztec                         Ct  '::text)
 Optimizer: Postgres query optimizer
(6 rows)

SELECT count(*) FROM radix_text_tbl WHERE t <    'Aztec                         Ct  ';
 count 
-------
   272
(1 row)

EXPLAIN (COSTS OFF)
SELECT count(*) FROM radix_text_tbl WHERE t ~<~  'Aztec                         Ct  ';
                                     QUERY PLAN                                     
------------------------------------------------------------------------------------
 Aggregate
   ->  Gather Motion 3:1  (slice1; segments: 3)
         ->  Aggregate
               ->  Index Only Scan using sp_radix_ind on radix_text_tbl
                     Index Cond: (t ~<~ 'Aztec                         Ct  '::text)
 Optimizer: Postgres query optimizer
(6 rows)

SELECT count(*) FROM radix_text_tbl WHERE t ~<~  'Aztec                         Ct  ';
 count 
-------
   272
(1 row)

EXPLAIN (COSTS OFF)
SELECT count(*) FROM radix_text_tbl WHERE t <=   'Aztec                         Ct  ';
                                    QUERY PLAN                                     
-----------------------------------------------------------------------------------
 Aggregate
   ->  Gather Motion 3:1  (slice1; segments: 3)
         ->  Aggregate
               ->  Index Only Scan using sp_radix_ind on radix_text_tbl
                     Index Cond: (t <= 'Aztec                         Ct  '::text)
 Optimizer: Postgres query optimizer
(6 rows)

SELECT count(*) FROM radix_text_tbl WHERE t <=   'Aztec                         Ct  ';
 count 
-------
   273
(1 row)

EXPLAIN (COSTS OFF)
SELECT count(*) FROM radix_text_tbl WHERE t ~<=~ 'Aztec                         Ct  ';
                                     QUERY PLAN                                      
-------------------------------------------------------------------------------------
 Aggregate
   ->  Gather Motion 3:1  (slice1; segments: 3)
         ->  Aggregate
               ->  Index Only Scan using sp_radix_ind on radix_text_tbl
                     Index Cond: (t ~<=~ 'Aztec                         Ct  '::text)
 Optimizer: Postgres query optimizer
(6 rows)

SELECT count(*) FROM radix_text_tbl WHERE t ~<=~ 'Aztec                         Ct  ';
 count 
-------
   273
(1 row)

EXPLAIN (COSTS OFF)
SELECT count(*) FROM radix_text_tbl WHERE t =    'Aztec                         Ct  ';
                                    QUERY PLAN                                    
----------------------------------------------------------------------------------
 Aggregate
   ->  Gather Motion 1:1  (slice1; segments: 1)
         ->  Aggregate
               ->  Index Only Scan using sp_radix_ind on radix_text_tbl
                     Index Cond: (t = 'Aztec                         Ct  '::text)
 Optimizer: Postgres query optimizer
(6 rows)

SELECT count(*) FROM radix_text_tbl WHERE t =    'Aztec                         Ct  ';
 count 
-------
     1
(1 row)

EXPLAIN (COSTS OFF)
SELECT count(*) FROM radix_text_tbl WHERE t =    'Worth                         St  ';
                                    QUERY PLAN                                    
----------------------------------------------------------------------------------
 Aggregate
   ->  Gather Motion 1:1  (slice1; segments: 1)
         ->  Aggregate
               ->  Index Only Scan using sp_radix_ind on radix_text_tbl
                     Index Cond: (t = 'Worth                         St  '::text)
 Optimizer: Postgres query optimizer
(6 rows)

SELECT count(*) FROM radix_text_tbl WHERE t =    'Worth                         St  ';
 count 
-------
     2
(1 row)

EXPLAIN (COSTS OFF)
SELECT count(*) FROM radix_text_tbl WHERE t >=   'Worth                         St  ';
                                    QUERY PLAN                                     
-----------------------------------------------------------------------------------
 Aggregate
   ->  Gather Motion 3:1  (slice1; segments: 3)
         ->  Aggregate
               ->  Index Only Scan using sp_radix_ind on radix_text_tbl
                     Index Cond: (t >= 'Worth                         St  '::text)
 Optimizer: Postgres query optimizer
(6 rows)

SELECT count(*) FROM radix_text_tbl WHERE t >=   'Worth                         St  ';
 count 
-------
    50
(1 row)

EXPLAIN (COSTS OFF)
SELECT count(*) FROM radix_text_tbl WHERE t ~>=~ 'Worth                         St  ';
                                     QUERY PLAN                                      
-------------------------------------------------------------------------------------
 Aggregate
   ->  Gather Motion 3:1  (slice1; segments: 3)
         ->  Aggregate
               ->  Index Only Scan using sp_radix_ind on radix_text_tbl
                     Index Cond: (t ~>=~ 'Worth                         St  '::text)
 Optimizer: Postgres query optimizer
(6 rows)

SELECT count(*) FROM radix_text_tbl WHERE t ~>=~ 'Worth                         St  ';
 count 
-------
    50
(1 row)

EXPLAIN (COSTS OFF)
SELECT count(*) FROM radix_text_tbl WHERE t >    'Worth                         St  ';
                                    QUERY PLAN                                    
----------------------------------------------------------------------------------
 Aggregate
   ->  Gather Motion 3:1  (slice1; segments: 3)
         ->  Aggregate
               ->  Index Only Scan using sp_radix_ind on radix_text_tbl
                     Index Cond: (t > 'Worth                         St  '::text)
 Optimizer: Postgres query optimizer
(6 rows)

SELECT count(*) FROM radix_text_tbl WHERE t >    'Worth                         St  ';
 count 
-------
    48
(1 row)

EXPLAIN (COSTS OFF)
SELECT count(*) FROM radix_text_tbl WHERE t ~>~  'Worth                         St  ';
                                     QUERY PLAN                                     
------------------------------------------------------------------------------------
 Aggregate
   ->  Gather Motion 3:1  (slice1; segments: 3)
         ->  Aggregate
               ->  Index Only Scan using sp_radix_ind on radix_text_tbl
                     Index Cond: (t ~>~ 'Worth                         St  '::text)
 Optimizer: Postgres query optimizer
(6 rows)

SELECT count(*) FROM radix_text_tbl WHERE t ~>~  'Worth                         St  ';
 count 
-------
    48
(1 row)

EXPLAIN (COSTS OFF)
SELECT * FROM gpolygon_tbl ORDER BY f1 <-> '(0,0)'::point LIMIT 10;
                     QUERY PLAN                      
-----------------------------------------------------
 Limit
   ->  Index Scan using ggpolygonind on gpolygon_tbl
         Order By: (f1 <-> '(0,0)'::point)
(3 rows)

SELECT * FROM gpolygon_tbl ORDER BY f1 <-> '(0,0)'::point LIMIT 10;
                       f1                        
-------------------------------------------------
 ((240,359),(240,455),(337,455),(337,359))
 ((662,163),(662,187),(759,187),(759,163))
 ((1000,0),(0,1000))
 ((0,1000),(1000,1000))
 ((1346,344),(1346,403),(1444,403),(1444,344))
 ((278,1409),(278,1457),(369,1457),(369,1409))
 ((907,1156),(907,1201),(948,1201),(948,1156))
 ((1517,971),(1517,1043),(1594,1043),(1594,971))
 ((175,1820),(175,1850),(259,1850),(259,1820))
 ((2424,81),(2424,160),(2424,160),(2424,81))
(10 rows)

EXPLAIN (COSTS OFF)
SELECT circle_center(f1), round(radius(f1)) as radius FROM gcircle_tbl ORDER BY f1 <-> '(200,300)'::point LIMIT 10;
                    QUERY PLAN                     
---------------------------------------------------
 Limit
   ->  Index Scan using ggcircleind on gcircle_tbl
         Order By: (f1 <-> '(200,300)'::point)
(3 rows)

SELECT circle_center(f1), round(radius(f1)) as radius FROM gcircle_tbl ORDER BY f1 <-> '(200,300)'::point LIMIT 10;
 circle_center  | radius 
----------------+--------
 (288.5,407)    |     68
 (710.5,175)    |     50
 (323.5,1433)   |     51
 (927.5,1178.5) |     30
 (1395,373.5)   |     57
 (1555.5,1007)  |     53
 (217,1835)     |     45
 (489,2421.5)   |     22
 (2424,120.5)   |     40
 (751.5,2655)   |     20
(10 rows)

-- Now check the results from bitmap indexscan
SET enable_seqscan = OFF;
SET enable_indexscan = OFF;
SET enable_bitmapscan = ON;
EXPLAIN (COSTS OFF)
SELECT * FROM point_tbl WHERE f1 <@ '(-10,-10),(10,10)':: box ORDER BY f1 <-> '0,1';
                            QUERY PLAN                            
------------------------------------------------------------------
 Gather Motion 3:1  (slice1; segments: 3)
   Merge Key: ((f1 <-> '(0,1)'::point))
   ->  Sort
         Sort Key: ((f1 <-> '(0,1)'::point))
         ->  Bitmap Heap Scan on point_tbl
               Recheck Cond: (f1 <@ '(10,10),(-10,-10)'::box)
               ->  Bitmap Index Scan on gpointind
                     Index Cond: (f1 <@ '(10,10),(-10,-10)'::box)
 Optimizer: Postgres query optimizer
(9 rows)

SELECT * FROM point_tbl WHERE f1 <@ '(-10,-10),(10,10)':: box ORDER BY f1 <-> '0,1';
   f1    
---------
 (0,0)
 (-3,4)
 (-10,0)
 (10,10)
(4 rows)

EXPLAIN (COSTS OFF)
SELECT count(*) FROM quad_point_tbl WHERE p IS NULL;
                        QUERY PLAN                        
----------------------------------------------------------
 Aggregate
   ->  Gather Motion 3:1  (slice1; segments: 3)
         ->  Aggregate
               ->  Bitmap Heap Scan on quad_point_tbl
                     Recheck Cond: (p IS NULL)
                     ->  Bitmap Index Scan on sp_quad_ind
                           Index Cond: (p IS NULL)
 Optimizer: Postgres query optimizer
(8 rows)

SELECT count(*) FROM quad_point_tbl WHERE p IS NULL;
 count 
-------
     3
(1 row)

EXPLAIN (COSTS OFF)
SELECT count(*) FROM quad_point_tbl WHERE p IS NOT NULL;
                        QUERY PLAN                        
----------------------------------------------------------
 Aggregate
   ->  Gather Motion 3:1  (slice1; segments: 3)
         ->  Aggregate
               ->  Bitmap Heap Scan on quad_point_tbl
                     Recheck Cond: (p IS NOT NULL)
                     ->  Bitmap Index Scan on sp_quad_ind
                           Index Cond: (p IS NOT NULL)
 Optimizer: Postgres query optimizer
(8 rows)

SELECT count(*) FROM quad_point_tbl WHERE p IS NOT NULL;
 count 
-------
 11000
(1 row)

EXPLAIN (COSTS OFF)
SELECT count(*) FROM quad_point_tbl;
                        QUERY PLAN                        
----------------------------------------------------------
 Aggregate
   ->  Gather Motion 3:1  (slice1; segments: 3)
         ->  Aggregate
               ->  Bitmap Heap Scan on quad_point_tbl
                     ->  Bitmap Index Scan on sp_quad_ind
 Optimizer: Postgres query optimizer
(6 rows)

SELECT count(*) FROM quad_point_tbl;
 count 
-------
 11003
(1 row)

EXPLAIN (COSTS OFF)
SELECT count(*) FROM quad_point_tbl WHERE p <@ box '(200,200,1000,1000)';
                                QUERY PLAN                                 
---------------------------------------------------------------------------
 Aggregate
   ->  Gather Motion 3:1  (slice1; segments: 3)
         ->  Aggregate
               ->  Bitmap Heap Scan on quad_point_tbl
                     Recheck Cond: (p <@ '(1000,1000),(200,200)'::box)
                     ->  Bitmap Index Scan on sp_quad_ind
                           Index Cond: (p <@ '(1000,1000),(200,200)'::box)
 Optimizer: Postgres query optimizer
(8 rows)

SELECT count(*) FROM quad_point_tbl WHERE p <@ box '(200,200,1000,1000)';
 count 
-------
  1057
(1 row)

EXPLAIN (COSTS OFF)
SELECT count(*) FROM quad_point_tbl WHERE box '(200,200,1000,1000)' @> p;
                                QUERY PLAN                                 
---------------------------------------------------------------------------
 Aggregate
   ->  Gather Motion 3:1  (slice1; segments: 3)
         ->  Aggregate
               ->  Bitmap Heap Scan on quad_point_tbl
                     Recheck Cond: ('(1000,1000),(200,200)'::box @> p)
                     ->  Bitmap Index Scan on sp_quad_ind
                           Index Cond: ('(1000,1000),(200,200)'::box @> p)
 Optimizer: Postgres query optimizer
(8 rows)

SELECT count(*) FROM quad_point_tbl WHERE box '(200,200,1000,1000)' @> p;
 count 
-------
  1057
(1 row)

EXPLAIN (COSTS OFF)
SELECT count(*) FROM quad_point_tbl WHERE p << '(5000, 4000)';
                            QUERY PLAN                             
-------------------------------------------------------------------
 Aggregate
   ->  Gather Motion 3:1  (slice1; segments: 3)
         ->  Aggregate
               ->  Bitmap Heap Scan on quad_point_tbl
                     Recheck Cond: (p << '(5000,4000)'::point)
                     ->  Bitmap Index Scan on sp_quad_ind
                           Index Cond: (p << '(5000,4000)'::point)
 Optimizer: Postgres query optimizer
(8 rows)

SELECT count(*) FROM quad_point_tbl WHERE p << '(5000, 4000)';
 count 
-------
  6000
(1 row)

EXPLAIN (COSTS OFF)
SELECT count(*) FROM quad_point_tbl WHERE p >> '(5000, 4000)';
                            QUERY PLAN                             
-------------------------------------------------------------------
 Aggregate
   ->  Gather Motion 3:1  (slice1; segments: 3)
         ->  Aggregate
               ->  Bitmap Heap Scan on quad_point_tbl
                     Recheck Cond: (p >> '(5000,4000)'::point)
                     ->  Bitmap Index Scan on sp_quad_ind
                           Index Cond: (p >> '(5000,4000)'::point)
 Optimizer: Postgres query optimizer
(8 rows)

SELECT count(*) FROM quad_point_tbl WHERE p >> '(5000, 4000)';
 count 
-------
  4999
(1 row)

EXPLAIN (COSTS OFF)
SELECT count(*) FROM quad_point_tbl WHERE p <^ '(5000, 4000)';
                            QUERY PLAN                             
-------------------------------------------------------------------
 Aggregate
   ->  Gather Motion 3:1  (slice1; segments: 3)
         ->  Aggregate
               ->  Bitmap Heap Scan on quad_point_tbl
                     Recheck Cond: (p <^ '(5000,4000)'::point)
                     ->  Bitmap Index Scan on sp_quad_ind
                           Index Cond: (p <^ '(5000,4000)'::point)
 Optimizer: Postgres query optimizer
(8 rows)

SELECT count(*) FROM quad_point_tbl WHERE p <^ '(5000, 4000)';
 count 
-------
  5000
(1 row)

EXPLAIN (COSTS OFF)
SELECT count(*) FROM quad_point_tbl WHERE p >^ '(5000, 4000)';
                            QUERY PLAN                             
-------------------------------------------------------------------
 Aggregate
   ->  Gather Motion 3:1  (slice1; segments: 3)
         ->  Aggregate
               ->  Bitmap Heap Scan on quad_point_tbl
                     Recheck Cond: (p >^ '(5000,4000)'::point)
                     ->  Bitmap Index Scan on sp_quad_ind
                           Index Cond: (p >^ '(5000,4000)'::point)
 Optimizer: Postgres query optimizer
(8 rows)

SELECT count(*) FROM quad_point_tbl WHERE p >^ '(5000, 4000)';
 count 
-------
  5999
(1 row)

EXPLAIN (COSTS OFF)
SELECT count(*) FROM quad_point_tbl WHERE p ~= '(4585, 365)';
                            QUERY PLAN                            
------------------------------------------------------------------
 Aggregate
   ->  Gather Motion 3:1  (slice1; segments: 3)
         ->  Aggregate
               ->  Bitmap Heap Scan on quad_point_tbl
                     Recheck Cond: (p ~= '(4585,365)'::point)
                     ->  Bitmap Index Scan on sp_quad_ind
                           Index Cond: (p ~= '(4585,365)'::point)
 Optimizer: Postgres query optimizer
(8 rows)

SELECT count(*) FROM quad_point_tbl WHERE p ~= '(4585, 365)';
 count 
-------
     1
(1 row)

EXPLAIN (COSTS OFF)
SELECT count(*) FROM kd_point_tbl WHERE p <@ box '(200,200,1000,1000)';
                                QUERY PLAN                                 
---------------------------------------------------------------------------
 Aggregate
   ->  Gather Motion 3:1  (slice1; segments: 3)
         ->  Aggregate
               ->  Bitmap Heap Scan on kd_point_tbl
                     Recheck Cond: (p <@ '(1000,1000),(200,200)'::box)
                     ->  Bitmap Index Scan on sp_kd_ind
                           Index Cond: (p <@ '(1000,1000),(200,200)'::box)
 Optimizer: Postgres query optimizer
(8 rows)

SELECT count(*) FROM kd_point_tbl WHERE p <@ box '(200,200,1000,1000)';
 count 
-------
  1057
(1 row)

EXPLAIN (COSTS OFF)
SELECT count(*) FROM kd_point_tbl WHERE box '(200,200,1000,1000)' @> p;
                                QUERY PLAN                                 
---------------------------------------------------------------------------
 Aggregate
   ->  Gather Motion 3:1  (slice1; segments: 3)
         ->  Aggregate
               ->  Bitmap Heap Scan on kd_point_tbl
                     Recheck Cond: ('(1000,1000),(200,200)'::box @> p)
                     ->  Bitmap Index Scan on sp_kd_ind
                           Index Cond: ('(1000,1000),(200,200)'::box @> p)
 Optimizer: Postgres query optimizer
(8 rows)

SELECT count(*) FROM kd_point_tbl WHERE box '(200,200,1000,1000)' @> p;
 count 
-------
  1057
(1 row)

EXPLAIN (COSTS OFF)
SELECT count(*) FROM kd_point_tbl WHERE p << '(5000, 4000)';
                            QUERY PLAN                             
-------------------------------------------------------------------
 Aggregate
   ->  Gather Motion 3:1  (slice1; segments: 3)
         ->  Aggregate
               ->  Bitmap Heap Scan on kd_point_tbl
                     Recheck Cond: (p << '(5000,4000)'::point)
                     ->  Bitmap Index Scan on sp_kd_ind
                           Index Cond: (p << '(5000,4000)'::point)
 Optimizer: Postgres query optimizer
(8 rows)

SELECT count(*) FROM kd_point_tbl WHERE p << '(5000, 4000)';
 count 
-------
  6000
(1 row)

EXPLAIN (COSTS OFF)
SELECT count(*) FROM kd_point_tbl WHERE p >> '(5000, 4000)';
                            QUERY PLAN                             
-------------------------------------------------------------------
 Aggregate
   ->  Gather Motion 3:1  (slice1; segments: 3)
         ->  Aggregate
               ->  Bitmap Heap Scan on kd_point_tbl
                     Recheck Cond: (p >> '(5000,4000)'::point)
                     ->  Bitmap Index Scan on sp_kd_ind
                           Index Cond: (p >> '(5000,4000)'::point)
 Optimizer: Postgres query optimizer
(8 rows)

SELECT count(*) FROM kd_point_tbl WHERE p >> '(5000, 4000)';
 count 
-------
  4999
(1 row)

EXPLAIN (COSTS OFF)
SELECT count(*) FROM kd_point_tbl WHERE p <^ '(5000, 4000)';
                            QUERY PLAN                             
-------------------------------------------------------------------
 Aggregate
   ->  Gather Motion 3:1  (slice1; segments: 3)
         ->  Aggregate
               ->  Bitmap Heap Scan on kd_point_tbl
                     Recheck Cond: (p <^ '(5000,4000)'::point)
                     ->  Bitmap Index Scan on sp_kd_ind
                           Index Cond: (p <^ '(5000,4000)'::point)
 Optimizer: Postgres query optimizer
(8 rows)

SELECT count(*) FROM kd_point_tbl WHERE p <^ '(5000, 4000)';
 count 
-------
  5000
(1 row)

EXPLAIN (COSTS OFF)
SELECT count(*) FROM kd_point_tbl WHERE p >^ '(5000, 4000)';
                            QUERY PLAN                             
-------------------------------------------------------------------
 Aggregate
   ->  Gather Motion 3:1  (slice1; segments: 3)
         ->  Aggregate
               ->  Bitmap Heap Scan on kd_point_tbl
                     Recheck Cond: (p >^ '(5000,4000)'::point)
                     ->  Bitmap Index Scan on sp_kd_ind
                           Index Cond: (p >^ '(5000,4000)'::point)
 Optimizer: Postgres query optimizer
(8 rows)

SELECT count(*) FROM kd_point_tbl WHERE p >^ '(5000, 4000)';
 count 
-------
  5999
(1 row)

EXPLAIN (COSTS OFF)
SELECT count(*) FROM kd_point_tbl WHERE p ~= '(4585, 365)';
                            QUERY PLAN                            
------------------------------------------------------------------
 Aggregate
   ->  Gather Motion 3:1  (slice1; segments: 3)
         ->  Aggregate
               ->  Bitmap Heap Scan on kd_point_tbl
                     Recheck Cond: (p ~= '(4585,365)'::point)
                     ->  Bitmap Index Scan on sp_kd_ind
                           Index Cond: (p ~= '(4585,365)'::point)
 Optimizer: Postgres query optimizer
(8 rows)

SELECT count(*) FROM kd_point_tbl WHERE p ~= '(4585, 365)';
 count 
-------
     1
(1 row)

EXPLAIN (COSTS OFF)
SELECT count(*) FROM radix_text_tbl WHERE t = 'P0123456789abcdef';
                              QUERY PLAN                               
-----------------------------------------------------------------------
 Aggregate
   ->  Gather Motion 1:1  (slice1; segments: 1)
         ->  Aggregate
               ->  Bitmap Heap Scan on radix_text_tbl
                     Recheck Cond: (t = 'P0123456789abcdef'::text)
                     ->  Bitmap Index Scan on sp_radix_ind
                           Index Cond: (t = 'P0123456789abcdef'::text)
 Optimizer: Postgres query optimizer
(8 rows)

SELECT count(*) FROM radix_text_tbl WHERE t = 'P0123456789abcdef';
 count 
-------
  1000
(1 row)

EXPLAIN (COSTS OFF)
SELECT count(*) FROM radix_text_tbl WHERE t = 'P0123456789abcde';
                              QUERY PLAN                              
----------------------------------------------------------------------
 Aggregate
   ->  Gather Motion 1:1  (slice1; segments: 1)
         ->  Aggregate
               ->  Bitmap Heap Scan on radix_text_tbl
                     Recheck Cond: (t = 'P0123456789abcde'::text)
                     ->  Bitmap Index Scan on sp_radix_ind
                           Index Cond: (t = 'P0123456789abcde'::text)
 Optimizer: Postgres query optimizer
(8 rows)

SELECT count(*) FROM radix_text_tbl WHERE t = 'P0123456789abcde';
 count 
-------
     1
(1 row)

EXPLAIN (COSTS OFF)
SELECT count(*) FROM radix_text_tbl WHERE t = 'P0123456789abcdefF';
                               QUERY PLAN                               
------------------------------------------------------------------------
 Aggregate
   ->  Gather Motion 1:1  (slice1; segments: 1)
         ->  Aggregate
               ->  Bitmap Heap Scan on radix_text_tbl
                     Recheck Cond: (t = 'P0123456789abcdefF'::text)
                     ->  Bitmap Index Scan on sp_radix_ind
                           Index Cond: (t = 'P0123456789abcdefF'::text)
 Optimizer: Postgres query optimizer
(8 rows)

SELECT count(*) FROM radix_text_tbl WHERE t = 'P0123456789abcdefF';
 count 
-------
     1
(1 row)

EXPLAIN (COSTS OFF)
SELECT count(*) FROM radix_text_tbl WHERE t <    'Aztec                         Ct  ';
                                       QUERY PLAN                                       
----------------------------------------------------------------------------------------
 Aggregate
   ->  Gather Motion 3:1  (slice1; segments: 3)
         ->  Aggregate
               ->  Bitmap Heap Scan on radix_text_tbl
                     Recheck Cond: (t < 'Aztec                         Ct  '::text)
                     ->  Bitmap Index Scan on sp_radix_ind
                           Index Cond: (t < 'Aztec                         Ct  '::text)
 Optimizer: Postgres query optimizer
(8 rows)

SELECT count(*) FROM radix_text_tbl WHERE t <    'Aztec                         Ct  ';
 count 
-------
   272
(1 row)

EXPLAIN (COSTS OFF)
SELECT count(*) FROM radix_text_tbl WHERE t ~<~  'Aztec                         Ct  ';
                                        QUERY PLAN                                        
------------------------------------------------------------------------------------------
 Aggregate
   ->  Gather Motion 3:1  (slice1; segments: 3)
         ->  Aggregate
               ->  Bitmap Heap Scan on radix_text_tbl
                     Recheck Cond: (t ~<~ 'Aztec                         Ct  '::text)
                     ->  Bitmap Index Scan on sp_radix_ind
                           Index Cond: (t ~<~ 'Aztec                         Ct  '::text)
 Optimizer: Postgres query optimizer
(8 rows)

SELECT count(*) FROM radix_text_tbl WHERE t ~<~  'Aztec                         Ct  ';
 count 
-------
   272
(1 row)

EXPLAIN (COSTS OFF)
SELECT count(*) FROM radix_text_tbl WHERE t <=   'Aztec                         Ct  ';
                                       QUERY PLAN                                        
-----------------------------------------------------------------------------------------
 Aggregate
   ->  Gather Motion 3:1  (slice1; segments: 3)
         ->  Aggregate
               ->  Bitmap Heap Scan on radix_text_tbl
                     Recheck Cond: (t <= 'Aztec                         Ct  '::text)
                     ->  Bitmap Index Scan on sp_radix_ind
                           Index Cond: (t <= 'Aztec                         Ct  '::text)
 Optimizer: Postgres query optimizer
(8 rows)

SELECT count(*) FROM radix_text_tbl WHERE t <=   'Aztec                         Ct  ';
 count 
-------
   273
(1 row)

EXPLAIN (COSTS OFF)
SELECT count(*) FROM radix_text_tbl WHERE t ~<=~ 'Aztec                         Ct  ';
                                        QUERY PLAN                                         
-------------------------------------------------------------------------------------------
 Aggregate
   ->  Gather Motion 3:1  (slice1; segments: 3)
         ->  Aggregate
               ->  Bitmap Heap Scan on radix_text_tbl
                     Recheck Cond: (t ~<=~ 'Aztec                         Ct  '::text)
                     ->  Bitmap Index Scan on sp_radix_ind
                           Index Cond: (t ~<=~ 'Aztec                         Ct  '::text)
 Optimizer: Postgres query optimizer
(8 rows)

SELECT count(*) FROM radix_text_tbl WHERE t ~<=~ 'Aztec                         Ct  ';
 count 
-------
   273
(1 row)

EXPLAIN (COSTS OFF)
SELECT count(*) FROM radix_text_tbl WHERE t =    'Aztec                         Ct  ';
                                       QUERY PLAN                                       
----------------------------------------------------------------------------------------
 Aggregate
   ->  Gather Motion 1:1  (slice1; segments: 1)
         ->  Aggregate
               ->  Bitmap Heap Scan on radix_text_tbl
                     Recheck Cond: (t = 'Aztec                         Ct  '::text)
                     ->  Bitmap Index Scan on sp_radix_ind
                           Index Cond: (t = 'Aztec                         Ct  '::text)
 Optimizer: Postgres query optimizer
(8 rows)

SELECT count(*) FROM radix_text_tbl WHERE t =    'Aztec                         Ct  ';
 count 
-------
     1
(1 row)

EXPLAIN (COSTS OFF)
SELECT count(*) FROM radix_text_tbl WHERE t =    'Worth                         St  ';
                                       QUERY PLAN                                       
----------------------------------------------------------------------------------------
 Aggregate
   ->  Gather Motion 1:1  (slice1; segments: 1)
         ->  Aggregate
               ->  Bitmap Heap Scan on radix_text_tbl
                     Recheck Cond: (t = 'Worth                         St  '::text)
                     ->  Bitmap Index Scan on sp_radix_ind
                           Index Cond: (t = 'Worth                         St  '::text)
 Optimizer: Postgres query optimizer
(8 rows)

SELECT count(*) FROM radix_text_tbl WHERE t =    'Worth                         St  ';
 count 
-------
     2
(1 row)

EXPLAIN (COSTS OFF)
SELECT count(*) FROM radix_text_tbl WHERE t >=   'Worth                         St  ';
                                       QUERY PLAN                                        
-----------------------------------------------------------------------------------------
 Aggregate
   ->  Gather Motion 3:1  (slice1; segments: 3)
         ->  Aggregate
               ->  Bitmap Heap Scan on radix_text_tbl
                     Recheck Cond: (t >= 'Worth                         St  '::text)
                     ->  Bitmap Index Scan on sp_radix_ind
                           Index Cond: (t >= 'Worth                         St  '::text)
 Optimizer: Postgres query optimizer
(8 rows)

SELECT count(*) FROM radix_text_tbl WHERE t >=   'Worth                         St  ';
 count 
-------
    50
(1 row)

EXPLAIN (COSTS OFF)
SELECT count(*) FROM radix_text_tbl WHERE t ~>=~ 'Worth                         St  ';
                                        QUERY PLAN                                         
-------------------------------------------------------------------------------------------
 Aggregate
   ->  Gather Motion 3:1  (slice1; segments: 3)
         ->  Aggregate
               ->  Bitmap Heap Scan on radix_text_tbl
                     Recheck Cond: (t ~>=~ 'Worth                         St  '::text)
                     ->  Bitmap Index Scan on sp_radix_ind
                           Index Cond: (t ~>=~ 'Worth                         St  '::text)
 Optimizer: Postgres query optimizer
(8 rows)

SELECT count(*) FROM radix_text_tbl WHERE t ~>=~ 'Worth                         St  ';
 count 
-------
    50
(1 row)

EXPLAIN (COSTS OFF)
SELECT count(*) FROM radix_text_tbl WHERE t >    'Worth                         St  ';
                                       QUERY PLAN                                       
----------------------------------------------------------------------------------------
 Aggregate
   ->  Gather Motion 3:1  (slice1; segments: 3)
         ->  Aggregate
               ->  Bitmap Heap Scan on radix_text_tbl
                     Recheck Cond: (t > 'Worth                         St  '::text)
                     ->  Bitmap Index Scan on sp_radix_ind
                           Index Cond: (t > 'Worth                         St  '::text)
 Optimizer: Postgres query optimizer
(8 rows)

SELECT count(*) FROM radix_text_tbl WHERE t >    'Worth                         St  ';
 count 
-------
    48
(1 row)

EXPLAIN (COSTS OFF)
SELECT count(*) FROM radix_text_tbl WHERE t ~>~  'Worth                         St  ';
                                        QUERY PLAN                                        
------------------------------------------------------------------------------------------
 Aggregate
   ->  Gather Motion 3:1  (slice1; segments: 3)
         ->  Aggregate
               ->  Bitmap Heap Scan on radix_text_tbl
                     Recheck Cond: (t ~>~ 'Worth                         St  '::text)
                     ->  Bitmap Index Scan on sp_radix_ind
                           Index Cond: (t ~>~ 'Worth                         St  '::text)
 Optimizer: Postgres query optimizer
(8 rows)

SELECT count(*) FROM radix_text_tbl WHERE t ~>~  'Worth                         St  ';
 count 
-------
    48
(1 row)

RESET enable_seqscan;
RESET optimizer_enable_tablescan;
RESET enable_indexscan;
RESET enable_bitmapscan;
--
-- GIN over int[] and text[]
--
-- Note: GIN currently supports only bitmap scans, not plain indexscans
--
SET enable_seqscan = OFF;
SET optimizer_enable_tablescan = OFF;
SET enable_indexscan = OFF;
SET enable_bitmapscan = ON;
CREATE INDEX intarrayidx ON array_index_op_test USING gin (i);
explain (costs off)
SELECT * FROM array_index_op_test WHERE i @> '{32}' ORDER BY seqno;
                        QUERY PLAN                        
----------------------------------------------------------
 Gather Motion 3:1  (slice1; segments: 3)
   Merge Key: seqno
   ->  Sort
         Sort Key: seqno
         ->  Bitmap Heap Scan on array_index_op_test
               Recheck Cond: (i @> '{32}'::integer[])
               ->  Bitmap Index Scan on intarrayidx
                     Index Cond: (i @> '{32}'::integer[])
 Optimizer: Postgres query optimizer
(9 rows)

SELECT * FROM array_index_op_test WHERE i @> '{32}' ORDER BY seqno;
 seqno |                i                |                                                                 t                                                                  
-------+---------------------------------+------------------------------------------------------------------------------------------------------------------------------------
     6 | {39,35,5,94,17,92,60,32}        | {AAAAAAAAAAAAAAA35875,AAAAAAAAAAAAAAAA23657}
    74 | {32}                            | {AAAAAAAAAAAAAAAA1729,AAAAAAAAAAAAA22860,AAAAAA99807,AAAAA17383,AAAAAAAAAAAAAAA67062,AAAAAAAAAAA15165,AAAAAAAAAAA50956}
    77 | {97,15,32,17,55,59,18,37,50,39} | {AAAAAAAAAAAA67946,AAAAAA54032,AAAAAAAA81587,55847,AAAAAAAAAAAAAA28620,AAAAAAAAAAAAAAAAA43052,AAAAAA75463,AAAA49534,AAAAAAAA44066}
    89 | {40,32,17,6,30,88}              | {AA44673,AAAAAAAAAAA6119,AAAAAAAAAAAAAAAA23657,AAAAAAAAAAAAAAAAAA47955,AAAAAAAAAAAAAAAA33598,AAAAAAAAAAA33576,AA44673}
    98 | {38,34,32,89}                   | {AAAAAAAAAAAAAAAAAA71621,AAAA8857,AAAAAAAAAAAAAAAAAAA65037,AAAAAAAAAAAAAAAA31334,AAAAAAAAAA48845}
   100 | {85,32,57,39,49,84,32,3,30}     | {AAAAAAA80240,AAAAAAAAAAAAAAAA1729,AAAAA60038,AAAAAAAAAAA92631,AAAAAAAA9523}
(6 rows)

SELECT * FROM array_index_op_test WHERE i && '{32}' ORDER BY seqno;
 seqno |                i                |                                                                 t                                                                  
-------+---------------------------------+------------------------------------------------------------------------------------------------------------------------------------
     6 | {39,35,5,94,17,92,60,32}        | {AAAAAAAAAAAAAAA35875,AAAAAAAAAAAAAAAA23657}
    74 | {32}                            | {AAAAAAAAAAAAAAAA1729,AAAAAAAAAAAAA22860,AAAAAA99807,AAAAA17383,AAAAAAAAAAAAAAA67062,AAAAAAAAAAA15165,AAAAAAAAAAA50956}
    77 | {97,15,32,17,55,59,18,37,50,39} | {AAAAAAAAAAAA67946,AAAAAA54032,AAAAAAAA81587,55847,AAAAAAAAAAAAAA28620,AAAAAAAAAAAAAAAAA43052,AAAAAA75463,AAAA49534,AAAAAAAA44066}
    89 | {40,32,17,6,30,88}              | {AA44673,AAAAAAAAAAA6119,AAAAAAAAAAAAAAAA23657,AAAAAAAAAAAAAAAAAA47955,AAAAAAAAAAAAAAAA33598,AAAAAAAAAAA33576,AA44673}
    98 | {38,34,32,89}                   | {AAAAAAAAAAAAAAAAAA71621,AAAA8857,AAAAAAAAAAAAAAAAAAA65037,AAAAAAAAAAAAAAAA31334,AAAAAAAAAA48845}
   100 | {85,32,57,39,49,84,32,3,30}     | {AAAAAAA80240,AAAAAAAAAAAAAAAA1729,AAAAA60038,AAAAAAAAAAA92631,AAAAAAAA9523}
(6 rows)

SELECT * FROM array_index_op_test WHERE i @> '{17}' ORDER BY seqno;
 seqno |                i                |                                                                 t                                                                  
-------+---------------------------------+------------------------------------------------------------------------------------------------------------------------------------
     6 | {39,35,5,94,17,92,60,32}        | {AAAAAAAAAAAAAAA35875,AAAAAAAAAAAAAAAA23657}
    12 | {17,99,18,52,91,72,0,43,96,23}  | {AAAAA33250,AAAAAAAAAAAAAAAAAAA85420,AAAAAAAAAAA33576}
    15 | {17,14,16,63,67}                | {AA6416,AAAAAAAAAA646,AAAAA95309}
    19 | {52,82,17,74,23,46,69,51,75}    | {AAAAAAAAAAAAA73084,AAAAA75968,AAAAAAAAAAAAAAAA14047,AAAAAAA80240,AAAAAAAAAAAAAAAAAAA1205,A68938}
    53 | {38,17}                         | {AAAAAAAAAAA21658}
    65 | {61,5,76,59,17}                 | {AAAAAA99807,AAAAA64741,AAAAAAAAAAA53908,AA21643,AAAAAAAAA10012}
    77 | {97,15,32,17,55,59,18,37,50,39} | {AAAAAAAAAAAA67946,AAAAAA54032,AAAAAAAA81587,55847,AAAAAAAAAAAAAA28620,AAAAAAAAAAAAAAAAA43052,AAAAAA75463,AAAA49534,AAAAAAAA44066}
    89 | {40,32,17,6,30,88}              | {AA44673,AAAAAAAAAAA6119,AAAAAAAAAAAAAAAA23657,AAAAAAAAAAAAAAAAAA47955,AAAAAAAAAAAAAAAA33598,AAAAAAAAAAA33576,AA44673}
(8 rows)

SELECT * FROM array_index_op_test WHERE i && '{17}' ORDER BY seqno;
 seqno |                i                |                                                                 t                                                                  
-------+---------------------------------+------------------------------------------------------------------------------------------------------------------------------------
     6 | {39,35,5,94,17,92,60,32}        | {AAAAAAAAAAAAAAA35875,AAAAAAAAAAAAAAAA23657}
    12 | {17,99,18,52,91,72,0,43,96,23}  | {AAAAA33250,AAAAAAAAAAAAAAAAAAA85420,AAAAAAAAAAA33576}
    15 | {17,14,16,63,67}                | {AA6416,AAAAAAAAAA646,AAAAA95309}
    19 | {52,82,17,74,23,46,69,51,75}    | {AAAAAAAAAAAAA73084,AAAAA75968,AAAAAAAAAAAAAAAA14047,AAAAAAA80240,AAAAAAAAAAAAAAAAAAA1205,A68938}
    53 | {38,17}                         | {AAAAAAAAAAA21658}
    65 | {61,5,76,59,17}                 | {AAAAAA99807,AAAAA64741,AAAAAAAAAAA53908,AA21643,AAAAAAAAA10012}
    77 | {97,15,32,17,55,59,18,37,50,39} | {AAAAAAAAAAAA67946,AAAAAA54032,AAAAAAAA81587,55847,AAAAAAAAAAAAAA28620,AAAAAAAAAAAAAAAAA43052,AAAAAA75463,AAAA49534,AAAAAAAA44066}
    89 | {40,32,17,6,30,88}              | {AA44673,AAAAAAAAAAA6119,AAAAAAAAAAAAAAAA23657,AAAAAAAAAAAAAAAAAA47955,AAAAAAAAAAAAAAAA33598,AAAAAAAAAAA33576,AA44673}
(8 rows)

SELECT * FROM array_index_op_test WHERE i @> '{32,17}' ORDER BY seqno;
 seqno |                i                |                                                                 t                                                                  
-------+---------------------------------+------------------------------------------------------------------------------------------------------------------------------------
     6 | {39,35,5,94,17,92,60,32}        | {AAAAAAAAAAAAAAA35875,AAAAAAAAAAAAAAAA23657}
    77 | {97,15,32,17,55,59,18,37,50,39} | {AAAAAAAAAAAA67946,AAAAAA54032,AAAAAAAA81587,55847,AAAAAAAAAAAAAA28620,AAAAAAAAAAAAAAAAA43052,AAAAAA75463,AAAA49534,AAAAAAAA44066}
    89 | {40,32,17,6,30,88}              | {AA44673,AAAAAAAAAAA6119,AAAAAAAAAAAAAAAA23657,AAAAAAAAAAAAAAAAAA47955,AAAAAAAAAAAAAAAA33598,AAAAAAAAAAA33576,AA44673}
(3 rows)

SELECT * FROM array_index_op_test WHERE i && '{32,17}' ORDER BY seqno;
 seqno |                i                |                                                                 t                                                                  
-------+---------------------------------+------------------------------------------------------------------------------------------------------------------------------------
     6 | {39,35,5,94,17,92,60,32}        | {AAAAAAAAAAAAAAA35875,AAAAAAAAAAAAAAAA23657}
    12 | {17,99,18,52,91,72,0,43,96,23}  | {AAAAA33250,AAAAAAAAAAAAAAAAAAA85420,AAAAAAAAAAA33576}
    15 | {17,14,16,63,67}                | {AA6416,AAAAAAAAAA646,AAAAA95309}
    19 | {52,82,17,74,23,46,69,51,75}    | {AAAAAAAAAAAAA73084,AAAAA75968,AAAAAAAAAAAAAAAA14047,AAAAAAA80240,AAAAAAAAAAAAAAAAAAA1205,A68938}
    53 | {38,17}                         | {AAAAAAAAAAA21658}
    65 | {61,5,76,59,17}                 | {AAAAAA99807,AAAAA64741,AAAAAAAAAAA53908,AA21643,AAAAAAAAA10012}
    74 | {32}                            | {AAAAAAAAAAAAAAAA1729,AAAAAAAAAAAAA22860,AAAAAA99807,AAAAA17383,AAAAAAAAAAAAAAA67062,AAAAAAAAAAA15165,AAAAAAAAAAA50956}
    77 | {97,15,32,17,55,59,18,37,50,39} | {AAAAAAAAAAAA67946,AAAAAA54032,AAAAAAAA81587,55847,AAAAAAAAAAAAAA28620,AAAAAAAAAAAAAAAAA43052,AAAAAA75463,AAAA49534,AAAAAAAA44066}
    89 | {40,32,17,6,30,88}              | {AA44673,AAAAAAAAAAA6119,AAAAAAAAAAAAAAAA23657,AAAAAAAAAAAAAAAAAA47955,AAAAAAAAAAAAAAAA33598,AAAAAAAAAAA33576,AA44673}
    98 | {38,34,32,89}                   | {AAAAAAAAAAAAAAAAAA71621,AAAA8857,AAAAAAAAAAAAAAAAAAA65037,AAAAAAAAAAAAAAAA31334,AAAAAAAAAA48845}
   100 | {85,32,57,39,49,84,32,3,30}     | {AAAAAAA80240,AAAAAAAAAAAAAAAA1729,AAAAA60038,AAAAAAAAAAA92631,AAAAAAAA9523}
(11 rows)

SELECT * FROM array_index_op_test WHERE i <@ '{38,34,32,89}' ORDER BY seqno;
 seqno |       i       |                                                             t                                                              
-------+---------------+----------------------------------------------------------------------------------------------------------------------------
    40 | {34}          | {AAAAAAAAAAAAAA10611,AAAAAAAAAAAAAAAAAAA1205,AAAAAAAAAAA50956,AAAAAAAAAAAAAAAA31334,AAAAA70466,AAAAAAAA81587,AAAAAAA74623}
    74 | {32}          | {AAAAAAAAAAAAAAAA1729,AAAAAAAAAAAAA22860,AAAAAA99807,AAAAA17383,AAAAAAAAAAAAAAA67062,AAAAAAAAAAA15165,AAAAAAAAAAA50956}
    98 | {38,34,32,89} | {AAAAAAAAAAAAAAAAAA71621,AAAA8857,AAAAAAAAAAAAAAAAAAA65037,AAAAAAAAAAAAAAAA31334,AAAAAAAAAA48845}
   101 | {}            | {}
(4 rows)

SELECT * FROM array_index_op_test WHERE i = '{47,77}' ORDER BY seqno;
 seqno |    i    |                                                        t                                                        
-------+---------+-----------------------------------------------------------------------------------------------------------------
    95 | {47,77} | {AAAAAAAAAAAAAAAAA764,AAAAAAAAAAA74076,AAAAAAAAAA18107,AAAAA40681,AAAAAAAAAAAAAAA35875,AAAAA60038,AAAAAAA56483}
(1 row)

SELECT * FROM array_index_op_test WHERE i = '{}' ORDER BY seqno;
 seqno | i  | t  
-------+----+----
   101 | {} | {}
(1 row)

SELECT * FROM array_index_op_test WHERE i @> '{}' ORDER BY seqno;
 seqno |                i                |                                                                                                       t                                                                                                        
-------+---------------------------------+----------------------------------------------------------------------------------------------------------------------------------------------------------------------------------------------------------------
     1 | {92,75,71,52,64,83}             | {AAAAAAAA44066,AAAAAA1059,AAAAAAAAAAA176,AAAAAAA48038}
     2 | {3,6}                           | {AAAAAA98232,AAAAAAAA79710,AAAAAAAAAAAAAAAAA69675,AAAAAAAAAAAAAAAA55798,AAAAAAAAA12793}
     3 | {37,64,95,43,3,41,13,30,11,43}  | {AAAAAAAAAA48845,AAAAA75968,AAAAA95309,AAA54451,AAAAAAAAAA22292,AAAAAAA99836,A96617,AA17009,AAAAAAAAAAAAAA95246}
     4 | {71,39,99,55,33,75,45}          | {AAAAAAAAA53663,AAAAAAAAAAAAAAA67062,AAAAAAAAAA64777,AAA99043,AAAAAAAAAAAAAAAAAAA91804,39557}
     5 | {50,42,77,50,4}                 | {AAAAAAAAAAAAAAAAA26540,AAAAAAA79710,AAAAAAAAAAAAAAAAAAA1205,AAAAAAAAAAA176,AAAAA95309,AAAAAAAAAAA46154,AAAAAA66777,AAAAAAAAA27249,AAAAAAAAAA64777,AAAAAAAAAAAAAAAAAAA70104}
     6 | {39,35,5,94,17,92,60,32}        | {AAAAAAAAAAAAAAA35875,AAAAAAAAAAAAAAAA23657}
     7 | {12,51,88,64,8}                 | {AAAAAAAAAAAAAAAAAA12591,AAAAAAAAAAAAAAAAA50407,AAAAAAAAAAAA67946}
     8 | {60,84}                         | {AAAAAAA81898,AAAAAA1059,AAAAAAAAAAAA81511,AAAAA961,AAAAAAAAAAAAAAAA31334,AAAAA64741,AA6416,AAAAAAAAAAAAAAAAAA32918,AAAAAAAAAAAAAAAAA50407}
     9 | {56,52,35,27,80,44,81,22}       | {AAAAAAAAAAAAAAA73034,AAAAAAAAAAAAA7929,AAAAAAA66161,AA88409,39557,A27153,AAAAAAAA9523,AAAAAAAAAAA99000}
    10 | {71,5,45}                       | {AAAAAAAAAAA21658,AAAAAAAAAAAA21089,AAA54451,AAAAAAAAAAAAAAAAAA54141,AAAAAAAAAAAAAA28620,AAAAAAAAAAA21658,AAAAAAAAAAA74076,AAAAAAAAA27249}
    11 | {41,86,74,48,22,74,47,50}       | {AAAAAAAA9523,AAAAAAAAAAAA37562,AAAAAAAAAAAAAAAA14047,AAAAAAAAAAA46154,AAAA41702,AAAAAAAAAAAAAAAAA764,AAAAA62737,39557}
    12 | {17,99,18,52,91,72,0,43,96,23}  | {AAAAA33250,AAAAAAAAAAAAAAAAAAA85420,AAAAAAAAAAA33576}
    13 | {3,52,34,23}                    | {AAAAAA98232,AAAA49534,AAAAAAAAAAA21658}
    14 | {78,57,19}                      | {AAAA8857,AAAAAAAAAAAAAAA73034,AAAAAAAA81587,AAAAAAAAAAAAAAA68526,AAAAA75968,AAAAAAAAAAAAAA65909,AAAAAAAAA10012,AAAAAAAAAAAAAA65909}
    15 | {17,14,16,63,67}                | {AA6416,AAAAAAAAAA646,AAAAA95309}
    16 | {14,63,85,11}                   | {AAAAAA66777}
    17 | {7,10,81,85}                    | {AAAAAA43678,AAAAAAA12144,AAAAAAAAAAA50956,AAAAAAAAAAAAAAAAAAA15356}
    18 | {1}                             | {AAAAAAAAAAA33576,AAAAA95309,64261,AAA59323,AAAAAAAAAAAAAA95246,55847,AAAAAAAAAAAA67946,AAAAAAAAAAAAAAAAAA64374}
    19 | {52,82,17,74,23,46,69,51,75}    | {AAAAAAAAAAAAA73084,AAAAA75968,AAAAAAAAAAAAAAAA14047,AAAAAAA80240,AAAAAAAAAAAAAAAAAAA1205,A68938}
    20 | {72,89,70,51,54,37,8,49,79}     | {AAAAAA58494}
    21 | {2,8,65,10,5,79,43}             | {AAAAAAAAAAAAAAAAA88852,AAAAAAAAAAAAAAAAAAA91804,AAAAA64669,AAAAAAAAAAAAAAAA1443,AAAAAAAAAAAAAAAA23657,AAAAA12179,AAAAAAAAAAAAAAAAA88852,AAAAAAAAAAAAAAAA31334,AAAAAAAAAAAAAAAA41303,AAAAAAAAAAAAAAAAAAA85420}
    22 | {11,6,56,62,53,30}              | {AAAAAAAA72908}
    23 | {40,90,5,38,72,40,30,10,43,55}  | {A6053,AAAAAAAAAAA6119,AA44673,AAAAAAAAAAAAAAAAA764,AA17009,AAAAA17383,AAAAA70514,AAAAA33250,AAAAA95309,AAAAAAAAAAAA37562}
    24 | {94,61,99,35,48}                | {AAAAAAAAAAA50956,AAAAAAAAAAA15165,AAAA85070,AAAAAAAAAAAAAAA36627,AAAAA961,AAAAAAAAAA55219}
    25 | {31,1,10,11,27,79,38}           | {AAAAAAAAAAAAAAAAAA59334,45449}
    26 | {71,10,9,69,75}                 | {47735,AAAAAAA21462,AAAAAAAAAAAAAAAAA6897,AAAAAAAAAAAAAAAAAAA91804,AAAAAAAAA72121,AAAAAAAAAAAAAAAAAAA1205,AAAAA41597,AAAA8857,AAAAAAAAAAAAAAAAAAA15356,AA17009}
    27 | {94}                            | {AA6416,A6053,AAAAAAA21462,AAAAAAA57334,AAAAAAAAAAAAAAAAAA12591,AA88409,AAAAAAAAAAAAA70254}
    28 | {14,33,6,34,14}                 | {AAAAAAAAAAAAAAA13198,AAAAAAAA69452,AAAAAAAAAAA82945,AAAAAAA12144,AAAAAAAAA72121,AAAAAAAAAA18601}
    29 | {39,21}                         | {AAAAAAAAAAAAAAAAA6897,AAAAAAAAAAAAAAAAAAA38885,AAAA85070,AAAAAAAAAAAAAAAAAAA70104,AAAAA66674,AAAAAAAAAAAAA62007,AAAAAAAA69452,AAAAAAA1242,AAAAAAAAAAAAAAAA1729,AAAA35194}
    30 | {26,81,47,91,34}                | {AAAAAAAAAAAAAAAAAAA70104,AAAAAAA80240}
    31 | {80,24,18,21,54}                | {AAAAAAAAAAAAAAA13198,AAAAAAAAAAAAAAAAAAA70415,A27153,AAAAAAAAA53663,AAAAAAAAAAAAAAAAA50407,A68938}
    32 | {58,79,82,80,67,75,98,10,41}    | {AAAAAAAAAAAAAAAAAA61286,AAA54451,AAAAAAAAAAAAAAAAAAA87527,A96617,51533}
    33 | {74,73}                         | {A85417,AAAAAAA56483,AAAAA17383,AAAAAAAAAAAAA62159,AAAAAAAAAAAA52814,AAAAAAAAAAAAA85723,AAAAAAAAAAAAAAAAAA55796}
    34 | {70,45}                         | {AAAAAAAAAAAAAAAAAA71621,AAAAAAAAAAAAAA28620,AAAAAAAAAA55219,AAAAAAAA23648,AAAAAAAAAA22292,AAAAAAA1242}
    35 | {23,40}                         | {AAAAAAAAAAAA52814,AAAA48949,AAAAAAAAA34727,AAAA8857,AAAAAAAAAAAAAAAAAAA62179,AAAAAAAAAAAAAAA68526,AAAAAAA99836,AAAAAAAA50094,AAAA91194,AAAAAAAAAAAAA73084}
    36 | {79,82,14,52,30,5,79}           | {AAAAAAAAA53663,AAAAAAAAAAAAAAAA55798,AAAAAAAAAAAAAAAAAAA89194,AA88409,AAAAAAAAAAAAAAA81326,AAAAAAAAAAAAAAAAA63050,AAAAAAAAAAAAAAAA33598}
    37 | {53,11,81,39,3,78,58,64,74}     | {AAAAAAAAAAAAAAAAAAA17075,AAAAAAA66161,AAAAAAAA23648,AAAAAAAAAAAAAA10611}
    38 | {59,5,4,95,28}                  | {AAAAAAAAAAA82945,A96617,47735,AAAAA12179,AAAAA64669,AAAAAA99807,AA74433,AAAAAAAAAAAAAAAAA59387}
    39 | {82,43,99,16,74}                | {AAAAAAAAAAAAAAA67062,AAAAAAA57334,AAAAAAAAAAAAAA65909,A27153,AAAAAAAAAAAAAAAAAAA17075,AAAAAAAAAAAAAAAAA43052,AAAAAAAAAA64777,AAAAAAAAAAAA81511,AAAAAAAAAAAAAA65909,AAAAAAAAAAAAAA28620}
    40 | {34}                            | {AAAAAAAAAAAAAA10611,AAAAAAAAAAAAAAAAAAA1205,AAAAAAAAAAA50956,AAAAAAAAAAAAAAAA31334,AAAAA70466,AAAAAAAA81587,AAAAAAA74623}
    41 | {19,26,63,12,93,73,27,94}       | {AAAAAAA79710,AAAAAAAAAA55219,AAAA41702,AAAAAAAAAAAAAAAAAAA17075,AAAAAAAAAAAAAAAAAA71621,AAAAAAAAAAAAAAAAA63050,AAAAAAA99836,AAAAAAAAAAAAAA8666}
    42 | {15,76,82,75,8,91}              | {AAAAAAAAAAA176,AAAAAA38063,45449,AAAAAA54032,AAAAAAA81898,AA6416,AAAAAAAAAAAAAAAAAAA62179,45449,AAAAA60038,AAAAAAAA81587}
    43 | {39,87,91,97,79,28}             | {AAAAAAAAAAA74076,A96617,AAAAAAAAAAAAAAAAAAA89194,AAAAAAAAAAAAAAAAAA55796,AAAAAAAAAAAAAAAA23657,AAAAAAAAAAAA67946}
    44 | {40,58,68,29,54}                | {AAAAAAA81898,AAAAAA66777,AAAAAA98232}
    45 | {99,45}                         | {AAAAAAAA72908,AAAAAAAAAAAAAAAAAAA17075,AA88409,AAAAAAAAAAAAAAAAAA36842,AAAAAAA48038,AAAAAAAAAAAAAA10611}
    46 | {53,24}                         | {AAAAAAAAAAA53908,AAAAAA54032,AAAAA17383,AAAA48949,AAAAAAAAAA18601,AAAAA64669,45449,AAAAAAAAAAA98051,AAAAAAAAAAAAAAAAAA71621}
    47 | {98,23,64,12,75,61}             | {AAA59323,AAAAA95309,AAAAAAAAAAAAAAAA31334,AAAAAAAAA27249,AAAAA17383,AAAAAAAAAAAA37562,AAAAAA1059,A84822,55847,AAAAA70466}
    48 | {76,14}                         | {AAAAAAAAAAAAA59671,AAAAAAAAAAAAAAAAAAA91804,AAAAAA66777,AAAAAAAAAAAAAAAAAAA89194,AAAAAAAAAAAAAAA36627,AAAAAAAAAAAAAAAAAAA17075,AAAAAAAAAAAAA73084,AAAAAAA79710,AAAAAAAAAAAAAAA40402,AAAAAAAAAAAAAAAAAAA65037}
    49 | {56,5,54,37,49}                 | {AA21643,AAAAAAAAAAA92631,AAAAAAAA81587}
    50 | {20,12,37,64,93}                | {AAAAAAAAAA5483,AAAAAAAAAAAAAAAAAAA1205,AA6416,AAAAAAAAAAAAAAAAA63050,AAAAAAAAAAAAAAAAAA47955}
    51 | {47}                            | {AAAAAAAAAAAAAA96505,AAAAAAAAAAAAAAAAAA36842,AAAAA95309,AAAAAAAA81587,AA6416,AAAA91194,AAAAAA58494,AAAAAA1059,AAAAAAAA69452}
    52 | {89,0}                          | {AAAAAAAAAAAAAAAAAA47955,AAAAAAA48038,AAAAAAAAAAAAAAAAA43052,AAAAAAAAAAAAA73084,AAAAA70466,AAAAAAAAAAAAAAAAA764,AAAAAAAAAAA46154,AA66862}
    53 | {38,17}                         | {AAAAAAAAAAA21658}
    54 | {70,47}                         | {AAAAAAAAAAAAAAAAAA54141,AAAAA40681,AAAAAAA48038,AAAAAAAAAAAAAAAA29150,AAAAA41597,AAAAAAAAAAAAAAAAAA59334,AA15322}
    55 | {47,79,47,64,72,25,71,24,93}    | {AAAAAAAAAAAAAAAAAA55796,AAAAA62737}
    56 | {33,7,60,54,93,90,77,85,39}     | {AAAAAAAAAAAAAAAAAA32918,AA42406}
    57 | {23,45,10,42,36,21,9,96}        | {AAAAAAAAAAAAAAAAAAA70415}
    58 | {92}                            | {AAAAAAAAAAAAAAAA98414,AAAAAAAA23648,AAAAAAAAAAAAAAAAAA55796,AA25381,AAAAAAAAAAA6119}
    59 | {9,69,46,77}                    | {39557,AAAAAAA89932,AAAAAAAAAAAAAAAAA43052,AAAAAAAAAAAAAAAAA26540,AAA20874,AA6416,AAAAAAAAAAAAAAAAAA47955}
    60 | {62,2,59,38,89}                 | {AAAAAAA89932,AAAAAAAAAAAAAAAAAAA15356,AA99927,AA17009,AAAAAAAAAAAAAAA35875}
    61 | {72,2,44,95,54,54,13}           | {AAAAAAAAAAAAAAAAAAA91804}
    62 | {83,72,29,73}                   | {AAAAAAAAAAAAA15097,AAAA8857,AAAAAAAAAAAA35809,AAAAAAAAAAAA52814,AAAAAAAAAAAAAAAAAAA38885,AAAAAAAAAAAAAAAAAA24183,AAAAAA43678,A96617}
    63 | {11,4,61,87}                    | {AAAAAAAAA27249,AAAAAAAAAAAAAAAAAA32918,AAAAAAAAAAAAAAA13198,AAA20874,39557,51533,AAAAAAAAAAA53908,AAAAAAAAAAAAAA96505,AAAAAAAA78938}
    64 | {26,19,34,24,81,78}             | {A96617,AAAAAAAAAAAAAAAAAAA70104,A68938,AAAAAAAAAAA53908,AAAAAAAAAAAAAAA453,AA17009,AAAAAAA80240}
    65 | {61,5,76,59,17}                 | {AAAAAA99807,AAAAA64741,AAAAAAAAAAA53908,AA21643,AAAAAAAAA10012}
    66 | {31,23,70,52,4,33,48,25}        | {AAAAAAAAAAAAAAAAA69675,AAAAAAAA50094,AAAAAAAAAAA92631,AAAA35194,39557,AAAAAAA99836}
    67 | {31,94,7,10}                    | {AAAAAA38063,A96617,AAAA35194,AAAAAAAAAAAA67946}
    68 | {90,43,38}                      | {AA75092,AAAAAAAAAAAAAAAAA69675,AAAAAAAAAAA92631,AAAAAAAAA10012,AAAAAAAAAAAAA7929,AA21643}
    69 | {67,35,99,85,72,86,44}          | {AAAAAAAAAAAAAAAAAAA1205,AAAAAAAA50094,AAAAAAAAAAAAAAAA1729,AAAAAAAAAAAAAAAAAA47955}
    70 | {56,70,83}                      | {AAAA41702,AAAAAAAAAAA82945,AA21643,AAAAAAAAAAA99000,A27153,AA25381,AAAAAAAAAAAAAA96505,AAAAAAA1242}
    71 | {74,26}                         | {AAAAAAAAAAA50956,AA74433,AAAAAAA21462,AAAAAAAAAAAAAAAAAAA17075,AAAAAAAAAAAAAAA36627,AAAAAAAAAAAAA70254,AAAAAAAAAA43419,39557}
    72 | {22,1,16,78,20,91,83}           | {47735,AAAAAAA56483,AAAAAAAAAAAAA93788,AA42406,AAAAAAAAAAAAA73084,AAAAAAAA72908,AAAAAAAAAAAAAAAAAA61286,AAAAA66674,AAAAAAAAAAAAAAAAA50407}
    73 | {88,25,96,78,65,15,29,19}       | {AAA54451,AAAAAAAAA27249,AAAAAAA9228,AAAAAAAAAAAAAAA67062,AAAAAAAAAAAAAAAAAAA70415,AAAAA17383,AAAAAAAAAAAAAAAA33598}
    74 | {32}                            | {AAAAAAAAAAAAAAAA1729,AAAAAAAAAAAAA22860,AAAAAA99807,AAAAA17383,AAAAAAAAAAAAAAA67062,AAAAAAAAAAA15165,AAAAAAAAAAA50956}
    75 | {12,96,83,24,71,89,55}          | {AAAA48949,AAAAAAAA29716,AAAAAAAAAAAAAAAAAAA1205,AAAAAAAAAAAA67946,AAAAAAAAAAAAAAAA29150,AAA28075,AAAAAAAAAAAAAAAAA43052}
    76 | {92,55,10,7}                    | {AAAAAAAAAAAAAAA67062}
    77 | {97,15,32,17,55,59,18,37,50,39} | {AAAAAAAAAAAA67946,AAAAAA54032,AAAAAAAA81587,55847,AAAAAAAAAAAAAA28620,AAAAAAAAAAAAAAAAA43052,AAAAAA75463,AAAA49534,AAAAAAAA44066}
    78 | {55,89,44,84,34}                | {AAAAAAAAAAA6119,AAAAAAAAAAAAAA8666,AA99927,AA42406,AAAAAAA81898,AAAAAAA9228,AAAAAAAAAAA92631,AA21643,AAAAAAAAAAAAAA28620}
    79 | {45}                            | {AAAAAAAAAA646,AAAAAAAAAAAAAAAAAAA70415,AAAAAA43678,AAAAAAAA72908}
    80 | {74,89,44,80,0}                 | {AAAA35194,AAAAAAAA79710,AAA20874,AAAAAAAAAAAAAAAAAAA70104,AAAAAAAAAAAAA73084,AAAAAAA57334,AAAAAAA9228,AAAAAAAAAAAAA62007}
    81 | {63,77,54,48,61,53,97}          | {AAAAAAAAAAAAAAA81326,AAAAAAAAAA22292,AA25381,AAAAAAAAAAA74076,AAAAAAA81898,AAAAAAAAA72121}
    82 | {34,60,4,79,78,16,86,89,42,50}  | {AAAAA40681,AAAAAAAAAAAAAAAAAA12591,AAAAAAA80240,AAAAAAAAAAAAAAAA55798,AAAAAAAAAAAAAAAAAAA70104}
    83 | {14,10}                         | {AAAAAAAAAA22292,AAAAAAAAAAAAA70254,AAAAAAAAAAA6119}
    84 | {11,83,35,13,96,94}             | {AAAAA95309,AAAAAAAAAAAAAAAAAA32918,AAAAAAAAAAAAAAAAAA24183}
    85 | {39,60}                         | {AAAAAAAAAAAAAAAA55798,AAAAAAAAAA22292,AAAAAAA66161,AAAAAAA21462,AAAAAAAAAAAAAAAAAA12591,55847,AAAAAA98232,AAAAAAAAAAA46154}
    86 | {33,81,72,74,45,36,82}          | {AAAAAAAA81587,AAAAAAAAAAAAAA96505,45449,AAAA80176}
    87 | {57,27,50,12,97,68}             | {AAAAAAAAAAAAAAAAA26540,AAAAAAAAA10012,AAAAAAAAAAAA35809,AAAAAAAAAAAAAAAA29150,AAAAAAAAAAA82945,AAAAAA66777,31228,AAAAAAAAAAAAAAAA23657,AAAAAAAAAAAAAA28620,AAAAAAAAAAAAAA96505}
    88 | {41,90,77,24,6,24}              | {AAAA35194,AAAA35194,AAAAAAA80240,AAAAAAAAAAA46154,AAAAAA58494,AAAAAAAAAAAAAAAAAAA17075,AAAAAAAAAAAAAAAAAA59334,AAAAAAAAAAAAAAAAAAA91804,AA74433}
    89 | {40,32,17,6,30,88}              | {AA44673,AAAAAAAAAAA6119,AAAAAAAAAAAAAAAA23657,AAAAAAAAAAAAAAAAAA47955,AAAAAAAAAAAAAAAA33598,AAAAAAAAAAA33576,AA44673}
    90 | {88,75}                         | {AAAAA60038,AAAAAAAA23648,AAAAAAAAAAA99000,AAAA41702,AAAAAAAAAAAAA22860,AAAAAAAAAAAAAAA68526}
    91 | {78}                            | {AAAAAAAAAAAAA62007,AAA99043}
    92 | {85,63,49,45}                   | {AAAAAAA89932,AAAAAAAAAAAAA22860,AAAAAAAAAAAAAAAAAAA1205,AAAAAAAAAAAA21089}
    93 | {11}                            | {AAAAAAAAAAA176,AAAAAAAAAAAAAA8666,AAAAAAAAAAAAAAA453,AAAAAAAAAAAAA85723,A68938,AAAAAAAAAAAAA9821,AAAAAAA48038,AAAAAAAAAAAAAAAAA59387,AA99927,AAAAA17383}
    94 | {98,9,85,62,88,91,60,61,38,86}  | {AAAAAAAA81587,AAAAA17383,AAAAAAAA81587}
    95 | {47,77}                         | {AAAAAAAAAAAAAAAAA764,AAAAAAAAAAA74076,AAAAAAAAAA18107,AAAAA40681,AAAAAAAAAAAAAAA35875,AAAAA60038,AAAAAAA56483}
    96 | {23,97,43}                      | {AAAAAAAAAA646,A87088}
    97 | {54,2,86,65}                    | {47735,AAAAAAA99836,AAAAAAAAAAAAAAAAA6897,AAAAAAAAAAAAAAAA29150,AAAAAAA80240,AAAAAAAAAAAAAAAA98414,AAAAAAA56483,AAAAAAAAAAAAAAAA29150,AAAAAAA39692,AA21643}
    98 | {38,34,32,89}                   | {AAAAAAAAAAAAAAAAAA71621,AAAA8857,AAAAAAAAAAAAAAAAAAA65037,AAAAAAAAAAAAAAAA31334,AAAAAAAAAA48845}
    99 | {37,86}                         | {AAAAAAAAAAAAAAAAAA32918,AAAAA70514,AAAAAAAAA10012,AAAAAAAAAAAAAAAAA59387,AAAAAAAAAA64777,AAAAAAAAAAAAAAAAAAA15356}
   100 | {85,32,57,39,49,84,32,3,30}     | {AAAAAAA80240,AAAAAAAAAAAAAAAA1729,AAAAA60038,AAAAAAAAAAA92631,AAAAAAAA9523}
   101 | {}                              | {}
   102 | {NULL}                          | {NULL}
(102 rows)

SELECT * FROM array_index_op_test WHERE i && '{}' ORDER BY seqno;
 seqno | i | t 
-------+---+---
(0 rows)

SELECT * FROM array_index_op_test WHERE i <@ '{}' ORDER BY seqno;
 seqno | i  | t  
-------+----+----
   101 | {} | {}
(1 row)

SELECT * FROM array_op_test WHERE i = '{NULL}' ORDER BY seqno;
 seqno |   i    |   t    
-------+--------+--------
   102 | {NULL} | {NULL}
(1 row)

SELECT * FROM array_op_test WHERE i @> '{NULL}' ORDER BY seqno;
 seqno | i | t 
-------+---+---
(0 rows)

SELECT * FROM array_op_test WHERE i && '{NULL}' ORDER BY seqno;
 seqno | i | t 
-------+---+---
(0 rows)

SELECT * FROM array_op_test WHERE i <@ '{NULL}' ORDER BY seqno;
 seqno | i  | t  
-------+----+----
   101 | {} | {}
(1 row)

CREATE INDEX textarrayidx ON array_index_op_test USING gin (t);
explain (costs off)
SELECT * FROM array_index_op_test WHERE t @> '{AAAAAAAA72908}' ORDER BY seqno;
                            QUERY PLAN                            
------------------------------------------------------------------
 Gather Motion 3:1  (slice1; segments: 3)
   Merge Key: seqno
   ->  Sort
         Sort Key: seqno
         ->  Bitmap Heap Scan on array_index_op_test
               Recheck Cond: (t @> '{AAAAAAAA72908}'::text[])
               ->  Bitmap Index Scan on textarrayidx
                     Index Cond: (t @> '{AAAAAAAA72908}'::text[])
 Optimizer: Postgres query optimizer
(9 rows)

SELECT * FROM array_index_op_test WHERE t @> '{AAAAAAAA72908}' ORDER BY seqno;
 seqno |           i           |                                                                     t                                                                      
-------+-----------------------+--------------------------------------------------------------------------------------------------------------------------------------------
    22 | {11,6,56,62,53,30}    | {AAAAAAAA72908}
    45 | {99,45}               | {AAAAAAAA72908,AAAAAAAAAAAAAAAAAAA17075,AA88409,AAAAAAAAAAAAAAAAAA36842,AAAAAAA48038,AAAAAAAAAAAAAA10611}
    72 | {22,1,16,78,20,91,83} | {47735,AAAAAAA56483,AAAAAAAAAAAAA93788,AA42406,AAAAAAAAAAAAA73084,AAAAAAAA72908,AAAAAAAAAAAAAAAAAA61286,AAAAA66674,AAAAAAAAAAAAAAAAA50407}
    79 | {45}                  | {AAAAAAAAAA646,AAAAAAAAAAAAAAAAAAA70415,AAAAAA43678,AAAAAAAA72908}
(4 rows)

SELECT * FROM array_index_op_test WHERE t && '{AAAAAAAA72908}' ORDER BY seqno;
 seqno |           i           |                                                                     t                                                                      
-------+-----------------------+--------------------------------------------------------------------------------------------------------------------------------------------
    22 | {11,6,56,62,53,30}    | {AAAAAAAA72908}
    45 | {99,45}               | {AAAAAAAA72908,AAAAAAAAAAAAAAAAAAA17075,AA88409,AAAAAAAAAAAAAAAAAA36842,AAAAAAA48038,AAAAAAAAAAAAAA10611}
    72 | {22,1,16,78,20,91,83} | {47735,AAAAAAA56483,AAAAAAAAAAAAA93788,AA42406,AAAAAAAAAAAAA73084,AAAAAAAA72908,AAAAAAAAAAAAAAAAAA61286,AAAAA66674,AAAAAAAAAAAAAAAAA50407}
    79 | {45}                  | {AAAAAAAAAA646,AAAAAAAAAAAAAAAAAAA70415,AAAAAA43678,AAAAAAAA72908}
(4 rows)

SELECT * FROM array_index_op_test WHERE t @> '{AAAAAAAAAA646}' ORDER BY seqno;
 seqno |        i         |                                 t                                  
-------+------------------+--------------------------------------------------------------------
    15 | {17,14,16,63,67} | {AA6416,AAAAAAAAAA646,AAAAA95309}
    79 | {45}             | {AAAAAAAAAA646,AAAAAAAAAAAAAAAAAAA70415,AAAAAA43678,AAAAAAAA72908}
    96 | {23,97,43}       | {AAAAAAAAAA646,A87088}
(3 rows)

SELECT * FROM array_index_op_test WHERE t && '{AAAAAAAAAA646}' ORDER BY seqno;
 seqno |        i         |                                 t                                  
-------+------------------+--------------------------------------------------------------------
    15 | {17,14,16,63,67} | {AA6416,AAAAAAAAAA646,AAAAA95309}
    79 | {45}             | {AAAAAAAAAA646,AAAAAAAAAAAAAAAAAAA70415,AAAAAA43678,AAAAAAAA72908}
    96 | {23,97,43}       | {AAAAAAAAAA646,A87088}
(3 rows)

SELECT * FROM array_index_op_test WHERE t @> '{AAAAAAAA72908,AAAAAAAAAA646}' ORDER BY seqno;
 seqno |  i   |                                 t                                  
-------+------+--------------------------------------------------------------------
    79 | {45} | {AAAAAAAAAA646,AAAAAAAAAAAAAAAAAAA70415,AAAAAA43678,AAAAAAAA72908}
(1 row)

SELECT * FROM array_index_op_test WHERE t && '{AAAAAAAA72908,AAAAAAAAAA646}' ORDER BY seqno;
 seqno |           i           |                                                                     t                                                                      
-------+-----------------------+--------------------------------------------------------------------------------------------------------------------------------------------
    15 | {17,14,16,63,67}      | {AA6416,AAAAAAAAAA646,AAAAA95309}
    22 | {11,6,56,62,53,30}    | {AAAAAAAA72908}
    45 | {99,45}               | {AAAAAAAA72908,AAAAAAAAAAAAAAAAAAA17075,AA88409,AAAAAAAAAAAAAAAAAA36842,AAAAAAA48038,AAAAAAAAAAAAAA10611}
    72 | {22,1,16,78,20,91,83} | {47735,AAAAAAA56483,AAAAAAAAAAAAA93788,AA42406,AAAAAAAAAAAAA73084,AAAAAAAA72908,AAAAAAAAAAAAAAAAAA61286,AAAAA66674,AAAAAAAAAAAAAAAAA50407}
    79 | {45}                  | {AAAAAAAAAA646,AAAAAAAAAAAAAAAAAAA70415,AAAAAA43678,AAAAAAAA72908}
    96 | {23,97,43}            | {AAAAAAAAAA646,A87088}
(6 rows)

SELECT * FROM array_index_op_test WHERE t <@ '{AAAAAAAA72908,AAAAAAAAAAAAAAAAAAA17075,AA88409,AAAAAAAAAAAAAAAAAA36842,AAAAAAA48038,AAAAAAAAAAAAAA10611}' ORDER BY seqno;
 seqno |         i          |                                                     t                                                     
-------+--------------------+-----------------------------------------------------------------------------------------------------------
    22 | {11,6,56,62,53,30} | {AAAAAAAA72908}
    45 | {99,45}            | {AAAAAAAA72908,AAAAAAAAAAAAAAAAAAA17075,AA88409,AAAAAAAAAAAAAAAAAA36842,AAAAAAA48038,AAAAAAAAAAAAAA10611}
   101 | {}                 | {}
(3 rows)

SELECT * FROM array_index_op_test WHERE t = '{AAAAAAAAAA646,A87088}' ORDER BY seqno;
 seqno |     i      |           t            
-------+------------+------------------------
    96 | {23,97,43} | {AAAAAAAAAA646,A87088}
(1 row)

SELECT * FROM array_index_op_test WHERE t = '{}' ORDER BY seqno;
 seqno | i  | t  
-------+----+----
   101 | {} | {}
(1 row)

SELECT * FROM array_index_op_test WHERE t @> '{}' ORDER BY seqno;
 seqno |                i                |                                                                                                       t                                                                                                        
-------+---------------------------------+----------------------------------------------------------------------------------------------------------------------------------------------------------------------------------------------------------------
     1 | {92,75,71,52,64,83}             | {AAAAAAAA44066,AAAAAA1059,AAAAAAAAAAA176,AAAAAAA48038}
     2 | {3,6}                           | {AAAAAA98232,AAAAAAAA79710,AAAAAAAAAAAAAAAAA69675,AAAAAAAAAAAAAAAA55798,AAAAAAAAA12793}
     3 | {37,64,95,43,3,41,13,30,11,43}  | {AAAAAAAAAA48845,AAAAA75968,AAAAA95309,AAA54451,AAAAAAAAAA22292,AAAAAAA99836,A96617,AA17009,AAAAAAAAAAAAAA95246}
     4 | {71,39,99,55,33,75,45}          | {AAAAAAAAA53663,AAAAAAAAAAAAAAA67062,AAAAAAAAAA64777,AAA99043,AAAAAAAAAAAAAAAAAAA91804,39557}
     5 | {50,42,77,50,4}                 | {AAAAAAAAAAAAAAAAA26540,AAAAAAA79710,AAAAAAAAAAAAAAAAAAA1205,AAAAAAAAAAA176,AAAAA95309,AAAAAAAAAAA46154,AAAAAA66777,AAAAAAAAA27249,AAAAAAAAAA64777,AAAAAAAAAAAAAAAAAAA70104}
     6 | {39,35,5,94,17,92,60,32}        | {AAAAAAAAAAAAAAA35875,AAAAAAAAAAAAAAAA23657}
     7 | {12,51,88,64,8}                 | {AAAAAAAAAAAAAAAAAA12591,AAAAAAAAAAAAAAAAA50407,AAAAAAAAAAAA67946}
     8 | {60,84}                         | {AAAAAAA81898,AAAAAA1059,AAAAAAAAAAAA81511,AAAAA961,AAAAAAAAAAAAAAAA31334,AAAAA64741,AA6416,AAAAAAAAAAAAAAAAAA32918,AAAAAAAAAAAAAAAAA50407}
     9 | {56,52,35,27,80,44,81,22}       | {AAAAAAAAAAAAAAA73034,AAAAAAAAAAAAA7929,AAAAAAA66161,AA88409,39557,A27153,AAAAAAAA9523,AAAAAAAAAAA99000}
    10 | {71,5,45}                       | {AAAAAAAAAAA21658,AAAAAAAAAAAA21089,AAA54451,AAAAAAAAAAAAAAAAAA54141,AAAAAAAAAAAAAA28620,AAAAAAAAAAA21658,AAAAAAAAAAA74076,AAAAAAAAA27249}
    11 | {41,86,74,48,22,74,47,50}       | {AAAAAAAA9523,AAAAAAAAAAAA37562,AAAAAAAAAAAAAAAA14047,AAAAAAAAAAA46154,AAAA41702,AAAAAAAAAAAAAAAAA764,AAAAA62737,39557}
    12 | {17,99,18,52,91,72,0,43,96,23}  | {AAAAA33250,AAAAAAAAAAAAAAAAAAA85420,AAAAAAAAAAA33576}
    13 | {3,52,34,23}                    | {AAAAAA98232,AAAA49534,AAAAAAAAAAA21658}
    14 | {78,57,19}                      | {AAAA8857,AAAAAAAAAAAAAAA73034,AAAAAAAA81587,AAAAAAAAAAAAAAA68526,AAAAA75968,AAAAAAAAAAAAAA65909,AAAAAAAAA10012,AAAAAAAAAAAAAA65909}
    15 | {17,14,16,63,67}                | {AA6416,AAAAAAAAAA646,AAAAA95309}
    16 | {14,63,85,11}                   | {AAAAAA66777}
    17 | {7,10,81,85}                    | {AAAAAA43678,AAAAAAA12144,AAAAAAAAAAA50956,AAAAAAAAAAAAAAAAAAA15356}
    18 | {1}                             | {AAAAAAAAAAA33576,AAAAA95309,64261,AAA59323,AAAAAAAAAAAAAA95246,55847,AAAAAAAAAAAA67946,AAAAAAAAAAAAAAAAAA64374}
    19 | {52,82,17,74,23,46,69,51,75}    | {AAAAAAAAAAAAA73084,AAAAA75968,AAAAAAAAAAAAAAAA14047,AAAAAAA80240,AAAAAAAAAAAAAAAAAAA1205,A68938}
    20 | {72,89,70,51,54,37,8,49,79}     | {AAAAAA58494}
    21 | {2,8,65,10,5,79,43}             | {AAAAAAAAAAAAAAAAA88852,AAAAAAAAAAAAAAAAAAA91804,AAAAA64669,AAAAAAAAAAAAAAAA1443,AAAAAAAAAAAAAAAA23657,AAAAA12179,AAAAAAAAAAAAAAAAA88852,AAAAAAAAAAAAAAAA31334,AAAAAAAAAAAAAAAA41303,AAAAAAAAAAAAAAAAAAA85420}
    22 | {11,6,56,62,53,30}              | {AAAAAAAA72908}
    23 | {40,90,5,38,72,40,30,10,43,55}  | {A6053,AAAAAAAAAAA6119,AA44673,AAAAAAAAAAAAAAAAA764,AA17009,AAAAA17383,AAAAA70514,AAAAA33250,AAAAA95309,AAAAAAAAAAAA37562}
    24 | {94,61,99,35,48}                | {AAAAAAAAAAA50956,AAAAAAAAAAA15165,AAAA85070,AAAAAAAAAAAAAAA36627,AAAAA961,AAAAAAAAAA55219}
    25 | {31,1,10,11,27,79,38}           | {AAAAAAAAAAAAAAAAAA59334,45449}
    26 | {71,10,9,69,75}                 | {47735,AAAAAAA21462,AAAAAAAAAAAAAAAAA6897,AAAAAAAAAAAAAAAAAAA91804,AAAAAAAAA72121,AAAAAAAAAAAAAAAAAAA1205,AAAAA41597,AAAA8857,AAAAAAAAAAAAAAAAAAA15356,AA17009}
    27 | {94}                            | {AA6416,A6053,AAAAAAA21462,AAAAAAA57334,AAAAAAAAAAAAAAAAAA12591,AA88409,AAAAAAAAAAAAA70254}
    28 | {14,33,6,34,14}                 | {AAAAAAAAAAAAAAA13198,AAAAAAAA69452,AAAAAAAAAAA82945,AAAAAAA12144,AAAAAAAAA72121,AAAAAAAAAA18601}
    29 | {39,21}                         | {AAAAAAAAAAAAAAAAA6897,AAAAAAAAAAAAAAAAAAA38885,AAAA85070,AAAAAAAAAAAAAAAAAAA70104,AAAAA66674,AAAAAAAAAAAAA62007,AAAAAAAA69452,AAAAAAA1242,AAAAAAAAAAAAAAAA1729,AAAA35194}
    30 | {26,81,47,91,34}                | {AAAAAAAAAAAAAAAAAAA70104,AAAAAAA80240}
    31 | {80,24,18,21,54}                | {AAAAAAAAAAAAAAA13198,AAAAAAAAAAAAAAAAAAA70415,A27153,AAAAAAAAA53663,AAAAAAAAAAAAAAAAA50407,A68938}
    32 | {58,79,82,80,67,75,98,10,41}    | {AAAAAAAAAAAAAAAAAA61286,AAA54451,AAAAAAAAAAAAAAAAAAA87527,A96617,51533}
    33 | {74,73}                         | {A85417,AAAAAAA56483,AAAAA17383,AAAAAAAAAAAAA62159,AAAAAAAAAAAA52814,AAAAAAAAAAAAA85723,AAAAAAAAAAAAAAAAAA55796}
    34 | {70,45}                         | {AAAAAAAAAAAAAAAAAA71621,AAAAAAAAAAAAAA28620,AAAAAAAAAA55219,AAAAAAAA23648,AAAAAAAAAA22292,AAAAAAA1242}
    35 | {23,40}                         | {AAAAAAAAAAAA52814,AAAA48949,AAAAAAAAA34727,AAAA8857,AAAAAAAAAAAAAAAAAAA62179,AAAAAAAAAAAAAAA68526,AAAAAAA99836,AAAAAAAA50094,AAAA91194,AAAAAAAAAAAAA73084}
    36 | {79,82,14,52,30,5,79}           | {AAAAAAAAA53663,AAAAAAAAAAAAAAAA55798,AAAAAAAAAAAAAAAAAAA89194,AA88409,AAAAAAAAAAAAAAA81326,AAAAAAAAAAAAAAAAA63050,AAAAAAAAAAAAAAAA33598}
    37 | {53,11,81,39,3,78,58,64,74}     | {AAAAAAAAAAAAAAAAAAA17075,AAAAAAA66161,AAAAAAAA23648,AAAAAAAAAAAAAA10611}
    38 | {59,5,4,95,28}                  | {AAAAAAAAAAA82945,A96617,47735,AAAAA12179,AAAAA64669,AAAAAA99807,AA74433,AAAAAAAAAAAAAAAAA59387}
    39 | {82,43,99,16,74}                | {AAAAAAAAAAAAAAA67062,AAAAAAA57334,AAAAAAAAAAAAAA65909,A27153,AAAAAAAAAAAAAAAAAAA17075,AAAAAAAAAAAAAAAAA43052,AAAAAAAAAA64777,AAAAAAAAAAAA81511,AAAAAAAAAAAAAA65909,AAAAAAAAAAAAAA28620}
    40 | {34}                            | {AAAAAAAAAAAAAA10611,AAAAAAAAAAAAAAAAAAA1205,AAAAAAAAAAA50956,AAAAAAAAAAAAAAAA31334,AAAAA70466,AAAAAAAA81587,AAAAAAA74623}
    41 | {19,26,63,12,93,73,27,94}       | {AAAAAAA79710,AAAAAAAAAA55219,AAAA41702,AAAAAAAAAAAAAAAAAAA17075,AAAAAAAAAAAAAAAAAA71621,AAAAAAAAAAAAAAAAA63050,AAAAAAA99836,AAAAAAAAAAAAAA8666}
    42 | {15,76,82,75,8,91}              | {AAAAAAAAAAA176,AAAAAA38063,45449,AAAAAA54032,AAAAAAA81898,AA6416,AAAAAAAAAAAAAAAAAAA62179,45449,AAAAA60038,AAAAAAAA81587}
    43 | {39,87,91,97,79,28}             | {AAAAAAAAAAA74076,A96617,AAAAAAAAAAAAAAAAAAA89194,AAAAAAAAAAAAAAAAAA55796,AAAAAAAAAAAAAAAA23657,AAAAAAAAAAAA67946}
    44 | {40,58,68,29,54}                | {AAAAAAA81898,AAAAAA66777,AAAAAA98232}
    45 | {99,45}                         | {AAAAAAAA72908,AAAAAAAAAAAAAAAAAAA17075,AA88409,AAAAAAAAAAAAAAAAAA36842,AAAAAAA48038,AAAAAAAAAAAAAA10611}
    46 | {53,24}                         | {AAAAAAAAAAA53908,AAAAAA54032,AAAAA17383,AAAA48949,AAAAAAAAAA18601,AAAAA64669,45449,AAAAAAAAAAA98051,AAAAAAAAAAAAAAAAAA71621}
    47 | {98,23,64,12,75,61}             | {AAA59323,AAAAA95309,AAAAAAAAAAAAAAAA31334,AAAAAAAAA27249,AAAAA17383,AAAAAAAAAAAA37562,AAAAAA1059,A84822,55847,AAAAA70466}
    48 | {76,14}                         | {AAAAAAAAAAAAA59671,AAAAAAAAAAAAAAAAAAA91804,AAAAAA66777,AAAAAAAAAAAAAAAAAAA89194,AAAAAAAAAAAAAAA36627,AAAAAAAAAAAAAAAAAAA17075,AAAAAAAAAAAAA73084,AAAAAAA79710,AAAAAAAAAAAAAAA40402,AAAAAAAAAAAAAAAAAAA65037}
    49 | {56,5,54,37,49}                 | {AA21643,AAAAAAAAAAA92631,AAAAAAAA81587}
    50 | {20,12,37,64,93}                | {AAAAAAAAAA5483,AAAAAAAAAAAAAAAAAAA1205,AA6416,AAAAAAAAAAAAAAAAA63050,AAAAAAAAAAAAAAAAAA47955}
    51 | {47}                            | {AAAAAAAAAAAAAA96505,AAAAAAAAAAAAAAAAAA36842,AAAAA95309,AAAAAAAA81587,AA6416,AAAA91194,AAAAAA58494,AAAAAA1059,AAAAAAAA69452}
    52 | {89,0}                          | {AAAAAAAAAAAAAAAAAA47955,AAAAAAA48038,AAAAAAAAAAAAAAAAA43052,AAAAAAAAAAAAA73084,AAAAA70466,AAAAAAAAAAAAAAAAA764,AAAAAAAAAAA46154,AA66862}
    53 | {38,17}                         | {AAAAAAAAAAA21658}
    54 | {70,47}                         | {AAAAAAAAAAAAAAAAAA54141,AAAAA40681,AAAAAAA48038,AAAAAAAAAAAAAAAA29150,AAAAA41597,AAAAAAAAAAAAAAAAAA59334,AA15322}
    55 | {47,79,47,64,72,25,71,24,93}    | {AAAAAAAAAAAAAAAAAA55796,AAAAA62737}
    56 | {33,7,60,54,93,90,77,85,39}     | {AAAAAAAAAAAAAAAAAA32918,AA42406}
    57 | {23,45,10,42,36,21,9,96}        | {AAAAAAAAAAAAAAAAAAA70415}
    58 | {92}                            | {AAAAAAAAAAAAAAAA98414,AAAAAAAA23648,AAAAAAAAAAAAAAAAAA55796,AA25381,AAAAAAAAAAA6119}
    59 | {9,69,46,77}                    | {39557,AAAAAAA89932,AAAAAAAAAAAAAAAAA43052,AAAAAAAAAAAAAAAAA26540,AAA20874,AA6416,AAAAAAAAAAAAAAAAAA47955}
    60 | {62,2,59,38,89}                 | {AAAAAAA89932,AAAAAAAAAAAAAAAAAAA15356,AA99927,AA17009,AAAAAAAAAAAAAAA35875}
    61 | {72,2,44,95,54,54,13}           | {AAAAAAAAAAAAAAAAAAA91804}
    62 | {83,72,29,73}                   | {AAAAAAAAAAAAA15097,AAAA8857,AAAAAAAAAAAA35809,AAAAAAAAAAAA52814,AAAAAAAAAAAAAAAAAAA38885,AAAAAAAAAAAAAAAAAA24183,AAAAAA43678,A96617}
    63 | {11,4,61,87}                    | {AAAAAAAAA27249,AAAAAAAAAAAAAAAAAA32918,AAAAAAAAAAAAAAA13198,AAA20874,39557,51533,AAAAAAAAAAA53908,AAAAAAAAAAAAAA96505,AAAAAAAA78938}
    64 | {26,19,34,24,81,78}             | {A96617,AAAAAAAAAAAAAAAAAAA70104,A68938,AAAAAAAAAAA53908,AAAAAAAAAAAAAAA453,AA17009,AAAAAAA80240}
    65 | {61,5,76,59,17}                 | {AAAAAA99807,AAAAA64741,AAAAAAAAAAA53908,AA21643,AAAAAAAAA10012}
    66 | {31,23,70,52,4,33,48,25}        | {AAAAAAAAAAAAAAAAA69675,AAAAAAAA50094,AAAAAAAAAAA92631,AAAA35194,39557,AAAAAAA99836}
    67 | {31,94,7,10}                    | {AAAAAA38063,A96617,AAAA35194,AAAAAAAAAAAA67946}
    68 | {90,43,38}                      | {AA75092,AAAAAAAAAAAAAAAAA69675,AAAAAAAAAAA92631,AAAAAAAAA10012,AAAAAAAAAAAAA7929,AA21643}
    69 | {67,35,99,85,72,86,44}          | {AAAAAAAAAAAAAAAAAAA1205,AAAAAAAA50094,AAAAAAAAAAAAAAAA1729,AAAAAAAAAAAAAAAAAA47955}
    70 | {56,70,83}                      | {AAAA41702,AAAAAAAAAAA82945,AA21643,AAAAAAAAAAA99000,A27153,AA25381,AAAAAAAAAAAAAA96505,AAAAAAA1242}
    71 | {74,26}                         | {AAAAAAAAAAA50956,AA74433,AAAAAAA21462,AAAAAAAAAAAAAAAAAAA17075,AAAAAAAAAAAAAAA36627,AAAAAAAAAAAAA70254,AAAAAAAAAA43419,39557}
    72 | {22,1,16,78,20,91,83}           | {47735,AAAAAAA56483,AAAAAAAAAAAAA93788,AA42406,AAAAAAAAAAAAA73084,AAAAAAAA72908,AAAAAAAAAAAAAAAAAA61286,AAAAA66674,AAAAAAAAAAAAAAAAA50407}
    73 | {88,25,96,78,65,15,29,19}       | {AAA54451,AAAAAAAAA27249,AAAAAAA9228,AAAAAAAAAAAAAAA67062,AAAAAAAAAAAAAAAAAAA70415,AAAAA17383,AAAAAAAAAAAAAAAA33598}
    74 | {32}                            | {AAAAAAAAAAAAAAAA1729,AAAAAAAAAAAAA22860,AAAAAA99807,AAAAA17383,AAAAAAAAAAAAAAA67062,AAAAAAAAAAA15165,AAAAAAAAAAA50956}
    75 | {12,96,83,24,71,89,55}          | {AAAA48949,AAAAAAAA29716,AAAAAAAAAAAAAAAAAAA1205,AAAAAAAAAAAA67946,AAAAAAAAAAAAAAAA29150,AAA28075,AAAAAAAAAAAAAAAAA43052}
    76 | {92,55,10,7}                    | {AAAAAAAAAAAAAAA67062}
    77 | {97,15,32,17,55,59,18,37,50,39} | {AAAAAAAAAAAA67946,AAAAAA54032,AAAAAAAA81587,55847,AAAAAAAAAAAAAA28620,AAAAAAAAAAAAAAAAA43052,AAAAAA75463,AAAA49534,AAAAAAAA44066}
    78 | {55,89,44,84,34}                | {AAAAAAAAAAA6119,AAAAAAAAAAAAAA8666,AA99927,AA42406,AAAAAAA81898,AAAAAAA9228,AAAAAAAAAAA92631,AA21643,AAAAAAAAAAAAAA28620}
    79 | {45}                            | {AAAAAAAAAA646,AAAAAAAAAAAAAAAAAAA70415,AAAAAA43678,AAAAAAAA72908}
    80 | {74,89,44,80,0}                 | {AAAA35194,AAAAAAAA79710,AAA20874,AAAAAAAAAAAAAAAAAAA70104,AAAAAAAAAAAAA73084,AAAAAAA57334,AAAAAAA9228,AAAAAAAAAAAAA62007}
    81 | {63,77,54,48,61,53,97}          | {AAAAAAAAAAAAAAA81326,AAAAAAAAAA22292,AA25381,AAAAAAAAAAA74076,AAAAAAA81898,AAAAAAAAA72121}
    82 | {34,60,4,79,78,16,86,89,42,50}  | {AAAAA40681,AAAAAAAAAAAAAAAAAA12591,AAAAAAA80240,AAAAAAAAAAAAAAAA55798,AAAAAAAAAAAAAAAAAAA70104}
    83 | {14,10}                         | {AAAAAAAAAA22292,AAAAAAAAAAAAA70254,AAAAAAAAAAA6119}
    84 | {11,83,35,13,96,94}             | {AAAAA95309,AAAAAAAAAAAAAAAAAA32918,AAAAAAAAAAAAAAAAAA24183}
    85 | {39,60}                         | {AAAAAAAAAAAAAAAA55798,AAAAAAAAAA22292,AAAAAAA66161,AAAAAAA21462,AAAAAAAAAAAAAAAAAA12591,55847,AAAAAA98232,AAAAAAAAAAA46154}
    86 | {33,81,72,74,45,36,82}          | {AAAAAAAA81587,AAAAAAAAAAAAAA96505,45449,AAAA80176}
    87 | {57,27,50,12,97,68}             | {AAAAAAAAAAAAAAAAA26540,AAAAAAAAA10012,AAAAAAAAAAAA35809,AAAAAAAAAAAAAAAA29150,AAAAAAAAAAA82945,AAAAAA66777,31228,AAAAAAAAAAAAAAAA23657,AAAAAAAAAAAAAA28620,AAAAAAAAAAAAAA96505}
    88 | {41,90,77,24,6,24}              | {AAAA35194,AAAA35194,AAAAAAA80240,AAAAAAAAAAA46154,AAAAAA58494,AAAAAAAAAAAAAAAAAAA17075,AAAAAAAAAAAAAAAAAA59334,AAAAAAAAAAAAAAAAAAA91804,AA74433}
    89 | {40,32,17,6,30,88}              | {AA44673,AAAAAAAAAAA6119,AAAAAAAAAAAAAAAA23657,AAAAAAAAAAAAAAAAAA47955,AAAAAAAAAAAAAAAA33598,AAAAAAAAAAA33576,AA44673}
    90 | {88,75}                         | {AAAAA60038,AAAAAAAA23648,AAAAAAAAAAA99000,AAAA41702,AAAAAAAAAAAAA22860,AAAAAAAAAAAAAAA68526}
    91 | {78}                            | {AAAAAAAAAAAAA62007,AAA99043}
    92 | {85,63,49,45}                   | {AAAAAAA89932,AAAAAAAAAAAAA22860,AAAAAAAAAAAAAAAAAAA1205,AAAAAAAAAAAA21089}
    93 | {11}                            | {AAAAAAAAAAA176,AAAAAAAAAAAAAA8666,AAAAAAAAAAAAAAA453,AAAAAAAAAAAAA85723,A68938,AAAAAAAAAAAAA9821,AAAAAAA48038,AAAAAAAAAAAAAAAAA59387,AA99927,AAAAA17383}
    94 | {98,9,85,62,88,91,60,61,38,86}  | {AAAAAAAA81587,AAAAA17383,AAAAAAAA81587}
    95 | {47,77}                         | {AAAAAAAAAAAAAAAAA764,AAAAAAAAAAA74076,AAAAAAAAAA18107,AAAAA40681,AAAAAAAAAAAAAAA35875,AAAAA60038,AAAAAAA56483}
    96 | {23,97,43}                      | {AAAAAAAAAA646,A87088}
    97 | {54,2,86,65}                    | {47735,AAAAAAA99836,AAAAAAAAAAAAAAAAA6897,AAAAAAAAAAAAAAAA29150,AAAAAAA80240,AAAAAAAAAAAAAAAA98414,AAAAAAA56483,AAAAAAAAAAAAAAAA29150,AAAAAAA39692,AA21643}
    98 | {38,34,32,89}                   | {AAAAAAAAAAAAAAAAAA71621,AAAA8857,AAAAAAAAAAAAAAAAAAA65037,AAAAAAAAAAAAAAAA31334,AAAAAAAAAA48845}
    99 | {37,86}                         | {AAAAAAAAAAAAAAAAAA32918,AAAAA70514,AAAAAAAAA10012,AAAAAAAAAAAAAAAAA59387,AAAAAAAAAA64777,AAAAAAAAAAAAAAAAAAA15356}
   100 | {85,32,57,39,49,84,32,3,30}     | {AAAAAAA80240,AAAAAAAAAAAAAAAA1729,AAAAA60038,AAAAAAAAAAA92631,AAAAAAAA9523}
   101 | {}                              | {}
   102 | {NULL}                          | {NULL}
(102 rows)

SELECT * FROM array_index_op_test WHERE t && '{}' ORDER BY seqno;
 seqno | i | t 
-------+---+---
(0 rows)

SELECT * FROM array_index_op_test WHERE t <@ '{}' ORDER BY seqno;
 seqno | i  | t  
-------+----+----
   101 | {} | {}
(1 row)

-- And try it with a multicolumn GIN index
DROP INDEX intarrayidx, textarrayidx;
CREATE INDEX botharrayidx ON array_index_op_test USING gin (i, t);
SELECT * FROM array_index_op_test WHERE i @> '{32}' ORDER BY seqno;
 seqno |                i                |                                                                 t                                                                  
-------+---------------------------------+------------------------------------------------------------------------------------------------------------------------------------
     6 | {39,35,5,94,17,92,60,32}        | {AAAAAAAAAAAAAAA35875,AAAAAAAAAAAAAAAA23657}
    74 | {32}                            | {AAAAAAAAAAAAAAAA1729,AAAAAAAAAAAAA22860,AAAAAA99807,AAAAA17383,AAAAAAAAAAAAAAA67062,AAAAAAAAAAA15165,AAAAAAAAAAA50956}
    77 | {97,15,32,17,55,59,18,37,50,39} | {AAAAAAAAAAAA67946,AAAAAA54032,AAAAAAAA81587,55847,AAAAAAAAAAAAAA28620,AAAAAAAAAAAAAAAAA43052,AAAAAA75463,AAAA49534,AAAAAAAA44066}
    89 | {40,32,17,6,30,88}              | {AA44673,AAAAAAAAAAA6119,AAAAAAAAAAAAAAAA23657,AAAAAAAAAAAAAAAAAA47955,AAAAAAAAAAAAAAAA33598,AAAAAAAAAAA33576,AA44673}
    98 | {38,34,32,89}                   | {AAAAAAAAAAAAAAAAAA71621,AAAA8857,AAAAAAAAAAAAAAAAAAA65037,AAAAAAAAAAAAAAAA31334,AAAAAAAAAA48845}
   100 | {85,32,57,39,49,84,32,3,30}     | {AAAAAAA80240,AAAAAAAAAAAAAAAA1729,AAAAA60038,AAAAAAAAAAA92631,AAAAAAAA9523}
(6 rows)

SELECT * FROM array_index_op_test WHERE i && '{32}' ORDER BY seqno;
 seqno |                i                |                                                                 t                                                                  
-------+---------------------------------+------------------------------------------------------------------------------------------------------------------------------------
     6 | {39,35,5,94,17,92,60,32}        | {AAAAAAAAAAAAAAA35875,AAAAAAAAAAAAAAAA23657}
    74 | {32}                            | {AAAAAAAAAAAAAAAA1729,AAAAAAAAAAAAA22860,AAAAAA99807,AAAAA17383,AAAAAAAAAAAAAAA67062,AAAAAAAAAAA15165,AAAAAAAAAAA50956}
    77 | {97,15,32,17,55,59,18,37,50,39} | {AAAAAAAAAAAA67946,AAAAAA54032,AAAAAAAA81587,55847,AAAAAAAAAAAAAA28620,AAAAAAAAAAAAAAAAA43052,AAAAAA75463,AAAA49534,AAAAAAAA44066}
    89 | {40,32,17,6,30,88}              | {AA44673,AAAAAAAAAAA6119,AAAAAAAAAAAAAAAA23657,AAAAAAAAAAAAAAAAAA47955,AAAAAAAAAAAAAAAA33598,AAAAAAAAAAA33576,AA44673}
    98 | {38,34,32,89}                   | {AAAAAAAAAAAAAAAAAA71621,AAAA8857,AAAAAAAAAAAAAAAAAAA65037,AAAAAAAAAAAAAAAA31334,AAAAAAAAAA48845}
   100 | {85,32,57,39,49,84,32,3,30}     | {AAAAAAA80240,AAAAAAAAAAAAAAAA1729,AAAAA60038,AAAAAAAAAAA92631,AAAAAAAA9523}
(6 rows)

SELECT * FROM array_index_op_test WHERE t @> '{AAAAAAA80240}' ORDER BY seqno;
 seqno |               i                |                                                                              t                                                                              
-------+--------------------------------+-------------------------------------------------------------------------------------------------------------------------------------------------------------
    19 | {52,82,17,74,23,46,69,51,75}   | {AAAAAAAAAAAAA73084,AAAAA75968,AAAAAAAAAAAAAAAA14047,AAAAAAA80240,AAAAAAAAAAAAAAAAAAA1205,A68938}
    30 | {26,81,47,91,34}               | {AAAAAAAAAAAAAAAAAAA70104,AAAAAAA80240}
    64 | {26,19,34,24,81,78}            | {A96617,AAAAAAAAAAAAAAAAAAA70104,A68938,AAAAAAAAAAA53908,AAAAAAAAAAAAAAA453,AA17009,AAAAAAA80240}
    82 | {34,60,4,79,78,16,86,89,42,50} | {AAAAA40681,AAAAAAAAAAAAAAAAAA12591,AAAAAAA80240,AAAAAAAAAAAAAAAA55798,AAAAAAAAAAAAAAAAAAA70104}
    88 | {41,90,77,24,6,24}             | {AAAA35194,AAAA35194,AAAAAAA80240,AAAAAAAAAAA46154,AAAAAA58494,AAAAAAAAAAAAAAAAAAA17075,AAAAAAAAAAAAAAAAAA59334,AAAAAAAAAAAAAAAAAAA91804,AA74433}
    97 | {54,2,86,65}                   | {47735,AAAAAAA99836,AAAAAAAAAAAAAAAAA6897,AAAAAAAAAAAAAAAA29150,AAAAAAA80240,AAAAAAAAAAAAAAAA98414,AAAAAAA56483,AAAAAAAAAAAAAAAA29150,AAAAAAA39692,AA21643}
   100 | {85,32,57,39,49,84,32,3,30}    | {AAAAAAA80240,AAAAAAAAAAAAAAAA1729,AAAAA60038,AAAAAAAAAAA92631,AAAAAAAA9523}
(7 rows)

SELECT * FROM array_index_op_test WHERE t && '{AAAAAAA80240}' ORDER BY seqno;
 seqno |               i                |                                                                              t                                                                              
-------+--------------------------------+-------------------------------------------------------------------------------------------------------------------------------------------------------------
    19 | {52,82,17,74,23,46,69,51,75}   | {AAAAAAAAAAAAA73084,AAAAA75968,AAAAAAAAAAAAAAAA14047,AAAAAAA80240,AAAAAAAAAAAAAAAAAAA1205,A68938}
    30 | {26,81,47,91,34}               | {AAAAAAAAAAAAAAAAAAA70104,AAAAAAA80240}
    64 | {26,19,34,24,81,78}            | {A96617,AAAAAAAAAAAAAAAAAAA70104,A68938,AAAAAAAAAAA53908,AAAAAAAAAAAAAAA453,AA17009,AAAAAAA80240}
    82 | {34,60,4,79,78,16,86,89,42,50} | {AAAAA40681,AAAAAAAAAAAAAAAAAA12591,AAAAAAA80240,AAAAAAAAAAAAAAAA55798,AAAAAAAAAAAAAAAAAAA70104}
    88 | {41,90,77,24,6,24}             | {AAAA35194,AAAA35194,AAAAAAA80240,AAAAAAAAAAA46154,AAAAAA58494,AAAAAAAAAAAAAAAAAAA17075,AAAAAAAAAAAAAAAAAA59334,AAAAAAAAAAAAAAAAAAA91804,AA74433}
    97 | {54,2,86,65}                   | {47735,AAAAAAA99836,AAAAAAAAAAAAAAAAA6897,AAAAAAAAAAAAAAAA29150,AAAAAAA80240,AAAAAAAAAAAAAAAA98414,AAAAAAA56483,AAAAAAAAAAAAAAAA29150,AAAAAAA39692,AA21643}
   100 | {85,32,57,39,49,84,32,3,30}    | {AAAAAAA80240,AAAAAAAAAAAAAAAA1729,AAAAA60038,AAAAAAAAAAA92631,AAAAAAAA9523}
(7 rows)

SELECT * FROM array_index_op_test WHERE i @> '{32}' AND t && '{AAAAAAA80240}' ORDER BY seqno;
 seqno |              i              |                                      t                                       
-------+-----------------------------+------------------------------------------------------------------------------
   100 | {85,32,57,39,49,84,32,3,30} | {AAAAAAA80240,AAAAAAAAAAAAAAAA1729,AAAAA60038,AAAAAAAAAAA92631,AAAAAAAA9523}
(1 row)

SELECT * FROM array_index_op_test WHERE i && '{32}' AND t @> '{AAAAAAA80240}' ORDER BY seqno;
 seqno |              i              |                                      t                                       
-------+-----------------------------+------------------------------------------------------------------------------
   100 | {85,32,57,39,49,84,32,3,30} | {AAAAAAA80240,AAAAAAAAAAAAAAAA1729,AAAAA60038,AAAAAAAAAAA92631,AAAAAAAA9523}
(1 row)

SELECT * FROM array_index_op_test WHERE t = '{}' ORDER BY seqno;
 seqno | i  | t  
-------+----+----
   101 | {} | {}
(1 row)

SELECT * FROM array_op_test WHERE i = '{NULL}' ORDER BY seqno;
 seqno |   i    |   t    
-------+--------+--------
   102 | {NULL} | {NULL}
(1 row)

SELECT * FROM array_op_test WHERE i <@ '{NULL}' ORDER BY seqno;
 seqno | i  | t  
-------+----+----
   101 | {} | {}
(1 row)

RESET enable_seqscan;
RESET optimizer_enable_tablescan;
RESET enable_indexscan;
RESET enable_bitmapscan;
--
-- Try a GIN index with a lot of items with same key. (GIN creates a posting
-- tree when there are enough duplicates)
--
CREATE TABLE array_gin_test (a int[]);
INSERT INTO array_gin_test SELECT ARRAY[1, g%5, g] FROM generate_series(1, 10000) g;
CREATE INDEX array_gin_test_idx ON array_gin_test USING gin (a);
SELECT COUNT(*) FROM array_gin_test WHERE a @> '{2}';
 count 
-------
  2000
(1 row)

DROP TABLE array_gin_test;
--
-- Test GIN index's reloptions
--
CREATE INDEX gin_relopts_test ON array_index_op_test USING gin (i)
  WITH (FASTUPDATE=on, GIN_PENDING_LIST_LIMIT=128);
\d+ gin_relopts_test
     Index "public.gin_relopts_test"
 Column |  Type   | Definition | Storage 
--------+---------+------------+---------
 i      | integer | i          | plain
gin, for table "public.array_index_op_test"
Options: fastupdate=on, gin_pending_list_limit=128

--
-- HASH
--
CREATE INDEX hash_i4_index ON hash_i4_heap USING hash (random int4_ops);
<<<<<<< HEAD
ERROR:  hash indexes are not supported
CREATE INDEX hash_name_index ON hash_name_heap USING hash (random name_ops);
ERROR:  hash indexes are not supported
CREATE INDEX hash_txt_index ON hash_txt_heap USING hash (random text_ops);
ERROR:  hash indexes are not supported
CREATE INDEX hash_f8_index ON hash_f8_heap USING hash (random float8_ops);
ERROR:  hash indexes are not supported
=======
WARNING:  hash indexes are not WAL-logged and their use is discouraged
CREATE INDEX hash_name_index ON hash_name_heap USING hash (random name_ops);
WARNING:  hash indexes are not WAL-logged and their use is discouraged
CREATE INDEX hash_txt_index ON hash_txt_heap USING hash (random text_ops);
WARNING:  hash indexes are not WAL-logged and their use is discouraged
CREATE INDEX hash_f8_index ON hash_f8_heap USING hash (random float8_ops);
WARNING:  hash indexes are not WAL-logged and their use is discouraged
CREATE UNLOGGED TABLE unlogged_hash_table (id int4);
CREATE INDEX unlogged_hash_index ON unlogged_hash_table USING hash (id int4_ops);
DROP TABLE unlogged_hash_table;
>>>>>>> ab93f90c
-- CREATE INDEX hash_ovfl_index ON hash_ovfl_heap USING hash (x int4_ops);
--
-- Test functional index
--
CREATE TABLE func_index_heap (f1 text, f2 text);
CREATE INDEX func_index_index on func_index_heap (textcat(f1,f2));
INSERT INTO func_index_heap VALUES('ABC','DEF');
INSERT INTO func_index_heap VALUES('AB','CDEFG');
INSERT INTO func_index_heap VALUES('QWE','RTY');
-- this should fail because of unique index: (In GPDB, the index isn't unique, so no error)
INSERT INTO func_index_heap VALUES('ABCD', 'EF');
-- but this shouldn't:
INSERT INTO func_index_heap VALUES('QWERTY');
--
-- Same test, expressional index
--
DROP TABLE func_index_heap;
CREATE TABLE func_index_heap (f1 text, f2 text);
CREATE  INDEX func_index_index on func_index_heap ((f1 || f2) text_ops);
INSERT INTO func_index_heap VALUES('ABC','DEF');
INSERT INTO func_index_heap VALUES('AB','CDEFG');
INSERT INTO func_index_heap VALUES('QWE','RTY');
-- this should fail because of unique index: (In GPDB, the index isn't unique, so no error)
INSERT INTO func_index_heap VALUES('ABCD', 'EF');
-- but this shouldn't:
INSERT INTO func_index_heap VALUES('QWERTY');
--
-- Also try building functional, expressional, and partial indexes on
-- tables that already contain data.
--
create index hash_f8_index_1 on hash_f8_heap(abs(random));
create index hash_f8_index_2 on hash_f8_heap((seqno + 1), random);
create index hash_f8_index_3 on hash_f8_heap(random) where seqno > 1000;
--
-- Try some concurrent index builds
--
-- Unfortunately this only tests about half the code paths because there are
-- no concurrent updates happening to the table at the same time.
--
-- Concurrent index building is not currently supported in Greenplum.
--start_ignore
CREATE TABLE concur_heap (f1 text, f2 text, dk text) distributed by (dk);
-- empty table
CREATE INDEX CONCURRENTLY concur_index1 ON concur_heap(f2,f1);
<<<<<<< HEAD
INSERT INTO concur_heap VALUES  ('a','b', '1');
INSERT INTO concur_heap VALUES  ('b','b', '1');
INSERT INTO concur_heap VALUES  ('c','c', '2');
INSERT INTO concur_heap VALUES  ('d','d', '3');
-- unique index
CREATE UNIQUE INDEX CONCURRENTLY concur_index2 ON concur_heap(dk, f1);
=======
CREATE INDEX CONCURRENTLY IF NOT EXISTS concur_index1 ON concur_heap(f2,f1);
NOTICE:  relation "concur_index1" already exists, skipping
INSERT INTO concur_heap VALUES  ('a','b');
INSERT INTO concur_heap VALUES  ('b','b');
-- unique index
CREATE UNIQUE INDEX CONCURRENTLY concur_index2 ON concur_heap(f1);
CREATE UNIQUE INDEX CONCURRENTLY IF NOT EXISTS concur_index2 ON concur_heap(f1);
NOTICE:  relation "concur_index2" already exists, skipping
>>>>>>> ab93f90c
-- check if constraint is set up properly to be enforced
INSERT INTO concur_heap VALUES ('b','x', '1');
ERROR:  duplicate key value violates unique constraint "concur_index2"
DETAIL:  Key (dk, f1)=(1, b) already exists.
-- check if constraint is enforced properly at build time
CREATE UNIQUE INDEX CONCURRENTLY concur_index3 ON concur_heap(dk, f2);
-- test that expression indexes and partial indexes work concurrently
CREATE INDEX CONCURRENTLY concur_index4 on concur_heap(f2) WHERE f1='a';
CREATE INDEX CONCURRENTLY concur_index5 on concur_heap(f2) WHERE f1='x';
-- here we also check that you can default the index name
CREATE INDEX CONCURRENTLY on concur_heap((f2||f1));
-- You can't do a concurrent index build in a transaction
BEGIN;
CREATE INDEX CONCURRENTLY concur_index7 ON concur_heap(f1);
ERROR:  CREATE INDEX CONCURRENTLY cannot run inside a transaction block
COMMIT;
-- But you can do a regular index build in a transaction
BEGIN;
CREATE INDEX std_index on concur_heap(f2);
COMMIT;
-- Failed builds are left invalid by VACUUM FULL, fixed by REINDEX
VACUUM FULL concur_heap;
REINDEX TABLE concur_heap;
ERROR:  could not create unique index "concur_index3"
DETAIL:  Key (f2)=(b) is duplicated.
DELETE FROM concur_heap WHERE f1 = 'b';
VACUUM FULL concur_heap;
\d concur_heap
Table "public.concur_heap"
 Column | Type | Modifiers 
--------+------+-----------
 dk     | text | 
 f1     | text | 
 f2     | text | 
Indexes:
    "concur_index2" UNIQUE, btree (dk, f1)
    "concur_index3" UNIQUE, btree (dk, f2) INVALID
    "concur_heap_expr_idx" btree ((f2 || f1))
    "concur_index1" btree (f2, f1)
    "concur_index4" btree (f2) WHERE f1 = 'a'::text
    "concur_index5" btree (f2) WHERE f1 = 'x'::text
    "std_index" btree (f2)
Distributed by: (dk)

REINDEX TABLE concur_heap;
\d concur_heap
Table "public.concur_heap"
 Column | Type | Modifiers 
--------+------+-----------
 f1     | text | 
 f2     | text | 
Indexes:
    "concur_index2" UNIQUE, btree (f1)
    "concur_index3" UNIQUE, btree (f2)
    "concur_heap_expr_idx" btree ((f2 || f1))
    "concur_index1" btree (f2, f1)
    "concur_index4" btree (f2) WHERE f1 = 'a'::text
    "concur_index5" btree (f2) WHERE f1 = 'x'::text
    "std_index" btree (f2)

--
-- Try some concurrent index drops
--
DROP INDEX CONCURRENTLY "concur_index2";				-- works
ERROR:  syntax error at or near "CONCURRENTLY"
LINE 1: DROP INDEX CONCURRENTLY "concur_index2";
                   ^
DROP INDEX CONCURRENTLY IF EXISTS "concur_index2";		-- notice
NOTICE:  index "concur_index2" does not exist, skipping
-- failures
DROP INDEX CONCURRENTLY "concur_index2", "concur_index3";
ERROR:  syntax error at or near "CONCURRENTLY"
LINE 1: DROP INDEX CONCURRENTLY "concur_index2", "concur_index3";
                   ^
BEGIN;
DROP INDEX CONCURRENTLY "concur_index5";
ERROR:  syntax error at or near "CONCURRENTLY"
LINE 1: DROP INDEX CONCURRENTLY "concur_index5";
                   ^
ROLLBACK;
-- successes
DROP INDEX CONCURRENTLY IF EXISTS "concur_index3";
ERROR:  syntax error at or near "CONCURRENTLY"
LINE 1: DROP INDEX CONCURRENTLY IF EXISTS "concur_index3";
                   ^
DROP INDEX CONCURRENTLY "concur_index4";
ERROR:  syntax error at or near "CONCURRENTLY"
LINE 1: DROP INDEX CONCURRENTLY "concur_index4";
                   ^
DROP INDEX CONCURRENTLY "concur_index5";
ERROR:  syntax error at or near "CONCURRENTLY"
LINE 1: DROP INDEX CONCURRENTLY "concur_index5";
                   ^
DROP INDEX CONCURRENTLY "concur_index1";
ERROR:  syntax error at or near "CONCURRENTLY"
LINE 1: DROP INDEX CONCURRENTLY "concur_index1";
                   ^
DROP INDEX CONCURRENTLY "concur_heap_expr_idx";
ERROR:  syntax error at or near "CONCURRENTLY"
LINE 1: DROP INDEX CONCURRENTLY "concur_heap_expr_idx";
                   ^
\d concur_heap
Table "public.concur_heap"
 Column | Type | Modifiers 
--------+------+-----------
 f1     | text | 
 f2     | text | 
 dk     | text | 
Indexes:
    "concur_index2" UNIQUE, btree (dk, f1)
    "concur_index3" UNIQUE, btree (dk, f2) INVALID
    "concur_heap_expr_idx" btree ((f2 || f1))
    "concur_index1" btree (f2, f1)
    "concur_index4" btree (f2) WHERE f1 = 'a'::text
    "concur_index5" btree (f2) WHERE f1 = 'x'::text
    "std_index" btree (f2)
Distributed by: (dk)

DROP TABLE concur_heap;
--end_ignore
--
-- Test ADD CONSTRAINT USING INDEX
--
CREATE TABLE cwi_test( a int , b varchar(10), c char);
-- add some data so that all tests have something to work with.
INSERT INTO cwi_test VALUES(1, 2), (3, 4), (5, 6);
CREATE UNIQUE INDEX cwi_uniq_idx ON cwi_test(a , b);
ALTER TABLE cwi_test ADD primary key USING INDEX cwi_uniq_idx;
\d cwi_test
          Table "public.cwi_test"
 Column |         Type          | Modifiers 
--------+-----------------------+-----------
 a      | integer               | not null
 b      | character varying(10) | not null
 c      | character(1)          | 
Indexes:
    "cwi_uniq_idx" PRIMARY KEY, btree (a, b)
Distributed by: (a)

\d cwi_uniq_idx
         Index "public.cwi_uniq_idx"
 Column |         Type          | Definition 
--------+-----------------------+------------
 a      | integer               | a
 b      | character varying(10) | b
primary key, btree, for table "public.cwi_test"

CREATE UNIQUE INDEX cwi_uniq2_idx ON cwi_test(b , a);
ALTER TABLE cwi_test DROP CONSTRAINT cwi_uniq_idx,
	ADD CONSTRAINT cwi_replaced_pkey PRIMARY KEY
		USING INDEX cwi_uniq2_idx;
NOTICE:  ALTER TABLE / ADD CONSTRAINT USING INDEX will rename index "cwi_uniq2_idx" to "cwi_replaced_pkey"
\d cwi_test
          Table "public.cwi_test"
 Column |         Type          | Modifiers 
--------+-----------------------+-----------
 a      | integer               | not null
 b      | character varying(10) | not null
 c      | character(1)          | 
Indexes:
    "cwi_replaced_pkey" PRIMARY KEY, btree (b, a)
Distributed by: (a)

\d cwi_replaced_pkey
      Index "public.cwi_replaced_pkey"
 Column |         Type          | Definition 
--------+-----------------------+------------
 b      | character varying(10) | b
 a      | integer               | a
primary key, btree, for table "public.cwi_test"

DROP INDEX cwi_replaced_pkey;	-- Should fail; a constraint depends on it
ERROR:  cannot drop index cwi_replaced_pkey because constraint cwi_replaced_pkey on table cwi_test requires it
HINT:  You can drop constraint cwi_replaced_pkey on table cwi_test instead.
DROP TABLE cwi_test;
--
-- Tests for IS NULL/IS NOT NULL with b-tree indexes
--
CREATE TABLE onek_with_null AS SELECT unique1, unique2 FROM onek DISTRIBUTED BY (unique1);
INSERT INTO onek_with_null (unique1,unique2) VALUES (NULL, -1), (NULL, NULL);
CREATE UNIQUE INDEX onek_nulltest ON onek_with_null (unique2,unique1);
SET enable_seqscan = OFF;
SET optimizer_enable_tablescan = OFF;
SET enable_indexscan = ON;
SET enable_bitmapscan = ON;
SELECT count(*) FROM onek_with_null WHERE unique1 IS NULL;
 count 
-------
     2
(1 row)

SELECT count(*) FROM onek_with_null WHERE unique1 IS NULL AND unique2 IS NULL;
 count 
-------
     1
(1 row)

SELECT count(*) FROM onek_with_null WHERE unique1 IS NOT NULL;
 count 
-------
  1000
(1 row)

SELECT count(*) FROM onek_with_null WHERE unique1 IS NULL AND unique2 IS NOT NULL;
 count 
-------
     1
(1 row)

SELECT count(*) FROM onek_with_null WHERE unique1 IS NOT NULL AND unique1 > 500;
 count 
-------
   499
(1 row)

SELECT count(*) FROM onek_with_null WHERE unique1 IS NULL AND unique1 > 500;
 count 
-------
     0
(1 row)

DROP INDEX onek_nulltest;
CREATE UNIQUE INDEX onek_nulltest ON onek_with_null (unique2 desc,unique1);
SELECT count(*) FROM onek_with_null WHERE unique1 IS NULL;
 count 
-------
     2
(1 row)

SELECT count(*) FROM onek_with_null WHERE unique1 IS NULL AND unique2 IS NULL;
 count 
-------
     1
(1 row)

SELECT count(*) FROM onek_with_null WHERE unique1 IS NOT NULL;
 count 
-------
  1000
(1 row)

SELECT count(*) FROM onek_with_null WHERE unique1 IS NULL AND unique2 IS NOT NULL;
 count 
-------
     1
(1 row)

SELECT count(*) FROM onek_with_null WHERE unique1 IS NOT NULL AND unique1 > 500;
 count 
-------
   499
(1 row)

SELECT count(*) FROM onek_with_null WHERE unique1 IS NULL AND unique1 > 500;
 count 
-------
     0
(1 row)

DROP INDEX onek_nulltest;
CREATE UNIQUE INDEX onek_nulltest ON onek_with_null (unique2 desc nulls last,unique1);
SELECT count(*) FROM onek_with_null WHERE unique1 IS NULL;
 count 
-------
     2
(1 row)

SELECT count(*) FROM onek_with_null WHERE unique1 IS NULL AND unique2 IS NULL;
 count 
-------
     1
(1 row)

SELECT count(*) FROM onek_with_null WHERE unique1 IS NOT NULL;
 count 
-------
  1000
(1 row)

SELECT count(*) FROM onek_with_null WHERE unique1 IS NULL AND unique2 IS NOT NULL;
 count 
-------
     1
(1 row)

SELECT count(*) FROM onek_with_null WHERE unique1 IS NOT NULL AND unique1 > 500;
 count 
-------
   499
(1 row)

SELECT count(*) FROM onek_with_null WHERE unique1 IS NULL AND unique1 > 500;
 count 
-------
     0
(1 row)

DROP INDEX onek_nulltest;
CREATE UNIQUE INDEX onek_nulltest ON onek_with_null (unique2  nulls first,unique1);
SELECT count(*) FROM onek_with_null WHERE unique1 IS NULL;
 count 
-------
     2
(1 row)

SELECT count(*) FROM onek_with_null WHERE unique1 IS NULL AND unique2 IS NULL;
 count 
-------
     1
(1 row)

SELECT count(*) FROM onek_with_null WHERE unique1 IS NOT NULL;
 count 
-------
  1000
(1 row)

SELECT count(*) FROM onek_with_null WHERE unique1 IS NULL AND unique2 IS NOT NULL;
 count 
-------
     1
(1 row)

SELECT count(*) FROM onek_with_null WHERE unique1 IS NOT NULL AND unique1 > 500;
 count 
-------
   499
(1 row)

SELECT count(*) FROM onek_with_null WHERE unique1 IS NULL AND unique1 > 500;
 count 
-------
     0
(1 row)

DROP INDEX onek_nulltest;
-- Check initial-positioning logic too
CREATE UNIQUE INDEX onek_nulltest ON onek_with_null (unique2);
ERROR:  UNIQUE index must contain all columns in the distribution key of relation "onek_with_null"
SET enable_seqscan = OFF;
SET enable_indexscan = ON;
SET enable_bitmapscan = OFF;
SELECT unique1, unique2 FROM onek_with_null
  ORDER BY unique2 LIMIT 2;
 unique1 | unique2 
---------+---------
         |      -1
     147 |       0
(2 rows)

SELECT unique1, unique2 FROM onek_with_null WHERE unique2 >= -1
  ORDER BY unique2 LIMIT 2;
 unique1 | unique2 
---------+---------
         |      -1
     147 |       0
(2 rows)

SELECT unique1, unique2 FROM onek_with_null WHERE unique2 >= 0
  ORDER BY unique2 LIMIT 2;
 unique1 | unique2 
---------+---------
     147 |       0
     931 |       1
(2 rows)

SELECT unique1, unique2 FROM onek_with_null
  ORDER BY unique2 DESC LIMIT 2;
 unique1 | unique2 
---------+---------
         |        
     278 |     999
(2 rows)

SELECT unique1, unique2 FROM onek_with_null WHERE unique2 >= -1
  ORDER BY unique2 DESC LIMIT 2;
 unique1 | unique2 
---------+---------
     278 |     999
       0 |     998
(2 rows)

SELECT unique1, unique2 FROM onek_with_null WHERE unique2 < 999
  ORDER BY unique2 DESC LIMIT 2;
 unique1 | unique2 
---------+---------
       0 |     998
     744 |     997
(2 rows)

RESET enable_seqscan;
RESET optimizer_enable_tablescan;
RESET enable_indexscan;
RESET enable_bitmapscan;
DROP TABLE onek_with_null;
--
-- Check bitmap index path planning
--
SET enable_seqscan = OFF;
SET optimizer_enable_tablescan = OFF;
SET enable_indexscan = ON;
SET enable_bitmapscan = ON;
EXPLAIN (COSTS OFF)
SELECT * FROM tenk1
  WHERE thousand = 42 AND (tenthous = 1 OR tenthous = 3 OR tenthous = 42);
                                                                  QUERY PLAN                                                                   
-----------------------------------------------------------------------------------------------------------------------------------------------
 Gather Motion 3:1  (slice1; segments: 3)
   ->  Bitmap Heap Scan on tenk1
         Recheck Cond: (((thousand = 42) AND (tenthous = 1)) OR ((thousand = 42) AND (tenthous = 3)) OR ((thousand = 42) AND (tenthous = 42)))
         ->  BitmapOr
               ->  Bitmap Index Scan on tenk1_thous_tenthous
                     Index Cond: ((thousand = 42) AND (tenthous = 1))
               ->  Bitmap Index Scan on tenk1_thous_tenthous
                     Index Cond: ((thousand = 42) AND (tenthous = 3))
               ->  Bitmap Index Scan on tenk1_thous_tenthous
                     Index Cond: ((thousand = 42) AND (tenthous = 42))
 Optimizer: Postgres query optimizer
(11 rows)

SELECT * FROM tenk1
  WHERE thousand = 42 AND (tenthous = 1 OR tenthous = 3 OR tenthous = 42);
 unique1 | unique2 | two | four | ten | twenty | hundred | thousand | twothousand | fivethous | tenthous | odd | even | stringu1 | stringu2 | string4 
---------+---------+-----+------+-----+--------+---------+----------+-------------+-----------+----------+-----+------+----------+----------+---------
      42 |    5530 |   0 |    2 |   2 |      2 |      42 |       42 |          42 |        42 |       42 |  84 |   85 | QBAAAA   | SEIAAA   | OOOOxx
(1 row)

EXPLAIN (COSTS OFF)
SELECT count(*) FROM tenk1
  WHERE hundred = 42 AND (thousand = 42 OR thousand = 99);
                                         QUERY PLAN                                          
---------------------------------------------------------------------------------------------
 Aggregate
   ->  Gather Motion 3:1  (slice1; segments: 3)
         ->  Aggregate
               ->  Bitmap Heap Scan on tenk1
                     Recheck Cond: ((hundred = 42) AND ((thousand = 42) OR (thousand = 99)))
                     ->  BitmapAnd
                           ->  Bitmap Index Scan on tenk1_hundred
                                 Index Cond: (hundred = 42)
                           ->  BitmapOr
                                 ->  Bitmap Index Scan on tenk1_thous_tenthous
                                       Index Cond: (thousand = 42)
                                 ->  Bitmap Index Scan on tenk1_thous_tenthous
                                       Index Cond: (thousand = 99)
 Optimizer: Postgres query optimizer
(14 rows)

SELECT count(*) FROM tenk1
  WHERE hundred = 42 AND (thousand = 42 OR thousand = 99);
 count 
-------
    10
(1 row)

--
-- Check behavior with duplicate index column contents
--
CREATE TABLE dupindexcols AS
  SELECT unique1 as id, stringu2::text as f1 FROM tenk1;
CREATE INDEX dupindexcols_i ON dupindexcols (f1, id, f1 text_pattern_ops);
ANALYZE dupindexcols;
EXPLAIN (COSTS OFF)
  SELECT count(*) FROM dupindexcols
    WHERE f1 BETWEEN 'WA' AND 'ZZZ' and id < 1000 and f1 ~<~ 'YX';
                                                         QUERY PLAN                                                         
----------------------------------------------------------------------------------------------------------------------------
 Aggregate
   ->  Gather Motion 3:1  (slice1; segments: 3)
         ->  Aggregate
               ->  Bitmap Heap Scan on dupindexcols
                     Recheck Cond: ((f1 >= 'WA'::text) AND (f1 <= 'ZZZ'::text) AND (id < 1000) AND (f1 ~<~ 'YX'::text))
                     ->  Bitmap Index Scan on dupindexcols_i
                           Index Cond: ((f1 >= 'WA'::text) AND (f1 <= 'ZZZ'::text) AND (id < 1000) AND (f1 ~<~ 'YX'::text))
 Optimizer: Postgres query optimizer
(8 rows)

SELECT count(*) FROM dupindexcols
  WHERE f1 BETWEEN 'WA' AND 'ZZZ' and id < 1000 and f1 ~<~ 'YX';
 count 
-------
    97
(1 row)

--
-- Check ordering of =ANY indexqual results (bug in 9.2.0)
--
vacuum tenk1;		-- ensure we get consistent plans here
explain (costs off)
SELECT unique1 FROM tenk1
WHERE unique1 IN (1,42,7)
ORDER BY unique1;
                         QUERY PLAN                          
-------------------------------------------------------------
 Gather Motion 2:1  (slice1; segments: 2)
   Merge Key: unique1
   ->  Index Only Scan using tenk1_unique1 on tenk1
         Index Cond: (unique1 = ANY ('{1,42,7}'::integer[]))
 Optimizer: Postgres query optimizer
(5 rows)

SELECT unique1 FROM tenk1
WHERE unique1 IN (1,42,7)
ORDER BY unique1;
 unique1 
---------
       1
       7
      42
(3 rows)

explain (costs off)
SELECT thousand, tenthous FROM tenk1
WHERE thousand < 2 AND tenthous IN (1001,3000)
ORDER BY thousand;
<<<<<<< HEAD
                         QUERY PLAN                          
-------------------------------------------------------------
 Gather Motion 3:1  (slice1; segments: 3)
   Merge Key: thousand
   ->  Index Only Scan using tenk1_thous_tenthous on tenk1
         Index Cond: (thousand < 2)
         Filter: (tenthous = ANY ('{1001,3000}'::integer[]))
 Optimizer: Postgres query optimizer
(6 rows)
=======
                      QUERY PLAN                       
-------------------------------------------------------
 Index Only Scan using tenk1_thous_tenthous on tenk1
   Index Cond: (thousand < 2)
   Filter: (tenthous = ANY ('{1001,3000}'::integer[]))
(3 rows)

SELECT thousand, tenthous FROM tenk1
WHERE thousand < 2 AND tenthous IN (1001,3000)
ORDER BY thousand;
 thousand | tenthous 
----------+----------
        0 |     3000
        1 |     1001
(2 rows)

SET enable_indexonlyscan = OFF;
explain (costs off)
SELECT thousand, tenthous FROM tenk1
WHERE thousand < 2 AND tenthous IN (1001,3000)
ORDER BY thousand;
                                      QUERY PLAN                                      
--------------------------------------------------------------------------------------
 Sort
   Sort Key: thousand
   ->  Index Scan using tenk1_thous_tenthous on tenk1
         Index Cond: ((thousand < 2) AND (tenthous = ANY ('{1001,3000}'::integer[])))
(4 rows)
>>>>>>> ab93f90c

SELECT thousand, tenthous FROM tenk1
WHERE thousand < 2 AND tenthous IN (1001,3000)
ORDER BY thousand;
 thousand | tenthous 
----------+----------
        0 |     3000
        1 |     1001
(2 rows)

<<<<<<< HEAD
RESET enable_seqscan;
RESET optimizer_enable_tablescan;
RESET enable_indexscan;
RESET enable_bitmapscan;
SET enable_indexonlyscan = OFF;
SET random_page_cost = 4; -- prefer index san.
explain (costs off)
SELECT thousand, tenthous FROM tenk1
WHERE thousand < 2 AND tenthous IN (1001,3000)
ORDER BY thousand;
                                         QUERY PLAN                                         
--------------------------------------------------------------------------------------------
 Gather Motion 3:1  (slice1; segments: 3)
   Merge Key: thousand
   ->  Sort
         Sort Key: thousand
         ->  Index Scan using tenk1_thous_tenthous on tenk1
               Index Cond: ((thousand < 2) AND (tenthous = ANY ('{1001,3000}'::integer[])))
 Optimizer: Postgres query optimizer
(7 rows)

SELECT thousand, tenthous FROM tenk1
WHERE thousand < 2 AND tenthous IN (1001,3000)
ORDER BY thousand;
 thousand | tenthous 
----------+----------
        0 |     3000
        1 |     1001
(2 rows)

RESET random_page_cost;
RESET enable_indexonlyscan;
=======
RESET enable_indexscan;
>>>>>>> ab93f90c
--
-- Check elimination of constant-NULL subexpressions
--
explain (costs off)
  select * from tenk1 where (thousand, tenthous) in ((1,1001), (null,null));
<<<<<<< HEAD
                         QUERY PLAN                         
------------------------------------------------------------
 Gather Motion 3:1  (slice1; segments: 3)
   ->  Index Scan using tenk1_thous_tenthous on tenk1
         Index Cond: ((thousand = 1) AND (tenthous = 1001))
 Optimizer: Postgres query optimizer
(4 rows)
=======
                      QUERY PLAN                      
------------------------------------------------------
 Index Scan using tenk1_thous_tenthous on tenk1
   Index Cond: ((thousand = 1) AND (tenthous = 1001))
(2 rows)

--
-- REINDEX (VERBOSE)
--
CREATE TABLE reindex_verbose(id integer primary key);
\set VERBOSITY terse
REINDEX (VERBOSE) TABLE reindex_verbose;
INFO:  index "reindex_verbose_pkey" was reindexed
DROP TABLE reindex_verbose;
--
-- REINDEX SCHEMA
--
REINDEX SCHEMA schema_to_reindex; -- failure, schema does not exist
ERROR:  schema "schema_to_reindex" does not exist
CREATE SCHEMA schema_to_reindex;
SET search_path = 'schema_to_reindex';
CREATE TABLE table1(col1 SERIAL PRIMARY KEY);
INSERT INTO table1 SELECT generate_series(1,400);
CREATE TABLE table2(col1 SERIAL PRIMARY KEY, col2 TEXT NOT NULL);
INSERT INTO table2 SELECT generate_series(1,400), 'abc';
CREATE INDEX ON table2(col2);
CREATE MATERIALIZED VIEW matview AS SELECT col1 FROM table2;
CREATE INDEX ON matview(col1);
CREATE VIEW view AS SELECT col2 FROM table2;
CREATE TABLE reindex_before AS
SELECT oid, relname, relfilenode, relkind, reltoastrelid
	FROM pg_class
	where relnamespace = (SELECT oid FROM pg_namespace WHERE nspname = 'schema_to_reindex');
INSERT INTO reindex_before
SELECT oid, 'pg_toast_TABLE', relfilenode, relkind, reltoastrelid
FROM pg_class WHERE oid IN
	(SELECT reltoastrelid FROM reindex_before WHERE reltoastrelid > 0);
INSERT INTO reindex_before
SELECT oid, 'pg_toast_TABLE_index', relfilenode, relkind, reltoastrelid
FROM pg_class where oid in
	(select indexrelid from pg_index where indrelid in
		(select reltoastrelid from reindex_before where reltoastrelid > 0));
REINDEX SCHEMA schema_to_reindex;
CREATE TABLE reindex_after AS SELECT oid, relname, relfilenode, relkind
	FROM pg_class
	where relnamespace = (SELECT oid FROM pg_namespace WHERE nspname = 'schema_to_reindex');
SELECT  b.relname,
        b.relkind,
        CASE WHEN a.relfilenode = b.relfilenode THEN 'relfilenode is unchanged'
        ELSE 'relfilenode has changed' END
  FROM reindex_before b JOIN pg_class a ON b.oid = a.oid
  ORDER BY 1;
       relname        | relkind |           case           
----------------------+---------+--------------------------
 matview              | m       | relfilenode is unchanged
 matview_col1_idx     | i       | relfilenode has changed
 pg_toast_TABLE       | t       | relfilenode is unchanged
 pg_toast_TABLE_index | i       | relfilenode has changed
 table1               | r       | relfilenode is unchanged
 table1_col1_seq      | S       | relfilenode is unchanged
 table1_pkey          | i       | relfilenode has changed
 table2               | r       | relfilenode is unchanged
 table2_col1_seq      | S       | relfilenode is unchanged
 table2_col2_idx      | i       | relfilenode has changed
 table2_pkey          | i       | relfilenode has changed
 view                 | v       | relfilenode is unchanged
(12 rows)

REINDEX SCHEMA schema_to_reindex;
BEGIN;
REINDEX SCHEMA schema_to_reindex; -- failure, cannot run in a transaction
ERROR:  REINDEX SCHEMA cannot run inside a transaction block
END;
-- Failure for unauthorized user
CREATE ROLE regression_reindexuser NOLOGIN;
SET SESSION ROLE regression_reindexuser;
REINDEX SCHEMA schema_to_reindex;
ERROR:  must be owner of schema schema_to_reindex
-- Clean up
RESET ROLE;
DROP ROLE regression_reindexuser;
SET client_min_messages TO 'warning';
DROP SCHEMA schema_to_reindex CASCADE;
RESET client_min_messages;
>>>>>>> ab93f90c
<|MERGE_RESOLUTION|>--- conflicted
+++ resolved
@@ -411,26 +411,16 @@
 SELECT * FROM fast_emp4000
     WHERE home_base @ '(200,200),(2000,1000)'::box
     ORDER BY (home_base[0])[0];
-<<<<<<< HEAD
                               QUERY PLAN                              
 ----------------------------------------------------------------------
  Gather Motion 3:1  (slice1; segments: 3)
    Merge Key: ((home_base[0])[0])
    ->  Sort
          Sort Key: ((home_base[0])[0])
-         ->  Index Scan using grect2ind on fast_emp4000
+         ->  Index Only Scan using grect2ind on fast_emp4000
                Index Cond: (home_base @ '(2000,1000),(200,200)'::box)
  Optimizer: Postgres query optimizer
 (7 rows)
-=======
-                           QUERY PLAN                           
-----------------------------------------------------------------
- Sort
-   Sort Key: ((home_base[0])[0])
-   ->  Index Only Scan using grect2ind on fast_emp4000
-         Index Cond: (home_base @ '(2000,1000),(200,200)'::box)
-(4 rows)
->>>>>>> ab93f90c
 
 SELECT * FROM fast_emp4000
     WHERE home_base @ '(200,200),(2000,1000)'::box
@@ -446,18 +436,12 @@
                                QUERY PLAN                                
 -------------------------------------------------------------------------
  Aggregate
-<<<<<<< HEAD
-   ->  Gather Motion 3:1  (slice1; segments: 3)
-         ->  Aggregate
-               ->  Index Scan using grect2ind on fast_emp4000
+   ->  Gather Motion 3:1  (slice1; segments: 3)
+         ->  Aggregate
+               ->  Index Only Scan using grect2ind on fast_emp4000
                      Index Cond: (home_base && '(1000,1000),(0,0)'::box)
  Optimizer: Postgres query optimizer
 (6 rows)
-=======
-   ->  Index Only Scan using grect2ind on fast_emp4000
-         Index Cond: (home_base && '(1000,1000),(0,0)'::box)
-(3 rows)
->>>>>>> ab93f90c
 
 SELECT count(*) FROM fast_emp4000 WHERE home_base && '(1000,1000,0,0)'::box;
  count 
@@ -467,24 +451,15 @@
 
 EXPLAIN (COSTS OFF)
 SELECT count(*) FROM fast_emp4000 WHERE home_base IS NULL;
-<<<<<<< HEAD
-                          QUERY PLAN                          
---------------------------------------------------------------
- Aggregate
-   ->  Gather Motion 3:1  (slice1; segments: 3)
-         ->  Aggregate
-               ->  Index Scan using grect2ind on fast_emp4000
+                            QUERY PLAN                             
+-------------------------------------------------------------------
+ Aggregate
+   ->  Gather Motion 3:1  (slice1; segments: 3)
+         ->  Aggregate
+               ->  Index Only Scan using grect2ind on fast_emp4000
                      Index Cond: (home_base IS NULL)
  Optimizer: Postgres query optimizer
 (6 rows)
-=======
-                      QUERY PLAN                       
--------------------------------------------------------
- Aggregate
-   ->  Index Only Scan using grect2ind on fast_emp4000
-         Index Cond: (home_base IS NULL)
-(3 rows)
->>>>>>> ab93f90c
 
 SELECT count(*) FROM fast_emp4000 WHERE home_base IS NULL;
  count 
@@ -578,18 +553,12 @@
                            QUERY PLAN                           
 ----------------------------------------------------------------
  Aggregate
-<<<<<<< HEAD
-   ->  Gather Motion 3:1  (slice1; segments: 3)
-         ->  Aggregate
-               ->  Index Scan using gpointind on point_tbl
+   ->  Gather Motion 3:1  (slice1; segments: 3)
+         ->  Aggregate
+               ->  Index Only Scan using gpointind on point_tbl
                      Index Cond: (f1 <@ '(100,100),(0,0)'::box)
  Optimizer: Postgres query optimizer
 (6 rows)
-=======
-   ->  Index Only Scan using gpointind on point_tbl
-         Index Cond: (f1 <@ '(100,100),(0,0)'::box)
-(3 rows)
->>>>>>> ab93f90c
 
 SELECT count(*) FROM point_tbl WHERE f1 <@ box '(0,0,100,100)';
  count 
@@ -602,18 +571,12 @@
                            QUERY PLAN                           
 ----------------------------------------------------------------
  Aggregate
-<<<<<<< HEAD
-   ->  Gather Motion 3:1  (slice1; segments: 3)
-         ->  Aggregate
-               ->  Index Scan using gpointind on point_tbl
-                     Index Cond: ('(100,100),(0,0)'::box @> f1)
- Optimizer: Postgres query optimizer
-(6 rows)
-=======
-   ->  Index Only Scan using gpointind on point_tbl
-         Index Cond: (f1 <@ '(100,100),(0,0)'::box)
-(3 rows)
->>>>>>> ab93f90c
+   ->  Gather Motion 3:1  (slice1; segments: 3)
+         ->  Aggregate
+               ->  Index Only Scan using gpointind on point_tbl
+                     Index Cond: (f1 <@ '(100,100),(0,0)'::box)
+ Optimizer: Postgres query optimizer
+(6 rows)
 
 SELECT count(*) FROM point_tbl WHERE box '(0,0,100,100)' @> f1;
  count 
@@ -623,24 +586,15 @@
 
 EXPLAIN (COSTS OFF)
 SELECT count(*) FROM point_tbl WHERE f1 <@ polygon '(0,0),(0,100),(100,100),(50,50),(100,0),(0,0)';
-<<<<<<< HEAD
                                              QUERY PLAN                                             
 ----------------------------------------------------------------------------------------------------
  Aggregate
    ->  Gather Motion 3:1  (slice1; segments: 3)
          ->  Aggregate
-               ->  Index Scan using gpointind on point_tbl
+               ->  Index Only Scan using gpointind on point_tbl
                      Index Cond: (f1 <@ '((0,0),(0,100),(100,100),(50,50),(100,0),(0,0))'::polygon)
  Optimizer: Postgres query optimizer
 (6 rows)
-=======
-                                       QUERY PLAN                                       
-----------------------------------------------------------------------------------------
- Aggregate
-   ->  Index Only Scan using gpointind on point_tbl
-         Index Cond: (f1 <@ '((0,0),(0,100),(100,100),(50,50),(100,0),(0,0))'::polygon)
-(3 rows)
->>>>>>> ab93f90c
 
 SELECT count(*) FROM point_tbl WHERE f1 <@ polygon '(0,0),(0,100),(100,100),(50,50),(100,0),(0,0)';
  count 
@@ -653,18 +607,12 @@
                            QUERY PLAN                           
 ----------------------------------------------------------------
  Aggregate
-<<<<<<< HEAD
-   ->  Gather Motion 3:1  (slice1; segments: 3)
-         ->  Aggregate
-               ->  Index Scan using gpointind on point_tbl
+   ->  Gather Motion 3:1  (slice1; segments: 3)
+         ->  Aggregate
+               ->  Index Only Scan using gpointind on point_tbl
                      Index Cond: (f1 <@ '<(50,50),50>'::circle)
  Optimizer: Postgres query optimizer
 (6 rows)
-=======
-   ->  Index Only Scan using gpointind on point_tbl
-         Index Cond: (f1 <@ '<(50,50),50>'::circle)
-(3 rows)
->>>>>>> ab93f90c
 
 SELECT count(*) FROM point_tbl WHERE f1 <@ circle '<(50,50),50>';
  count 
@@ -674,24 +622,15 @@
 
 EXPLAIN (COSTS OFF)
 SELECT count(*) FROM point_tbl p WHERE p.f1 << '(0.0, 0.0)';
-<<<<<<< HEAD
-                         QUERY PLAN                          
--------------------------------------------------------------
- Aggregate
-   ->  Gather Motion 3:1  (slice1; segments: 3)
-         ->  Aggregate
-               ->  Index Scan using gpointind on point_tbl p
+                            QUERY PLAN                            
+------------------------------------------------------------------
+ Aggregate
+   ->  Gather Motion 3:1  (slice1; segments: 3)
+         ->  Aggregate
+               ->  Index Only Scan using gpointind on point_tbl p
                      Index Cond: (f1 << '(0,0)'::point)
  Optimizer: Postgres query optimizer
 (6 rows)
-=======
-                      QUERY PLAN                      
-------------------------------------------------------
- Aggregate
-   ->  Index Only Scan using gpointind on point_tbl p
-         Index Cond: (f1 << '(0,0)'::point)
-(3 rows)
->>>>>>> ab93f90c
 
 SELECT count(*) FROM point_tbl p WHERE p.f1 << '(0.0, 0.0)';
  count 
@@ -701,24 +640,15 @@
 
 EXPLAIN (COSTS OFF)
 SELECT count(*) FROM point_tbl p WHERE p.f1 >> '(0.0, 0.0)';
-<<<<<<< HEAD
-                         QUERY PLAN                          
--------------------------------------------------------------
- Aggregate
-   ->  Gather Motion 3:1  (slice1; segments: 3)
-         ->  Aggregate
-               ->  Index Scan using gpointind on point_tbl p
+                            QUERY PLAN                            
+------------------------------------------------------------------
+ Aggregate
+   ->  Gather Motion 3:1  (slice1; segments: 3)
+         ->  Aggregate
+               ->  Index Only Scan using gpointind on point_tbl p
                      Index Cond: (f1 >> '(0,0)'::point)
  Optimizer: Postgres query optimizer
 (6 rows)
-=======
-                      QUERY PLAN                      
-------------------------------------------------------
- Aggregate
-   ->  Index Only Scan using gpointind on point_tbl p
-         Index Cond: (f1 >> '(0,0)'::point)
-(3 rows)
->>>>>>> ab93f90c
 
 SELECT count(*) FROM point_tbl p WHERE p.f1 >> '(0.0, 0.0)';
  count 
@@ -728,24 +658,15 @@
 
 EXPLAIN (COSTS OFF)
 SELECT count(*) FROM point_tbl p WHERE p.f1 <^ '(0.0, 0.0)';
-<<<<<<< HEAD
-                         QUERY PLAN                          
--------------------------------------------------------------
- Aggregate
-   ->  Gather Motion 3:1  (slice1; segments: 3)
-         ->  Aggregate
-               ->  Index Scan using gpointind on point_tbl p
+                            QUERY PLAN                            
+------------------------------------------------------------------
+ Aggregate
+   ->  Gather Motion 3:1  (slice1; segments: 3)
+         ->  Aggregate
+               ->  Index Only Scan using gpointind on point_tbl p
                      Index Cond: (f1 <^ '(0,0)'::point)
  Optimizer: Postgres query optimizer
 (6 rows)
-=======
-                      QUERY PLAN                      
-------------------------------------------------------
- Aggregate
-   ->  Index Only Scan using gpointind on point_tbl p
-         Index Cond: (f1 <^ '(0,0)'::point)
-(3 rows)
->>>>>>> ab93f90c
 
 SELECT count(*) FROM point_tbl p WHERE p.f1 <^ '(0.0, 0.0)';
  count 
@@ -755,24 +676,15 @@
 
 EXPLAIN (COSTS OFF)
 SELECT count(*) FROM point_tbl p WHERE p.f1 >^ '(0.0, 0.0)';
-<<<<<<< HEAD
-                         QUERY PLAN                          
--------------------------------------------------------------
- Aggregate
-   ->  Gather Motion 3:1  (slice1; segments: 3)
-         ->  Aggregate
-               ->  Index Scan using gpointind on point_tbl p
+                            QUERY PLAN                            
+------------------------------------------------------------------
+ Aggregate
+   ->  Gather Motion 3:1  (slice1; segments: 3)
+         ->  Aggregate
+               ->  Index Only Scan using gpointind on point_tbl p
                      Index Cond: (f1 >^ '(0,0)'::point)
  Optimizer: Postgres query optimizer
 (6 rows)
-=======
-                      QUERY PLAN                      
-------------------------------------------------------
- Aggregate
-   ->  Index Only Scan using gpointind on point_tbl p
-         Index Cond: (f1 >^ '(0,0)'::point)
-(3 rows)
->>>>>>> ab93f90c
 
 SELECT count(*) FROM point_tbl p WHERE p.f1 >^ '(0.0, 0.0)';
  count 
@@ -782,24 +694,15 @@
 
 EXPLAIN (COSTS OFF)
 SELECT count(*) FROM point_tbl p WHERE p.f1 ~= '(-5, -12)';
-<<<<<<< HEAD
-                         QUERY PLAN                          
--------------------------------------------------------------
- Aggregate
-   ->  Gather Motion 3:1  (slice1; segments: 3)
-         ->  Aggregate
-               ->  Index Scan using gpointind on point_tbl p
+                            QUERY PLAN                            
+------------------------------------------------------------------
+ Aggregate
+   ->  Gather Motion 3:1  (slice1; segments: 3)
+         ->  Aggregate
+               ->  Index Only Scan using gpointind on point_tbl p
                      Index Cond: (f1 ~= '(-5,-12)'::point)
  Optimizer: Postgres query optimizer
 (6 rows)
-=======
-                      QUERY PLAN                      
-------------------------------------------------------
- Aggregate
-   ->  Index Only Scan using gpointind on point_tbl p
-         Index Cond: (f1 ~= '(-5,-12)'::point)
-(3 rows)
->>>>>>> ab93f90c
 
 SELECT count(*) FROM point_tbl p WHERE p.f1 ~= '(-5, -12)';
  count 
@@ -809,22 +712,14 @@
 
 EXPLAIN (COSTS OFF)
 SELECT * FROM point_tbl ORDER BY f1 <-> '0,1';
-<<<<<<< HEAD
-                  QUERY PLAN                   
------------------------------------------------
+                     QUERY PLAN                     
+----------------------------------------------------
  Gather Motion 3:1  (slice1; segments: 3)
    Merge Key: ((f1 <-> '(0,1)'::point))
-   ->  Index Scan using gpointind on point_tbl
+   ->  Index Only Scan using gpointind on point_tbl
          Order By: (f1 <-> '(0,1)'::point)
  Optimizer: Postgres query optimizer
 (5 rows)
-=======
-                  QUERY PLAN                  
-----------------------------------------------
- Index Only Scan using gpointind on point_tbl
-   Order By: (f1 <-> '(0,1)'::point)
-(2 rows)
->>>>>>> ab93f90c
 
 SELECT * FROM point_tbl ORDER BY f1 <-> '0,1';
      f1     
@@ -840,21 +735,13 @@
 
 EXPLAIN (COSTS OFF)
 SELECT * FROM point_tbl WHERE f1 IS NULL;
-<<<<<<< HEAD
-                  QUERY PLAN                   
------------------------------------------------
+                     QUERY PLAN                     
+----------------------------------------------------
  Gather Motion 3:1  (slice1; segments: 3)
-   ->  Index Scan using gpointind on point_tbl
+   ->  Index Only Scan using gpointind on point_tbl
          Index Cond: (f1 IS NULL)
  Optimizer: Postgres query optimizer
 (4 rows)
-=======
-                  QUERY PLAN                  
-----------------------------------------------
- Index Only Scan using gpointind on point_tbl
-   Index Cond: (f1 IS NULL)
-(2 rows)
->>>>>>> ab93f90c
 
 SELECT * FROM point_tbl WHERE f1 IS NULL;
  f1 
@@ -864,24 +751,15 @@
 
 EXPLAIN (COSTS OFF)
 SELECT * FROM point_tbl WHERE f1 IS NOT NULL ORDER BY f1 <-> '0,1';
-<<<<<<< HEAD
-                  QUERY PLAN                   
------------------------------------------------
+                     QUERY PLAN                     
+----------------------------------------------------
  Gather Motion 3:1  (slice1; segments: 3)
    Merge Key: ((f1 <-> '(0,1)'::point))
-   ->  Index Scan using gpointind on point_tbl
+   ->  Index Only Scan using gpointind on point_tbl
          Index Cond: (f1 IS NOT NULL)
          Order By: (f1 <-> '(0,1)'::point)
  Optimizer: Postgres query optimizer
 (6 rows)
-=======
-                  QUERY PLAN                  
-----------------------------------------------
- Index Only Scan using gpointind on point_tbl
-   Index Cond: (f1 IS NOT NULL)
-   Order By: (f1 <-> '(0,1)'::point)
-(3 rows)
->>>>>>> ab93f90c
 
 SELECT * FROM point_tbl WHERE f1 IS NOT NULL ORDER BY f1 <-> '0,1';
      f1     
@@ -896,24 +774,15 @@
 
 EXPLAIN (COSTS OFF)
 SELECT * FROM point_tbl WHERE f1 <@ '(-10,-10),(10,10)':: box ORDER BY f1 <-> '0,1';
-<<<<<<< HEAD
                       QUERY PLAN                      
 ------------------------------------------------------
  Gather Motion 3:1  (slice1; segments: 3)
    Merge Key: ((f1 <-> '(0,1)'::point))
-   ->  Index Scan using gpointind on point_tbl
+   ->  Index Only Scan using gpointind on point_tbl
          Index Cond: (f1 <@ '(10,10),(-10,-10)'::box)
          Order By: (f1 <-> '(0,1)'::point)
  Optimizer: Postgres query optimizer
 (6 rows)
-=======
-                   QUERY PLAN                   
-------------------------------------------------
- Index Only Scan using gpointind on point_tbl
-   Index Cond: (f1 <@ '(10,10),(-10,-10)'::box)
-   Order By: (f1 <-> '(0,1)'::point)
-(3 rows)
->>>>>>> ab93f90c
 
 SELECT * FROM point_tbl WHERE f1 <@ '(-10,-10),(10,10)':: box ORDER BY f1 <-> '0,1';
    f1    
@@ -1465,12 +1334,16 @@
 
 EXPLAIN (COSTS OFF)
 SELECT * FROM gpolygon_tbl ORDER BY f1 <-> '(0,0)'::point LIMIT 10;
-                     QUERY PLAN                      
------------------------------------------------------
+                           QUERY PLAN                            
+-----------------------------------------------------------------
  Limit
-   ->  Index Scan using ggpolygonind on gpolygon_tbl
-         Order By: (f1 <-> '(0,0)'::point)
-(3 rows)
+   ->  Gather Motion 3:1  (slice1; segments: 3)
+         Merge Key: ((f1 <-> '(0,0)'::point))
+         ->  Limit
+               ->  Index Scan using ggpolygonind on gpolygon_tbl
+                     Order By: (f1 <-> '(0,0)'::point)
+ Optimizer: Postgres query optimizer
+(7 rows)
 
 SELECT * FROM gpolygon_tbl ORDER BY f1 <-> '(0,0)'::point LIMIT 10;
                        f1                        
@@ -1489,12 +1362,16 @@
 
 EXPLAIN (COSTS OFF)
 SELECT circle_center(f1), round(radius(f1)) as radius FROM gcircle_tbl ORDER BY f1 <-> '(200,300)'::point LIMIT 10;
-                    QUERY PLAN                     
----------------------------------------------------
+                          QUERY PLAN                           
+---------------------------------------------------------------
  Limit
-   ->  Index Scan using ggcircleind on gcircle_tbl
-         Order By: (f1 <-> '(200,300)'::point)
-(3 rows)
+   ->  Gather Motion 3:1  (slice1; segments: 3)
+         Merge Key: ((f1 <-> '(200,300)'::point))
+         ->  Limit
+               ->  Index Scan using ggcircleind on gcircle_tbl
+                     Order By: (f1 <-> '(200,300)'::point)
+ Optimizer: Postgres query optimizer
+(7 rows)
 
 SELECT circle_center(f1), round(radius(f1)) as radius FROM gcircle_tbl ORDER BY f1 <-> '(200,300)'::point LIMIT 10;
  circle_center  | radius 
@@ -2718,7 +2595,6 @@
 -- HASH
 --
 CREATE INDEX hash_i4_index ON hash_i4_heap USING hash (random int4_ops);
-<<<<<<< HEAD
 ERROR:  hash indexes are not supported
 CREATE INDEX hash_name_index ON hash_name_heap USING hash (random name_ops);
 ERROR:  hash indexes are not supported
@@ -2726,18 +2602,12 @@
 ERROR:  hash indexes are not supported
 CREATE INDEX hash_f8_index ON hash_f8_heap USING hash (random float8_ops);
 ERROR:  hash indexes are not supported
-=======
-WARNING:  hash indexes are not WAL-logged and their use is discouraged
-CREATE INDEX hash_name_index ON hash_name_heap USING hash (random name_ops);
-WARNING:  hash indexes are not WAL-logged and their use is discouraged
-CREATE INDEX hash_txt_index ON hash_txt_heap USING hash (random text_ops);
-WARNING:  hash indexes are not WAL-logged and their use is discouraged
-CREATE INDEX hash_f8_index ON hash_f8_heap USING hash (random float8_ops);
-WARNING:  hash indexes are not WAL-logged and their use is discouraged
 CREATE UNLOGGED TABLE unlogged_hash_table (id int4);
+NOTICE:  Table doesn't have 'DISTRIBUTED BY' clause -- Using column named 'id' as the Greenplum Database data distribution key for this table.
+HINT:  The 'DISTRIBUTED BY' clause determines the distribution of data. Make sure column(s) chosen are the optimal data distribution key to minimize skew.
 CREATE INDEX unlogged_hash_index ON unlogged_hash_table USING hash (id int4_ops);
+ERROR:  hash indexes are not supported
 DROP TABLE unlogged_hash_table;
->>>>>>> ab93f90c
 -- CREATE INDEX hash_ovfl_index ON hash_ovfl_heap USING hash (x int4_ops);
 --
 -- Test functional index
@@ -2782,23 +2652,16 @@
 CREATE TABLE concur_heap (f1 text, f2 text, dk text) distributed by (dk);
 -- empty table
 CREATE INDEX CONCURRENTLY concur_index1 ON concur_heap(f2,f1);
-<<<<<<< HEAD
+CREATE INDEX CONCURRENTLY IF NOT EXISTS concur_index1 ON concur_heap(f2,f1);
+NOTICE:  relation "concur_index1" already exists, skipping
 INSERT INTO concur_heap VALUES  ('a','b', '1');
 INSERT INTO concur_heap VALUES  ('b','b', '1');
 INSERT INTO concur_heap VALUES  ('c','c', '2');
 INSERT INTO concur_heap VALUES  ('d','d', '3');
 -- unique index
 CREATE UNIQUE INDEX CONCURRENTLY concur_index2 ON concur_heap(dk, f1);
-=======
-CREATE INDEX CONCURRENTLY IF NOT EXISTS concur_index1 ON concur_heap(f2,f1);
-NOTICE:  relation "concur_index1" already exists, skipping
-INSERT INTO concur_heap VALUES  ('a','b');
-INSERT INTO concur_heap VALUES  ('b','b');
--- unique index
-CREATE UNIQUE INDEX CONCURRENTLY concur_index2 ON concur_heap(f1);
-CREATE UNIQUE INDEX CONCURRENTLY IF NOT EXISTS concur_index2 ON concur_heap(f1);
+CREATE UNIQUE INDEX CONCURRENTLY IF NOT EXISTS concur_index2 ON concur_heap(dk, f1);
 NOTICE:  relation "concur_index2" already exists, skipping
->>>>>>> ab93f90c
 -- check if constraint is set up properly to be enforced
 INSERT INTO concur_heap VALUES ('b','x', '1');
 ERROR:  duplicate key value violates unique constraint "concur_index2"
@@ -3314,7 +3177,6 @@
 SELECT thousand, tenthous FROM tenk1
 WHERE thousand < 2 AND tenthous IN (1001,3000)
 ORDER BY thousand;
-<<<<<<< HEAD
                          QUERY PLAN                          
 -------------------------------------------------------------
  Gather Motion 3:1  (slice1; segments: 3)
@@ -3324,13 +3186,6 @@
          Filter: (tenthous = ANY ('{1001,3000}'::integer[]))
  Optimizer: Postgres query optimizer
 (6 rows)
-=======
-                      QUERY PLAN                       
--------------------------------------------------------
- Index Only Scan using tenk1_thous_tenthous on tenk1
-   Index Cond: (thousand < 2)
-   Filter: (tenthous = ANY ('{1001,3000}'::integer[]))
-(3 rows)
 
 SELECT thousand, tenthous FROM tenk1
 WHERE thousand < 2 AND tenthous IN (1001,3000)
@@ -3341,30 +3196,6 @@
         1 |     1001
 (2 rows)
 
-SET enable_indexonlyscan = OFF;
-explain (costs off)
-SELECT thousand, tenthous FROM tenk1
-WHERE thousand < 2 AND tenthous IN (1001,3000)
-ORDER BY thousand;
-                                      QUERY PLAN                                      
---------------------------------------------------------------------------------------
- Sort
-   Sort Key: thousand
-   ->  Index Scan using tenk1_thous_tenthous on tenk1
-         Index Cond: ((thousand < 2) AND (tenthous = ANY ('{1001,3000}'::integer[])))
-(4 rows)
->>>>>>> ab93f90c
-
-SELECT thousand, tenthous FROM tenk1
-WHERE thousand < 2 AND tenthous IN (1001,3000)
-ORDER BY thousand;
- thousand | tenthous 
-----------+----------
-        0 |     3000
-        1 |     1001
-(2 rows)
-
-<<<<<<< HEAD
 RESET enable_seqscan;
 RESET optimizer_enable_tablescan;
 RESET enable_indexscan;
@@ -3397,15 +3228,12 @@
 
 RESET random_page_cost;
 RESET enable_indexonlyscan;
-=======
 RESET enable_indexscan;
->>>>>>> ab93f90c
 --
 -- Check elimination of constant-NULL subexpressions
 --
 explain (costs off)
   select * from tenk1 where (thousand, tenthous) in ((1,1001), (null,null));
-<<<<<<< HEAD
                          QUERY PLAN                         
 ------------------------------------------------------------
  Gather Motion 3:1  (slice1; segments: 3)
@@ -3413,12 +3241,6 @@
          Index Cond: ((thousand = 1) AND (tenthous = 1001))
  Optimizer: Postgres query optimizer
 (4 rows)
-=======
-                      QUERY PLAN                      
-------------------------------------------------------
- Index Scan using tenk1_thous_tenthous on tenk1
-   Index Cond: ((thousand = 1) AND (tenthous = 1001))
-(2 rows)
 
 --
 -- REINDEX (VERBOSE)
@@ -3441,7 +3263,9 @@
 INSERT INTO table2 SELECT generate_series(1,400), 'abc';
 CREATE INDEX ON table2(col2);
 CREATE MATERIALIZED VIEW matview AS SELECT col1 FROM table2;
+ERROR:  materialized view is not supported on greenplum
 CREATE INDEX ON matview(col1);
+ERROR:  relation "matview" does not exist
 CREATE VIEW view AS SELECT col2 FROM table2;
 CREATE TABLE reindex_before AS
 SELECT oid, relname, relfilenode, relkind, reltoastrelid
@@ -3468,8 +3292,6 @@
   ORDER BY 1;
        relname        | relkind |           case           
 ----------------------+---------+--------------------------
- matview              | m       | relfilenode is unchanged
- matview_col1_idx     | i       | relfilenode has changed
  pg_toast_TABLE       | t       | relfilenode is unchanged
  pg_toast_TABLE_index | i       | relfilenode has changed
  table1               | r       | relfilenode is unchanged
@@ -3480,7 +3302,7 @@
  table2_col2_idx      | i       | relfilenode has changed
  table2_pkey          | i       | relfilenode has changed
  view                 | v       | relfilenode is unchanged
-(12 rows)
+(10 rows)
 
 REINDEX SCHEMA schema_to_reindex;
 BEGIN;
@@ -3497,5 +3319,4 @@
 DROP ROLE regression_reindexuser;
 SET client_min_messages TO 'warning';
 DROP SCHEMA schema_to_reindex CASCADE;
-RESET client_min_messages;
->>>>>>> ab93f90c
+RESET client_min_messages;