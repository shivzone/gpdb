--- conflicted
+++ resolved
@@ -210,6 +210,8 @@
 
 drop view vw_ord;
 -- ordinality and multiple functions vs. rewind and reverse scan
+-- Backward scan not supported in GPDB, which makes this a lot less
+-- interesting than in PostgreSQL.
 begin;
 declare foo scroll cursor for select * from rows from(generate_series(1,5),generate_series(1,2)) with ordinality as g(i,j,o);
 fetch all from foo;
@@ -222,25 +224,11 @@
  5 |   | 5
 (5 rows)
 
-fetch backward all from foo;
- i | j | o 
----+---+---
- 5 |   | 5
- 4 |   | 4
- 3 |   | 3
- 2 | 2 | 2
- 1 | 1 | 1
-(5 rows)
-
+--fetch backward all from foo;
 fetch all from foo;
  i | j | o 
 ---+---+---
- 1 | 1 | 1
- 2 | 2 | 2
- 3 |   | 3
- 4 |   | 4
- 5 |   | 5
-(5 rows)
+(0 rows)
 
 fetch next from foo;
  i | j | o 
@@ -252,79 +240,37 @@
 ---+---+---
 (0 rows)
 
-fetch prior from foo;
- i | j | o 
----+---+---
- 5 |   | 5
-(1 row)
-
-fetch absolute 1 from foo;
- i | j | o 
----+---+---
- 1 | 1 | 1
-(1 row)
-
+--fetch prior from foo;
+--fetch absolute 1 from foo;
 fetch next from foo;
  i | j | o 
 ---+---+---
- 2 | 2 | 2
-(1 row)
+(0 rows)
 
 fetch next from foo;
  i | j | o 
 ---+---+---
- 3 |   | 3
-(1 row)
+(0 rows)
 
 fetch next from foo;
  i | j | o 
 ---+---+---
- 4 |   | 4
-(1 row)
-
-fetch prior from foo;
- i | j | o 
----+---+---
- 3 |   | 3
-(1 row)
-
-fetch prior from foo;
- i | j | o 
----+---+---
- 2 | 2 | 2
-(1 row)
-
-fetch prior from foo;
- i | j | o 
----+---+---
- 1 | 1 | 1
-(1 row)
-
+(0 rows)
+
+--fetch prior from foo;
+--fetch prior from foo;
+--fetch prior from foo;
 commit;
 -- function with implicit LATERAL
 select * from foo2, foot(foo2.fooid) z where foo2.f2 = z.f2;
-<<<<<<< HEAD
 ERROR:  query plan with multiple segworker groups is not supported
 HINT:  likely caused by a function that reads or modifies data in a distributed table
 CONTEXT:  SQL function "foot" statement 1
-=======
- fooid | f2  | fooid | f2  
--------+-----+-------+-----
-     1 |  11 |     1 |  11
-     2 |  22 |     2 |  22
-     1 | 111 |     1 | 111
-(3 rows)
-
 -- function with implicit LATERAL and explicit ORDINALITY
 select * from foo2, foot(foo2.fooid) with ordinality as z(fooid,f2,ord) where foo2.f2 = z.f2;
- fooid | f2  | fooid | f2  | ord 
--------+-----+-------+-----+-----
-     1 |  11 |     1 |  11 |   1
-     2 |  22 |     2 |  22 |   1
-     1 | 111 |     1 | 111 |   2
-(3 rows)
-
->>>>>>> ab76208e
+ERROR:  query plan with multiple segworker groups is not supported
+HINT:  likely caused by a function that reads or modifies data in a distributed table
+CONTEXT:  SQL function "foot" statement 1
 -- function in subselect
 select * from foo2 where f2 in (select f2 from foot(foo2.fooid) z where z.fooid = foo2.fooid) ORDER BY 1,2;
 ERROR:  function cannot execute on a QE slice because it accesses relation "public.foo2"
@@ -414,7 +360,7 @@
 
 DROP VIEW vw_getfoo;
 -- sql, proretset = t, prorettype = b
-CREATE FUNCTION getfoo3(int) RETURNS setof text AS 'SELECT fooname FROM foo WHERE fooid = $1;' LANGUAGE SQL;
+CREATE FUNCTION getfoo3(int) RETURNS setof text AS 'SELECT fooname FROM foo WHERE fooid = $1 ORDER BY fooname DESC /* ORDER BY to force the Joe row to be returned */ ;' LANGUAGE SQL;
 SELECT * FROM getfoo3(1) AS t1;
  t1  
 -----
@@ -438,11 +384,6 @@
 (2 rows)
 
 DROP VIEW vw_getfoo;
-<<<<<<< HEAD
-DROP FUNCTION getfoo(int);
-CREATE FUNCTION getfoo(int) RETURNS foo AS 'SELECT * FROM foo WHERE fooid = $1 ORDER BY fooname DESC /* ORDER BY to force the Joe row to be returned */ ;' LANGUAGE SQL;
-SELECT * FROM getfoo(1) AS t1;
-=======
 CREATE VIEW vw_getfoo AS SELECT * FROM getfoo3(1) WITH ORDINALITY AS t1(v,o);
 SELECT * FROM vw_getfoo;
   v  | o 
@@ -453,9 +394,8 @@
 
 DROP VIEW vw_getfoo;
 -- sql, proretset = f, prorettype = c
-CREATE FUNCTION getfoo4(int) RETURNS foo AS 'SELECT * FROM foo WHERE fooid = $1;' LANGUAGE SQL;
+CREATE FUNCTION getfoo4(int) RETURNS foo AS 'SELECT * FROM foo WHERE fooid = $1 ORDER BY fooname DESC /* ORDER BY to force the Joe row to be returned */ ;' LANGUAGE SQL;
 SELECT * FROM getfoo4(1) AS t1;
->>>>>>> ab76208e
  fooid | foosubid | fooname 
 -------+----------+---------
      1 |        1 | Joe
@@ -484,7 +424,7 @@
 
 DROP VIEW vw_getfoo;
 -- sql, proretset = t, prorettype = c
-CREATE FUNCTION getfoo5(int) RETURNS setof foo AS 'SELECT * FROM foo WHERE fooid = $1;' LANGUAGE SQL;
+CREATE FUNCTION getfoo5(int) RETURNS setof foo AS 'SELECT * FROM foo WHERE fooid = $1 ORDER BY fooname DESC /* ORDER BY to force the Joe row to be returned */ ;' LANGUAGE SQL;
 SELECT * FROM getfoo5(1) AS t1;
  fooid | foosubid | fooname 
 -------+----------+---------
@@ -508,11 +448,6 @@
 (2 rows)
 
 DROP VIEW vw_getfoo;
-<<<<<<< HEAD
-DROP FUNCTION getfoo(int);
-CREATE FUNCTION getfoo(int) RETURNS RECORD AS 'SELECT * FROM foo WHERE fooid = $1 ORDER BY fooname DESC /* ORDER BY to force the Joe row to be returned */ ;' LANGUAGE SQL;
-SELECT * FROM getfoo(1) AS t1(fooid int, foosubid int, fooname text);
-=======
 CREATE VIEW vw_getfoo AS SELECT * FROM getfoo5(1) WITH ORDINALITY AS t1(a,b,c,o);
 SELECT * FROM vw_getfoo;
  a | b |  c  | o 
@@ -523,9 +458,8 @@
 
 DROP VIEW vw_getfoo;
 -- sql, proretset = f, prorettype = record
-CREATE FUNCTION getfoo6(int) RETURNS RECORD AS 'SELECT * FROM foo WHERE fooid = $1;' LANGUAGE SQL;
+CREATE FUNCTION getfoo6(int) RETURNS RECORD AS 'SELECT * FROM foo WHERE fooid = $1 ORDER BY fooname DESC /* ORDER BY to force the Joe row to be returned */ ;' LANGUAGE SQL;
 SELECT * FROM getfoo6(1) AS t1(fooid int, foosubid int, fooname text);
->>>>>>> ab76208e
  fooid | foosubid | fooname 
 -------+----------+---------
      1 |        1 | Joe
@@ -557,7 +491,7 @@
 
 DROP VIEW vw_getfoo;
 -- sql, proretset = t, prorettype = record
-CREATE FUNCTION getfoo7(int) RETURNS setof record AS 'SELECT * FROM foo WHERE fooid = $1;' LANGUAGE SQL;
+CREATE FUNCTION getfoo7(int) RETURNS setof record AS 'SELECT * FROM foo WHERE fooid = $1 ORDER BY fooname DESC /* ORDER BY to force the Joe row to be returned */ ;' LANGUAGE SQL;
 SELECT * FROM getfoo7(1) AS t1(fooid int, foosubid int, fooname text);
  fooid | foosubid | fooname 
 -------+----------+---------
@@ -615,11 +549,6 @@
 (1 row)
 
 DROP VIEW vw_getfoo;
-<<<<<<< HEAD
-DROP FUNCTION getfoo(int);
-CREATE FUNCTION getfoo(int) RETURNS foo AS 'DECLARE footup foo%ROWTYPE; BEGIN SELECT * into footup FROM foo WHERE fooid = $1 ORDER BY fooname DESC /* ORDER BY to force the Joe row to be returned */ ; RETURN footup; END;' LANGUAGE plpgsql;
-SELECT * FROM getfoo(1) AS t1;
-=======
 CREATE VIEW vw_getfoo AS SELECT * FROM getfoo8(1) WITH ORDINALITY AS t1(v,o);
 SELECT * FROM vw_getfoo;
  v | o 
@@ -629,9 +558,8 @@
 
 DROP VIEW vw_getfoo;
 -- plpgsql, proretset = f, prorettype = c
-CREATE FUNCTION getfoo9(int) RETURNS foo AS 'DECLARE footup foo%ROWTYPE; BEGIN SELECT * into footup FROM foo WHERE fooid = $1; RETURN footup; END;' LANGUAGE plpgsql;
+CREATE FUNCTION getfoo9(int) RETURNS foo AS 'DECLARE footup foo%ROWTYPE; BEGIN SELECT * into footup FROM foo WHERE fooid = $1 ORDER BY fooname DESC /* ORDER BY to force the Joe row to be returned */ ; RETURN footup; END;' LANGUAGE plpgsql;
 SELECT * FROM getfoo9(1) AS t1;
->>>>>>> ab76208e
  fooid | foosubid | fooname 
 -------+----------+---------
      1 |        1 | Joe
@@ -722,99 +650,6 @@
 DROP TABLE foo2;
 DROP TABLE foo;
 -- Rescan tests --
-<<<<<<< HEAD
-CREATE TABLE foorescan (fooid int, foosubid int, fooname text, primary key(fooid,foosubid));
-INSERT INTO foorescan values(5000,1,'abc.5000.1');
-INSERT INTO foorescan values(5001,1,'abc.5001.1');
-INSERT INTO foorescan values(5002,1,'abc.5002.1');
-INSERT INTO foorescan values(5003,1,'abc.5003.1');
-INSERT INTO foorescan values(5004,1,'abc.5004.1');
-INSERT INTO foorescan values(5005,1,'abc.5005.1');
-INSERT INTO foorescan values(5006,1,'abc.5006.1');
-INSERT INTO foorescan values(5007,1,'abc.5007.1');
-INSERT INTO foorescan values(5008,1,'abc.5008.1');
-INSERT INTO foorescan values(5009,1,'abc.5009.1');
-INSERT INTO foorescan values(5000,2,'abc.5000.2');
-INSERT INTO foorescan values(5001,2,'abc.5001.2');
-INSERT INTO foorescan values(5002,2,'abc.5002.2');
-INSERT INTO foorescan values(5003,2,'abc.5003.2');
-INSERT INTO foorescan values(5004,2,'abc.5004.2');
-INSERT INTO foorescan values(5005,2,'abc.5005.2');
-INSERT INTO foorescan values(5006,2,'abc.5006.2');
-INSERT INTO foorescan values(5007,2,'abc.5007.2');
-INSERT INTO foorescan values(5008,2,'abc.5008.2');
-INSERT INTO foorescan values(5009,2,'abc.5009.2');
-INSERT INTO foorescan values(5000,3,'abc.5000.3');
-INSERT INTO foorescan values(5001,3,'abc.5001.3');
-INSERT INTO foorescan values(5002,3,'abc.5002.3');
-INSERT INTO foorescan values(5003,3,'abc.5003.3');
-INSERT INTO foorescan values(5004,3,'abc.5004.3');
-INSERT INTO foorescan values(5005,3,'abc.5005.3');
-INSERT INTO foorescan values(5006,3,'abc.5006.3');
-INSERT INTO foorescan values(5007,3,'abc.5007.3');
-INSERT INTO foorescan values(5008,3,'abc.5008.3');
-INSERT INTO foorescan values(5009,3,'abc.5009.3');
-INSERT INTO foorescan values(5000,4,'abc.5000.4');
-INSERT INTO foorescan values(5001,4,'abc.5001.4');
-INSERT INTO foorescan values(5002,4,'abc.5002.4');
-INSERT INTO foorescan values(5003,4,'abc.5003.4');
-INSERT INTO foorescan values(5004,4,'abc.5004.4');
-INSERT INTO foorescan values(5005,4,'abc.5005.4');
-INSERT INTO foorescan values(5006,4,'abc.5006.4');
-INSERT INTO foorescan values(5007,4,'abc.5007.4');
-INSERT INTO foorescan values(5008,4,'abc.5008.4');
-INSERT INTO foorescan values(5009,4,'abc.5009.4');
-INSERT INTO foorescan values(5000,5,'abc.5000.5');
-INSERT INTO foorescan values(5001,5,'abc.5001.5');
-INSERT INTO foorescan values(5002,5,'abc.5002.5');
-INSERT INTO foorescan values(5003,5,'abc.5003.5');
-INSERT INTO foorescan values(5004,5,'abc.5004.5');
-INSERT INTO foorescan values(5005,5,'abc.5005.5');
-INSERT INTO foorescan values(5006,5,'abc.5006.5');
-INSERT INTO foorescan values(5007,5,'abc.5007.5');
-INSERT INTO foorescan values(5008,5,'abc.5008.5');
-INSERT INTO foorescan values(5009,5,'abc.5009.5');
-CREATE FUNCTION foorescan(int,int) RETURNS setof foorescan AS 'SELECT * FROM foorescan WHERE fooid >= $1 and fooid < $2 ;' LANGUAGE SQL;
---invokes ExecReScanFunctionScan
-SELECT * FROM foorescan f WHERE f.fooid IN (SELECT fooid FROM foorescan(5002,5004)) ORDER BY 1,2;
-ERROR:  function cannot execute on a QE slice because it accesses relation "public.foorescan"  (entry db 127.0.0.1:15432 pid=29701)
-CONTEXT:  SQL function "foorescan" during startup
-CREATE VIEW vw_foorescan AS SELECT * FROM foorescan(5002,5004);
---invokes ExecReScanFunctionScan
-SELECT * FROM foorescan f WHERE f.fooid IN (SELECT fooid FROM vw_foorescan) ORDER BY 1,2;
-ERROR:  function cannot execute on a QE slice because it accesses relation "public.foorescan"  (entry db 127.0.0.1:15432 pid=29701)
-CONTEXT:  SQL function "foorescan" during startup
-CREATE TABLE barrescan (fooid int primary key);
-INSERT INTO barrescan values(5003);
-INSERT INTO barrescan values(5004);
-INSERT INTO barrescan values(5005);
-INSERT INTO barrescan values(5006);
-INSERT INTO barrescan values(5007);
-INSERT INTO barrescan values(5008);
-CREATE FUNCTION foorescan(int) RETURNS setof foorescan AS 'SELECT * FROM foorescan WHERE fooid = $1;' LANGUAGE SQL;
---invokes ExecReScanFunctionScan with chgParam != NULL
-SELECT f.* FROM barrescan b, foorescan f WHERE f.fooid = b.fooid AND b.fooid IN (SELECT fooid FROM foorescan(b.fooid)) ORDER BY 1,2;
-ERROR:  function cannot execute on a QE slice because it accesses relation "public.foorescan"
-CONTEXT:  SQL function "foorescan" during startup
-SELECT b.fooid, max(f.foosubid) FROM barrescan b, foorescan f WHERE f.fooid = b.fooid AND b.fooid IN (SELECT fooid FROM foorescan(b.fooid)) GROUP BY b.fooid ORDER BY 1,2;
-ERROR:  function cannot execute on a QE slice because it accesses relation "public.foorescan"
-CONTEXT:  SQL function "foorescan" during startup
-CREATE VIEW fooview1 AS SELECT f.* FROM barrescan b, foorescan f WHERE f.fooid = b.fooid AND b.fooid IN (SELECT fooid FROM foorescan(b.fooid)) ORDER BY 1,2;
-SELECT * FROM fooview1 AS fv WHERE fv.fooid = 5004;
-ERROR:  function cannot execute on a QE slice because it accesses relation "public.foorescan"
-CONTEXT:  SQL function "foorescan" during startup
-CREATE VIEW fooview2 AS SELECT b.fooid, max(f.foosubid) AS maxsubid FROM barrescan b, foorescan f WHERE f.fooid = b.fooid AND b.fooid IN (SELECT fooid FROM foorescan(b.fooid)) GROUP BY b.fooid ORDER BY 1,2;
-SELECT * FROM fooview2 AS fv WHERE fv.maxsubid = 5;
-ERROR:  function cannot execute on a QE slice because it accesses relation "public.foorescan"
-CONTEXT:  SQL function "foorescan" during startup
-DROP VIEW vw_foorescan;
-DROP VIEW fooview1;
-DROP VIEW fooview2;
-DROP FUNCTION foorescan(int,int);
-DROP FUNCTION foorescan(int);
-DROP TABLE foorescan;
-DROP TABLE barrescan;
-=======
 CREATE TEMPORARY SEQUENCE foo_rescan_seq1;
 CREATE TEMPORARY SEQUENCE foo_rescan_seq2;
 CREATE TYPE foo_rescan_t AS (i integer, s bigint);
@@ -1516,7 +1351,6 @@
 DROP FUNCTION foo_mat(int,int);
 DROP SEQUENCE foo_rescan_seq1;
 DROP SEQUENCE foo_rescan_seq2;
->>>>>>> ab76208e
 --
 -- Test cases involving OUT parameters
 --
