--
-- WINDOW FUNCTIONS
--
CREATE TEMPORARY TABLE empsalary (
    depname varchar,
    empno bigint,
    salary int,
    enroll_date date
);
NOTICE:  Table doesn't have 'DISTRIBUTED BY' clause -- Using column named 'depname' as the Greenplum Database data distribution key for this table.
HINT:  The 'DISTRIBUTED BY' clause determines the distribution of data. Make sure column(s) chosen are the optimal data distribution key to minimize skew.
INSERT INTO empsalary VALUES
('develop', 10, 5200, '2007-08-01'),
('sales', 1, 5000, '2006-10-01'),
('personnel', 5, 3500, '2007-12-10'),
('sales', 4, 4800, '2007-08-08'),
('personnel', 2, 3900, '2006-12-23'),
('develop', 7, 4200, '2008-01-01'),
('develop', 9, 4500, '2008-01-01'),
('sales', 3, 4800, '2007-08-01'),
('develop', 8, 6000, '2006-10-01'),
('develop', 11, 5200, '2007-08-15');
SELECT depname, empno, salary, sum(salary) OVER (PARTITION BY depname) FROM empsalary ORDER BY depname, salary;
  depname  | empno | salary |  sum  
-----------+-------+--------+-------
 develop   |     7 |   4200 | 25100
 develop   |     9 |   4500 | 25100
 develop   |    11 |   5200 | 25100
 develop   |    10 |   5200 | 25100
 develop   |     8 |   6000 | 25100
 personnel |     5 |   3500 |  7400
 personnel |     2 |   3900 |  7400
 sales     |     4 |   4800 | 14600
 sales     |     3 |   4800 | 14600
 sales     |     1 |   5000 | 14600
(10 rows)

SELECT depname, empno, salary, rank() OVER (PARTITION BY depname ORDER BY salary) FROM empsalary;
  depname  | empno | salary | rank 
-----------+-------+--------+------
 personnel |     5 |   3500 |    1
 personnel |     2 |   3900 |    2
 sales     |     3 |   4800 |    1
 sales     |     4 |   4800 |    1
 sales     |     1 |   5000 |    3
 develop   |     7 |   4200 |    1
 develop   |     9 |   4500 |    2
 develop   |    10 |   5200 |    3
 develop   |    11 |   5200 |    3
 develop   |     8 |   6000 |    5
(10 rows)

-- with GROUP BY
SELECT four, ten, SUM(SUM(four)) OVER (PARTITION BY four), AVG(ten) FROM tenk1
GROUP BY four, ten ORDER BY four, ten;
 four | ten | sum  |          avg           
------+-----+------+------------------------
    0 |   0 |    0 | 0.00000000000000000000
    0 |   2 |    0 |     2.0000000000000000
    0 |   4 |    0 |     4.0000000000000000
    0 |   6 |    0 |     6.0000000000000000
    0 |   8 |    0 |     8.0000000000000000
    1 |   1 | 2500 | 1.00000000000000000000
    1 |   3 | 2500 |     3.0000000000000000
    1 |   5 | 2500 |     5.0000000000000000
    1 |   7 | 2500 |     7.0000000000000000
    1 |   9 | 2500 |     9.0000000000000000
    2 |   0 | 5000 | 0.00000000000000000000
    2 |   2 | 5000 |     2.0000000000000000
    2 |   4 | 5000 |     4.0000000000000000
    2 |   6 | 5000 |     6.0000000000000000
    2 |   8 | 5000 |     8.0000000000000000
    3 |   1 | 7500 | 1.00000000000000000000
    3 |   3 | 7500 |     3.0000000000000000
    3 |   5 | 7500 |     5.0000000000000000
    3 |   7 | 7500 |     7.0000000000000000
    3 |   9 | 7500 |     9.0000000000000000
(20 rows)

SELECT depname, empno, salary, sum(salary) OVER w FROM empsalary WINDOW w AS (PARTITION BY depname);
  depname  | empno | salary |  sum  
-----------+-------+--------+-------
 personnel |     5 |   3500 |  7400
 personnel |     2 |   3900 |  7400
 sales     |     1 |   5000 | 14600
 sales     |     4 |   4800 | 14600
 sales     |     3 |   4800 | 14600
 develop   |    10 |   5200 | 25100
 develop   |     7 |   4200 | 25100
 develop   |     9 |   4500 | 25100
 develop   |     8 |   6000 | 25100
 develop   |    11 |   5200 | 25100
(10 rows)

SELECT depname, empno, salary, rank() OVER w FROM empsalary WINDOW w AS (PARTITION BY depname ORDER BY salary) ORDER BY rank() OVER w;
  depname  | empno | salary | rank 
-----------+-------+--------+------
 develop   |     7 |   4200 |    1
 sales     |     4 |   4800 |    1
 sales     |     3 |   4800 |    1
 personnel |     5 |   3500 |    1
 personnel |     2 |   3900 |    2
 develop   |     9 |   4500 |    2
 develop   |    10 |   5200 |    3
 develop   |    11 |   5200 |    3
 sales     |     1 |   5000 |    3
 develop   |     8 |   6000 |    5
(10 rows)

-- empty window specification
SELECT COUNT(*) OVER () FROM tenk1 WHERE unique2 < 10;
 count 
-------
    10
    10
    10
    10
    10
    10
    10
    10
    10
    10
(10 rows)

SELECT COUNT(*) OVER w FROM tenk1 WHERE unique2 < 10 WINDOW w AS ();
 count 
-------
    10
    10
    10
    10
    10
    10
    10
    10
    10
    10
(10 rows)

-- no window operation
SELECT four FROM tenk1 WHERE FALSE WINDOW w AS (PARTITION BY ten);
 four 
------
(0 rows)

-- cumulative aggregate
SELECT sum(four) OVER (PARTITION BY ten ORDER BY unique2) AS sum_1, ten, four FROM tenk1 WHERE unique2 < 10;
 sum_1 | ten | four 
-------+-----+------
     1 |   9 |    1
     0 |   0 |    0
     0 |   0 |    0
     2 |   0 |    2
     3 |   1 |    3
     4 |   1 |    1
     5 |   1 |    1
     3 |   3 |    3
     0 |   4 |    0
     1 |   7 |    1
(10 rows)

SELECT row_number() OVER (ORDER BY unique2) FROM tenk1 WHERE unique2 < 10;
 row_number 
------------
          1
          2
          3
          4
          5
          6
          7
          8
          9
         10
(10 rows)

SELECT rank() OVER (PARTITION BY four ORDER BY ten) AS rank_1, ten, four FROM tenk1 WHERE unique2 < 10;
 rank_1 | ten | four 
--------+-----+------
      1 |   0 |    0
      1 |   0 |    0
      3 |   4 |    0
      1 |   1 |    1
      1 |   1 |    1
      3 |   7 |    1
      4 |   9 |    1
      1 |   0 |    2
      1 |   1 |    3
      2 |   3 |    3
(10 rows)

SELECT dense_rank() OVER (PARTITION BY four ORDER BY ten), ten, four FROM tenk1 WHERE unique2 < 10;
 dense_rank | ten | four 
------------+-----+------
          1 |   1 |    3
          2 |   3 |    3
          1 |   0 |    0
          1 |   0 |    0
          2 |   4 |    0
          1 |   1 |    1
          1 |   1 |    1
          2 |   7 |    1
          3 |   9 |    1
          1 |   0 |    2
(10 rows)

SELECT percent_rank() OVER (PARTITION BY four ORDER BY ten), ten, four FROM tenk1 WHERE unique2 < 10;
   percent_rank    | ten | four 
-------------------+-----+------
                 0 |   1 |    3
                 1 |   3 |    3
                 0 |   0 |    0
                 0 |   0 |    0
                 1 |   4 |    0
                 0 |   1 |    1
                 0 |   1 |    1
 0.666666666666667 |   7 |    1
                 1 |   9 |    1
                 0 |   0 |    2
(10 rows)

SELECT cume_dist() OVER (PARTITION BY four ORDER BY ten), ten, four FROM tenk1 WHERE unique2 < 10;
     cume_dist     | ten | four 
-------------------+-----+------
               0.5 |   1 |    3
                 1 |   3 |    3
 0.666666666666667 |   0 |    0
 0.666666666666667 |   0 |    0
                 1 |   4 |    0
               0.5 |   1 |    1
               0.5 |   1 |    1
              0.75 |   7 |    1
                 1 |   9 |    1
                 1 |   0 |    2
(10 rows)

SELECT ntile(3) OVER (ORDER BY ten, four), ten, four FROM tenk1 WHERE unique2 < 10;
 ntile | ten | four 
-------+-----+------
     1 |   0 |    0
     1 |   0 |    0
     1 |   0 |    2
     1 |   1 |    1
     2 |   1 |    1
     2 |   1 |    3
     2 |   3 |    3
     3 |   4 |    0
     3 |   7 |    1
     3 |   9 |    1
(10 rows)

SELECT ntile(NULL) OVER (ORDER BY ten, four), ten, four FROM tenk1 LIMIT 2;
 ntile | ten | four 
-------+-----+------
       |   0 |    0
       |   0 |    0
(2 rows)

SELECT lag(ten) OVER (PARTITION BY four ORDER BY ten), ten, four FROM tenk1 WHERE unique2 < 10;
 lag | ten | four 
-----+-----+------
     |   1 |    3
   1 |   3 |    3
     |   0 |    0
   0 |   0 |    0
   0 |   4 |    0
     |   1 |    1
   1 |   1 |    1
   1 |   7 |    1
   7 |   9 |    1
     |   0 |    2
(10 rows)

SELECT lag(ten, four) OVER (PARTITION BY four ORDER BY ten), ten, four FROM tenk1 WHERE unique2 < 10;
 lag | ten | four 
-----+-----+------
     |   1 |    3
     |   3 |    3
   0 |   0 |    0
   0 |   0 |    0
   4 |   4 |    0
     |   1 |    1
   1 |   1 |    1
   1 |   7 |    1
   7 |   9 |    1
     |   0 |    2
(10 rows)

SELECT lag(ten, four, 0) OVER (PARTITION BY four ORDER BY ten), ten, four FROM tenk1 WHERE unique2 < 10;
 lag | ten | four 
-----+-----+------
   0 |   0 |    0
   0 |   0 |    0
   4 |   4 |    0
   0 |   1 |    1
   1 |   1 |    1
   1 |   7 |    1
   7 |   9 |    1
   0 |   0 |    2
   0 |   1 |    3
   0 |   3 |    3
(10 rows)

SELECT lead(ten) OVER (PARTITION BY four ORDER BY ten), ten, four FROM tenk1 WHERE unique2 < 10;
 lead | ten | four 
------+-----+------
    3 |   1 |    3
      |   3 |    3
    0 |   0 |    0
    4 |   0 |    0
      |   4 |    0
    1 |   1 |    1
    7 |   1 |    1
    9 |   7 |    1
      |   9 |    1
      |   0 |    2
(10 rows)

SELECT lead(ten * 2, 1) OVER (PARTITION BY four ORDER BY ten), ten, four FROM tenk1 WHERE unique2 < 10;
 lead | ten | four 
------+-----+------
    6 |   1 |    3
      |   3 |    3
    0 |   0 |    0
    8 |   0 |    0
      |   4 |    0
    2 |   1 |    1
   14 |   1 |    1
   18 |   7 |    1
      |   9 |    1
      |   0 |    2
(10 rows)

SELECT lead(ten * 2, 1, -1) OVER (PARTITION BY four ORDER BY ten), ten, four FROM tenk1 WHERE unique2 < 10;
 lead | ten | four 
------+-----+------
    6 |   1 |    3
   -1 |   3 |    3
    0 |   0 |    0
    8 |   0 |    0
   -1 |   4 |    0
    2 |   1 |    1
   14 |   1 |    1
   18 |   7 |    1
   -1 |   9 |    1
   -1 |   0 |    2
(10 rows)

SELECT first_value(ten) OVER (PARTITION BY four ORDER BY ten), ten, four FROM tenk1 WHERE unique2 < 10;
 first_value | ten | four 
-------------+-----+------
           1 |   1 |    3
           1 |   3 |    3
           0 |   0 |    0
           0 |   0 |    0
           0 |   4 |    0
           1 |   1 |    1
           1 |   1 |    1
           1 |   7 |    1
           1 |   9 |    1
           0 |   0 |    2
(10 rows)

-- last_value returns the last row of the frame, which is CURRENT ROW in ORDER BY window.
-- the column `ten` is ordered, so we should call last_value on this
-- column. Using other cols the result is flaky because there are
-- tuples with the same `ten` while different other col values.
SELECT last_value(ten) OVER (ORDER BY ten), ten, four FROM tenk1 WHERE unique2 < 10;
 last_value | ten | four 
------------+-----+------
          0 |   0 |    2
          0 |   0 |    0
          0 |   0 |    0
          1 |   1 |    1
          1 |   1 |    3
          1 |   1 |    1
          3 |   3 |    3
          4 |   4 |    0
          7 |   7 |    1
          9 |   9 |    1
(10 rows)

set search_path=singleseg, public;
SELECT last_value(ten) OVER (PARTITION BY four ORDER BY ten), ten, four FROM
	(SELECT * FROM tenk1 WHERE unique2 < 10 ORDER BY four, ten)s
	ORDER BY four, ten;
 last_value | ten | four 
------------+-----+------
          0 |   0 |    0
          0 |   0 |    0
          4 |   4 |    0
          1 |   1 |    1
          1 |   1 |    1
          7 |   7 |    1
          9 |   9 |    1
          0 |   0 |    2
          1 |   1 |    3
          3 |   3 |    3
(10 rows)

SELECT nth_value(ten, four + 1) OVER (PARTITION BY four ORDER BY ten), ten, four
	FROM (SELECT * FROM tenk1 WHERE unique2 < 10 ORDER BY four, ten)s order by four,ten;
 nth_value | ten | four 
-----------+-----+------
         0 |   0 |    0
         0 |   0 |    0
         0 |   4 |    0
         1 |   1 |    1
         1 |   1 |    1
         1 |   7 |    1
         1 |   9 |    1
           |   0 |    2
           |   1 |    3
           |   3 |    3
(10 rows)

reset search_path;
SELECT ten, two, sum(hundred) AS gsum, sum(sum(hundred)) OVER (PARTITION BY two ORDER BY ten) AS wsum
FROM tenk1 GROUP BY ten, two;
 ten | two | gsum  |  wsum  
-----+-----+-------+--------
   0 |   0 | 45000 |  45000
   2 |   0 | 47000 |  92000
   4 |   0 | 49000 | 141000
   6 |   0 | 51000 | 192000
   8 |   0 | 53000 | 245000
   1 |   1 | 46000 |  46000
   3 |   1 | 48000 |  94000
   5 |   1 | 50000 | 144000
   7 |   1 | 52000 | 196000
   9 |   1 | 54000 | 250000
(10 rows)

SELECT count(*) OVER (PARTITION BY four), four FROM (SELECT * FROM tenk1 WHERE two = 1)s WHERE unique2 < 10;
 count | four 
-------+------
     2 |    3
     2 |    3
     4 |    1
     4 |    1
     4 |    1
     4 |    1
(6 rows)

SELECT (count(*) OVER (PARTITION BY four ORDER BY ten) +
  sum(hundred) OVER (PARTITION BY four ORDER BY ten))::varchar AS cntsum
  FROM tenk1 WHERE unique2 < 10;
 cntsum 
--------
 92
 136
 22
 22
 87
 24
 24
 82
 92
 51
(10 rows)

-- opexpr with different windows evaluation.
SELECT * FROM(
  SELECT count(*) OVER (PARTITION BY four ORDER BY ten) +
    sum(hundred) OVER (PARTITION BY two ORDER BY ten) AS total,
    count(*) OVER (PARTITION BY four ORDER BY ten) AS fourcount,
    sum(hundred) OVER (PARTITION BY two ORDER BY ten) AS twosum
    FROM tenk1
)sub
WHERE total <> fourcount + twosum;
 total | fourcount | twosum 
-------+-----------+--------
(0 rows)

SELECT avg(four) OVER (PARTITION BY four ORDER BY thousand / 100) FROM tenk1 WHERE unique2 < 10;
          avg           
------------------------
 0.00000000000000000000
 0.00000000000000000000
 0.00000000000000000000
 1.00000000000000000000
 1.00000000000000000000
 1.00000000000000000000
 1.00000000000000000000
     3.0000000000000000
     3.0000000000000000
     2.0000000000000000
(10 rows)

SELECT ten, two, sum(hundred) AS gsum, sum(sum(hundred)) OVER win AS wsum
FROM tenk1 GROUP BY ten, two WINDOW win AS (PARTITION BY two ORDER BY ten);
 ten | two | gsum  |  wsum  
-----+-----+-------+--------
   0 |   0 | 45000 |  45000
   2 |   0 | 47000 |  92000
   4 |   0 | 49000 | 141000
   6 |   0 | 51000 | 192000
   8 |   0 | 53000 | 245000
   1 |   1 | 46000 |  46000
   3 |   1 | 48000 |  94000
   5 |   1 | 50000 | 144000
   7 |   1 | 52000 | 196000
   9 |   1 | 54000 | 250000
(10 rows)

-- more than one window with GROUP BY
SELECT sum(salary),
	row_number() OVER (ORDER BY depname),
	sum(sum(salary)) OVER (ORDER BY depname DESC)
FROM empsalary GROUP BY depname;
  sum  | row_number |  sum  
-------+------------+-------
 25100 |          1 | 47100
  7400 |          2 | 22000
 14600 |          3 | 14600
(3 rows)

-- identical windows with different names
SELECT sum(salary) OVER w1, count(*) OVER w2
FROM empsalary WINDOW w1 AS (ORDER BY salary), w2 AS (ORDER BY salary);
  sum  | count 
-------+-------
  3500 |     1
  7400 |     2
 11600 |     3
 16100 |     4
 25700 |     6
 25700 |     6
 30700 |     7
 41100 |     9
 41100 |     9
 47100 |    10
(10 rows)

-- subplan
SELECT lead(ten, (SELECT two FROM tenk1 WHERE s.unique2 = unique2)) OVER (PARTITION BY four ORDER BY ten)
FROM tenk1 s WHERE unique2 < 10;
 lead 
------
    3
     
    0
    0
    4
    1
    7
    9
     
    0
(10 rows)

-- empty table
SELECT count(*) OVER (PARTITION BY four) FROM (SELECT * FROM tenk1 WHERE FALSE)s;
 count 
-------
(0 rows)

-- mixture of agg/wfunc in the same window
SELECT sum(salary) OVER w, rank() OVER w FROM empsalary WINDOW w AS (PARTITION BY depname ORDER BY salary DESC);
  sum  | rank 
-------+------
  6000 |    1
 16400 |    2
 16400 |    2
 20900 |    4
 25100 |    5
  3900 |    1
  7400 |    2
  5000 |    1
 14600 |    2
 14600 |    2
(10 rows)

-- strict aggs
SELECT empno, depname, salary, bonus, depadj, MIN(bonus) OVER (ORDER BY empno), MAX(depadj) OVER () FROM(
	SELECT *,
		CASE WHEN enroll_date < '2008-01-01' THEN 2008 - extract(YEAR FROM enroll_date) END * 500 AS bonus,
		CASE WHEN
			AVG(salary) OVER (PARTITION BY depname) < salary
		THEN 200 END AS depadj FROM empsalary
)s;
 empno |  depname  | salary | bonus | depadj | min  | max 
-------+-----------+--------+-------+--------+------+-----
     1 | sales     |   5000 |  1000 |    200 | 1000 | 200
     2 | personnel |   3900 |  1000 |    200 | 1000 | 200
     3 | sales     |   4800 |   500 |        |  500 | 200
     4 | sales     |   4800 |   500 |        |  500 | 200
     5 | personnel |   3500 |   500 |        |  500 | 200
     7 | develop   |   4200 |       |        |  500 | 200
     8 | develop   |   6000 |  1000 |    200 |  500 | 200
     9 | develop   |   4500 |       |        |  500 | 200
    10 | develop   |   5200 |   500 |    200 |  500 | 200
    11 | develop   |   5200 |   500 |    200 |  500 | 200
(10 rows)

-- window function over ungrouped agg over empty row set (bug before 9.1)
SELECT SUM(COUNT(f1)) OVER () FROM int4_tbl WHERE f1=42;
 sum 
-----
   0
(1 row)

-- window function with ORDER BY an expression involving aggregates (9.1 bug)
select ten,
  sum(unique1) + sum(unique2) as res,
  rank() over (order by sum(unique1) + sum(unique2)) as rank
from tenk1
group by ten order by ten;
 ten |   res    | rank 
-----+----------+------
   0 |  9976146 |    4
   1 | 10114187 |    9
   2 | 10059554 |    8
   3 |  9878541 |    1
   4 |  9881005 |    2
   5 |  9981670 |    5
   6 |  9947099 |    3
   7 | 10120309 |   10
   8 |  9991305 |    6
   9 | 10040184 |    7
(10 rows)

-- window and aggregate with GROUP BY expression (9.2 bug)
explain (costs off)
select first_value(max(x)) over (), y
  from (select unique1 as x, ten+four as y from tenk1) ss
  group by y;
<<<<<<< HEAD
                               QUERY PLAN                               
------------------------------------------------------------------------
 WindowAgg
   ->  Gather Motion 3:1  (slice2; segments: 3)
         ->  Subquery Scan on "Window"
               ->  HashAggregate
                     Group Key: ((tenk1.ten + tenk1.four))
                     ->  Redistribute Motion 3:3  (slice1; segments: 3)
                           Hash Key: ((tenk1.ten + tenk1.four))
                           ->  HashAggregate
                                 Group Key: (tenk1.ten + tenk1.four)
                                 ->  Seq Scan on tenk1
 Optimizer: legacy query optimizer
(11 rows)
=======
                 QUERY PLAN                  
---------------------------------------------
 WindowAgg
   ->  HashAggregate
         Group Key: (tenk1.ten + tenk1.four)
         ->  Seq Scan on tenk1
(4 rows)
>>>>>>> ab76208e

-- test non-default frame specifications
SELECT four, ten,
	sum(ten) over (partition by four order by ten),
	last_value(ten) over (partition by four order by ten)
FROM (select distinct ten, four from tenk1) ss;
 four | ten | sum | last_value 
------+-----+-----+------------
    3 |   1 |   1 |          1
    3 |   3 |   4 |          3
    3 |   5 |   9 |          5
    3 |   7 |  16 |          7
    3 |   9 |  25 |          9
    0 |   0 |   0 |          0
    0 |   2 |   2 |          2
    0 |   4 |   6 |          4
    0 |   6 |  12 |          6
    0 |   8 |  20 |          8
    1 |   1 |   1 |          1
    1 |   3 |   4 |          3
    1 |   5 |   9 |          5
    1 |   7 |  16 |          7
    1 |   9 |  25 |          9
    2 |   0 |   0 |          0
    2 |   2 |   2 |          2
    2 |   4 |   6 |          4
    2 |   6 |  12 |          6
    2 |   8 |  20 |          8
(20 rows)

SELECT four, ten,
	sum(ten) over (partition by four order by ten range between unbounded preceding and current row),
	last_value(ten) over (partition by four order by ten range between unbounded preceding and current row)
FROM (select distinct ten, four from tenk1) ss;
 four | ten | sum | last_value 
------+-----+-----+------------
    0 |   0 |   0 |          0
    0 |   2 |   2 |          2
    0 |   4 |   6 |          4
    0 |   6 |  12 |          6
    0 |   8 |  20 |          8
    1 |   1 |   1 |          1
    1 |   3 |   4 |          3
    1 |   5 |   9 |          5
    1 |   7 |  16 |          7
    1 |   9 |  25 |          9
    2 |   0 |   0 |          0
    2 |   2 |   2 |          2
    2 |   4 |   6 |          4
    2 |   6 |  12 |          6
    2 |   8 |  20 |          8
    3 |   1 |   1 |          1
    3 |   3 |   4 |          3
    3 |   5 |   9 |          5
    3 |   7 |  16 |          7
    3 |   9 |  25 |          9
(20 rows)

SELECT four, ten,
	sum(ten) over (partition by four order by ten range between unbounded preceding and unbounded following),
	last_value(ten) over (partition by four order by ten range between unbounded preceding and unbounded following)
FROM (select distinct ten, four from tenk1) ss;
 four | ten | sum | last_value 
------+-----+-----+------------
    3 |   1 |  25 |          9
    3 |   3 |  25 |          9
    3 |   5 |  25 |          9
    3 |   7 |  25 |          9
    3 |   9 |  25 |          9
    0 |   0 |  20 |          8
    0 |   2 |  20 |          8
    0 |   4 |  20 |          8
    0 |   6 |  20 |          8
    0 |   8 |  20 |          8
    1 |   1 |  25 |          9
    1 |   3 |  25 |          9
    1 |   5 |  25 |          9
    1 |   7 |  25 |          9
    1 |   9 |  25 |          9
    2 |   0 |  20 |          8
    2 |   2 |  20 |          8
    2 |   4 |  20 |          8
    2 |   6 |  20 |          8
    2 |   8 |  20 |          8
(20 rows)

SELECT four, ten/4 as two,
	sum(ten/4) over (partition by four order by ten/4 range between unbounded preceding and current row),
	last_value(ten/4) over (partition by four order by ten/4 range between unbounded preceding and current row)
FROM (select distinct ten, four from tenk1) ss;
 four | two | sum | last_value 
------+-----+-----+------------
    3 |   0 |   0 |          0
    3 |   0 |   0 |          0
    3 |   1 |   2 |          1
    3 |   1 |   2 |          1
    3 |   2 |   4 |          2
    0 |   0 |   0 |          0
    0 |   0 |   0 |          0
    0 |   1 |   2 |          1
    0 |   1 |   2 |          1
    0 |   2 |   4 |          2
    1 |   0 |   0 |          0
    1 |   0 |   0 |          0
    1 |   1 |   2 |          1
    1 |   1 |   2 |          1
    1 |   2 |   4 |          2
    2 |   0 |   0 |          0
    2 |   0 |   0 |          0
    2 |   1 |   2 |          1
    2 |   1 |   2 |          1
    2 |   2 |   4 |          2
(20 rows)

SELECT four, ten/4 as two,
	sum(ten/4) over (partition by four order by ten/4 rows between unbounded preceding and current row),
	last_value(ten/4) over (partition by four order by ten/4 rows between unbounded preceding and current row)
FROM (select distinct ten, four from tenk1) ss;
 four | two | sum | last_value 
------+-----+-----+------------
    3 |   0 |   0 |          0
    3 |   0 |   0 |          0
    3 |   1 |   1 |          1
    3 |   1 |   2 |          1
    3 |   2 |   4 |          2
    0 |   0 |   0 |          0
    0 |   0 |   0 |          0
    0 |   1 |   1 |          1
    0 |   1 |   2 |          1
    0 |   2 |   4 |          2
    1 |   0 |   0 |          0
    1 |   0 |   0 |          0
    1 |   1 |   1 |          1
    1 |   1 |   2 |          1
    1 |   2 |   4 |          2
    2 |   0 |   0 |          0
    2 |   0 |   0 |          0
    2 |   1 |   1 |          1
    2 |   1 |   2 |          1
    2 |   2 |   4 |          2
(20 rows)

SELECT sum(unique1) over (order by four range between current row and unbounded following),
	unique1, four
FROM tenk1 WHERE unique1 < 10;
 sum | unique1 | four 
-----+---------+------
  45 |       0 |    0
  45 |       8 |    0
  45 |       4 |    0
  33 |       5 |    1
  33 |       1 |    1
  33 |       9 |    1
  18 |       2 |    2
  18 |       6 |    2
  10 |       7 |    3
  10 |       3 |    3
(10 rows)

set search_path=singleseg, public;
SELECT sum(unique1) over (rows between current row and unbounded following),
	unique1, four
FROM tenk1 WHERE unique1 < 10;
 sum | unique1 | four 
-----+---------+------
  45 |       4 |    0
  41 |       2 |    2
  39 |       1 |    1
  38 |       6 |    2
  32 |       9 |    1
  23 |       8 |    0
  15 |       5 |    1
  10 |       3 |    3
   7 |       7 |    3
   0 |       0 |    0
(10 rows)

SELECT sum(unique1) over (rows between 2 preceding and 2 following),
	unique1, four
FROM tenk1 WHERE unique1 < 10;
 sum | unique1 | four 
-----+---------+------
   7 |       4 |    0
  13 |       2 |    2
  22 |       1 |    1
  26 |       6 |    2
  29 |       9 |    1
  31 |       8 |    0
  32 |       5 |    1
  23 |       3 |    3
  15 |       7 |    3
  10 |       0 |    0
(10 rows)

SELECT sum(unique1) over (rows between 2 preceding and 1 preceding),
	unique1, four
FROM tenk1 WHERE unique1 < 10;
 sum | unique1 | four 
-----+---------+------
     |       4 |    0
   4 |       2 |    2
   6 |       1 |    1
   3 |       6 |    2
   7 |       9 |    1
  15 |       8 |    0
  17 |       5 |    1
  13 |       3 |    3
   8 |       7 |    3
  10 |       0 |    0
(10 rows)

SELECT sum(unique1) over (rows between 1 following and 3 following),
	unique1, four
FROM tenk1 WHERE unique1 < 10;
 sum | unique1 | four 
-----+---------+------
   9 |       4 |    0
  16 |       2 |    2
  23 |       1 |    1
  22 |       6 |    2
  16 |       9 |    1
  15 |       8 |    0
  10 |       5 |    1
   7 |       3 |    3
   0 |       7 |    3
     |       0 |    0
(10 rows)

SELECT sum(unique1) over (rows between unbounded preceding and 1 following),
	unique1, four
FROM tenk1 WHERE unique1 < 10;
 sum | unique1 | four 
-----+---------+------
   6 |       4 |    0
   7 |       2 |    2
  13 |       1 |    1
  22 |       6 |    2
  30 |       9 |    1
  35 |       8 |    0
  38 |       5 |    1
  45 |       3 |    3
  45 |       7 |    3
  45 |       0 |    0
(10 rows)

SELECT sum(unique1) over (w range between current row and unbounded following),
	unique1, four
FROM tenk1 WHERE unique1 < 10 WINDOW w AS (order by four);
 sum | unique1 | four 
-----+---------+------
  45 |       0 |    0
  45 |       8 |    0
  45 |       4 |    0
  33 |       5 |    1
  33 |       9 |    1
  33 |       1 |    1
  18 |       2 |    2
  18 |       6 |    2
  10 |       7 |    3
  10 |       3 |    3
(10 rows)

-- fails on PostgreSQL: not implemented yet
-- Has been implemented in GPDB.
SELECT sum(unique1) over (order by four range between 2::int8 preceding and 1::int2 preceding),
	unique1, four
FROM tenk1 WHERE unique1 < 10;
 sum | unique1 | four 
-----+---------+------
     |       0 |    0
     |       8 |    0
     |       4 |    0
  12 |       5 |    1
  12 |       9 |    1
  12 |       1 |    1
  27 |       2 |    2
  27 |       6 |    2
  23 |       7 |    3
  23 |       3 |    3
(10 rows)

SELECT first_value(unique1) over w,
	nth_value(unique1, 2) over w AS nth_2,
	last_value(unique1) over w, unique1, four
FROM tenk1 WHERE unique1 < 10
WINDOW w AS (order by four range between current row and unbounded following);
 first_value | nth_2 | last_value | unique1 | four 
-------------+-------+------------+---------+------
           0 |     8 |          3 |       0 |    0
           0 |     8 |          3 |       8 |    0
           0 |     8 |          3 |       4 |    0
           5 |     9 |          3 |       5 |    1
           5 |     9 |          3 |       9 |    1
           5 |     9 |          3 |       1 |    1
           2 |     6 |          3 |       2 |    2
           2 |     6 |          3 |       6 |    2
           7 |     3 |          3 |       7 |    3
           7 |     3 |          3 |       3 |    3
(10 rows)

SELECT sum(unique1) over
	(order by unique1
	 rows (SELECT unique1 FROM tenk1 ORDER BY unique1 LIMIT 1) + 1 PRECEDING),
	unique1
FROM tenk1 WHERE unique1 < 10;
 sum | unique1 
-----+---------
   0 |       0
   1 |       1
   3 |       2
   5 |       3
   7 |       4
   9 |       5
  11 |       6
  13 |       7
  15 |       8
  17 |       9
(10 rows)

CREATE TEMP VIEW v_window AS
	SELECT i, sum(i) over (order by i rows between 1 preceding and 1 following) as sum_rows
	FROM generate_series(1, 10) i;
SELECT * FROM v_window;
 i  | sum_rows 
----+----------
  1 |        3
  2 |        6
  3 |        9
  4 |       12
  5 |       15
  6 |       18
  7 |       21
  8 |       24
  9 |       27
 10 |       19
(10 rows)

SELECT pg_get_viewdef('v_window');
                                    pg_get_viewdef                                     
---------------------------------------------------------------------------------------
  SELECT i.i,                                                                         +
     sum(i.i) OVER (ORDER BY i.i ROWS BETWEEN 1 PRECEDING AND 1 FOLLOWING) AS sum_rows+
    FROM generate_series(1, 10) i(i);
(1 row)

reset search_path;
-- with UNION
SELECT count(*) OVER (PARTITION BY four) FROM (SELECT * FROM tenk1 UNION ALL SELECT * FROM tenk2)s LIMIT 0;
 count 
-------
(0 rows)

-- ordering by a non-integer constant is allowed
SELECT rank() OVER (ORDER BY length('abc'));
 rank 
------
    1
(1 row)

-- can't order by another window function
SELECT rank() OVER (ORDER BY rank() OVER (ORDER BY random()));
ERROR:  window functions are not allowed in window definitions
LINE 1: SELECT rank() OVER (ORDER BY rank() OVER (ORDER BY random())...
                                     ^
-- some other errors
SELECT * FROM empsalary WHERE row_number() OVER (ORDER BY salary) < 10;
ERROR:  window functions are not allowed in WHERE
LINE 1: SELECT * FROM empsalary WHERE row_number() OVER (ORDER BY sa...
                                      ^
SELECT * FROM empsalary INNER JOIN tenk1 ON row_number() OVER (ORDER BY salary) < 10;
ERROR:  window functions are not allowed in JOIN conditions
LINE 1: SELECT * FROM empsalary INNER JOIN tenk1 ON row_number() OVE...
                                                    ^
SELECT rank() OVER (ORDER BY 1), count(*) FROM empsalary GROUP BY 1;
ERROR:  window functions are not allowed in GROUP BY
LINE 1: SELECT rank() OVER (ORDER BY 1), count(*) FROM empsalary GRO...
               ^
SELECT * FROM rank() OVER (ORDER BY random());
ERROR:  syntax error at or near "ORDER"
LINE 1: SELECT * FROM rank() OVER (ORDER BY random());
                                   ^
DELETE FROM empsalary WHERE (rank() OVER (ORDER BY random())) > 10;
ERROR:  window functions are not allowed in WHERE
LINE 1: DELETE FROM empsalary WHERE (rank() OVER (ORDER BY random())...
                                     ^
DELETE FROM empsalary RETURNING rank() OVER (ORDER BY random());
ERROR:  window functions are not allowed in RETURNING
LINE 1: DELETE FROM empsalary RETURNING rank() OVER (ORDER BY random...
                                        ^
SELECT count(*) OVER w FROM tenk1 WINDOW w AS (ORDER BY unique1), w AS (ORDER BY unique1);
ERROR:  window "w" is already defined
LINE 1: ...w FROM tenk1 WINDOW w AS (ORDER BY unique1), w AS (ORDER BY ...
                                                             ^
SELECT rank() OVER (PARTITION BY four, ORDER BY ten) FROM tenk1;
ERROR:  syntax error at or near "ORDER"
LINE 1: SELECT rank() OVER (PARTITION BY four, ORDER BY ten) FROM te...
                                               ^
-- Not allowed in PostgreSQL, but is allowed in GPDB for backwards-compatibility.
-- Added LIMIT to reduce the size of the output.
SELECT count() OVER () FROM tenk1 limit 5;
 count 
-------
 10000
 10000
 10000
 10000
 10000
(5 rows)

SELECT generate_series(1, 100) OVER () FROM empsalary;
ERROR:  OVER specified, but generate_series is not a window function nor an aggregate function
LINE 1: SELECT generate_series(1, 100) OVER () FROM empsalary;
               ^
SELECT ntile(0) OVER (ORDER BY ten), ten, four FROM tenk1;
ERROR:  argument of ntile must be greater than zero
SELECT nth_value(four, 0) OVER (ORDER BY ten), ten, four FROM tenk1;
ERROR:  argument of nth_value must be greater than zero
<<<<<<< HEAD
-- Test Sort node collapsing
EXPLAIN (COSTS OFF)
SELECT * FROM
  (SELECT depname,
          sum(salary) OVER (PARTITION BY depname order by empno) depsalary,
          min(salary) OVER (PARTITION BY depname, empno order by enroll_date) depminsalary
   FROM empsalary) emp
WHERE depname = 'sales';
                                 QUERY PLAN                                 
----------------------------------------------------------------------------
 Gather Motion 1:1  (slice1; segments: 1)
   ->  Subquery Scan on emp
         ->  WindowAgg
               Order By: empsalary.empno
               ->  WindowAgg
                     Partition By: empsalary.empno
                     Order By: empsalary.enroll_date
                     ->  Sort
                           Sort Key: empsalary.empno, empsalary.enroll_date
                           ->  Seq Scan on empsalary
                                 Filter: ((depname)::text = 'sales'::text)
 Optimizer: legacy query optimizer
(12 rows)

-- Test Sort node reordering
EXPLAIN (COSTS OFF)
SELECT
  lead(1) OVER (PARTITION BY depname ORDER BY salary, enroll_date),
  lag(1) OVER (PARTITION BY depname ORDER BY salary,enroll_date,empno)
FROM empsalary;
                            QUERY PLAN                             
-------------------------------------------------------------------
 Gather Motion 3:1  (slice1; segments: 3)
   ->  WindowAgg
         Partition By: depname
         Order By: salary, enroll_date
         ->  WindowAgg
               Partition By: depname
               Order By: salary, enroll_date, empno
               ->  Sort
                     Sort Key: depname, salary, enroll_date, empno
                     ->  Seq Scan on empsalary
 Optimizer: legacy query optimizer
(11 rows)

-- cleanup
DROP TABLE empsalary;
=======
-- filter
SELECT sum(salary), row_number() OVER (ORDER BY depname), sum(
    sum(salary) FILTER (WHERE enroll_date > '2007-01-01')
) FILTER (WHERE depname <> 'sales') OVER (ORDER BY depname DESC) AS "filtered_sum",
    depname
FROM empsalary GROUP BY depname;
  sum  | row_number | filtered_sum |  depname  
-------+------------+--------------+-----------
 14600 |          3 |              | sales
  7400 |          2 |         3500 | personnel
 25100 |          1 |        22600 | develop
(3 rows)

-- cleanup
DROP TABLE empsalary;
-- test user-defined window function with named args and default args
CREATE FUNCTION nth_value_def(val anyelement, n integer = 1) RETURNS anyelement
  LANGUAGE internal WINDOW IMMUTABLE STRICT AS 'window_nth_value';
SELECT nth_value_def(n := 2, val := ten) OVER (PARTITION BY four), ten, four
  FROM (SELECT * FROM tenk1 WHERE unique2 < 10 ORDER BY four, ten) s;
 nth_value_def | ten | four 
---------------+-----+------
             0 |   0 |    0
             0 |   0 |    0
             0 |   4 |    0
             1 |   1 |    1
             1 |   1 |    1
             1 |   7 |    1
             1 |   9 |    1
               |   0 |    2
             3 |   1 |    3
             3 |   3 |    3
(10 rows)

SELECT nth_value_def(ten) OVER (PARTITION BY four), ten, four
  FROM (SELECT * FROM tenk1 WHERE unique2 < 10 ORDER BY four, ten) s;
 nth_value_def | ten | four 
---------------+-----+------
             0 |   0 |    0
             0 |   0 |    0
             0 |   4 |    0
             1 |   1 |    1
             1 |   1 |    1
             1 |   7 |    1
             1 |   9 |    1
             0 |   0 |    2
             1 |   1 |    3
             1 |   3 |    3
(10 rows)

>>>>>>> ab76208e
--
-- Test the basic moving-aggregate machinery
--
-- create aggregates that record the series of transform calls (these are
-- intentionally not true inverses)
CREATE FUNCTION logging_sfunc_nonstrict(text, anyelement) RETURNS text AS
$$ SELECT COALESCE($1, '') || '*' || quote_nullable($2) $$
LANGUAGE SQL IMMUTABLE;
CREATE FUNCTION logging_msfunc_nonstrict(text, anyelement) RETURNS text AS
$$ SELECT COALESCE($1, '') || '+' || quote_nullable($2) $$
LANGUAGE SQL IMMUTABLE;
CREATE FUNCTION logging_minvfunc_nonstrict(text, anyelement) RETURNS text AS
$$ SELECT $1 || '-' || quote_nullable($2) $$
LANGUAGE SQL IMMUTABLE;
CREATE AGGREGATE logging_agg_nonstrict (anyelement)
(
	stype = text,
	sfunc = logging_sfunc_nonstrict,
	mstype = text,
	msfunc = logging_msfunc_nonstrict,
	minvfunc = logging_minvfunc_nonstrict
);
CREATE AGGREGATE logging_agg_nonstrict_initcond (anyelement)
(
	stype = text,
	sfunc = logging_sfunc_nonstrict,
	mstype = text,
	msfunc = logging_msfunc_nonstrict,
	minvfunc = logging_minvfunc_nonstrict,
	initcond = 'I',
	minitcond = 'MI'
);
CREATE FUNCTION logging_sfunc_strict(text, anyelement) RETURNS text AS
$$ SELECT $1 || '*' || quote_nullable($2) $$
LANGUAGE SQL STRICT IMMUTABLE;
CREATE FUNCTION logging_msfunc_strict(text, anyelement) RETURNS text AS
$$ SELECT $1 || '+' || quote_nullable($2) $$
LANGUAGE SQL STRICT IMMUTABLE;
CREATE FUNCTION logging_minvfunc_strict(text, anyelement) RETURNS text AS
$$ SELECT $1 || '-' || quote_nullable($2) $$
LANGUAGE SQL STRICT IMMUTABLE;
CREATE AGGREGATE logging_agg_strict (text)
(
	stype = text,
	sfunc = logging_sfunc_strict,
	mstype = text,
	msfunc = logging_msfunc_strict,
	minvfunc = logging_minvfunc_strict
);
CREATE AGGREGATE logging_agg_strict_initcond (anyelement)
(
	stype = text,
	sfunc = logging_sfunc_strict,
	mstype = text,
	msfunc = logging_msfunc_strict,
	minvfunc = logging_minvfunc_strict,
	initcond = 'I',
	minitcond = 'MI'
);
-- test strict and non-strict cases
SELECT
	p::text || ',' || i::text || ':' || COALESCE(v::text, 'NULL') AS row,
	logging_agg_nonstrict(v) over wnd as nstrict,
	logging_agg_nonstrict_initcond(v) over wnd as nstrict_init,
	logging_agg_strict(v::text) over wnd as strict,
	logging_agg_strict_initcond(v) over wnd as strict_init
FROM (VALUES
	(1, 1, NULL),
	(1, 2, 'a'),
	(1, 3, 'b'),
	(1, 4, NULL),
	(1, 5, NULL),
	(1, 6, 'c'),
	(2, 1, NULL),
	(2, 2, 'x'),
	(3, 1, 'z')
) AS t(p, i, v)
WINDOW wnd AS (PARTITION BY P ORDER BY i ROWS BETWEEN 1 PRECEDING AND CURRENT ROW)
ORDER BY p, i;
   row    |                    nstrict                    |                  nstrict_init                   |  strict   |  strict_init   
----------+-----------------------------------------------+-------------------------------------------------+-----------+----------------
 1,1:NULL | +NULL                                         | MI+NULL                                         |           | MI
 1,2:a    | +NULL+'a'                                     | MI+NULL+'a'                                     | a         | MI+'a'
 1,3:b    | +NULL+'a'-NULL+'b'                            | MI+NULL+'a'-NULL+'b'                            | a+'b'     | MI+'a'+'b'
 1,4:NULL | +NULL+'a'-NULL+'b'-'a'+NULL                   | MI+NULL+'a'-NULL+'b'-'a'+NULL                   | a+'b'-'a' | MI+'a'+'b'-'a'
 1,5:NULL | +NULL+'a'-NULL+'b'-'a'+NULL-'b'+NULL          | MI+NULL+'a'-NULL+'b'-'a'+NULL-'b'+NULL          |           | MI
 1,6:c    | +NULL+'a'-NULL+'b'-'a'+NULL-'b'+NULL-NULL+'c' | MI+NULL+'a'-NULL+'b'-'a'+NULL-'b'+NULL-NULL+'c' | c         | MI+'c'
 2,1:NULL | +NULL                                         | MI+NULL                                         |           | MI
 2,2:x    | +NULL+'x'                                     | MI+NULL+'x'                                     | x         | MI+'x'
 3,1:z    | +'z'                                          | MI+'z'                                          | z         | MI+'z'
(9 rows)

-- and again, but with filter
SELECT
	p::text || ',' || i::text || ':' ||
		CASE WHEN f THEN COALESCE(v::text, 'NULL') ELSE '-' END as row,
	logging_agg_nonstrict(v) filter(where f) over wnd as nstrict_filt,
	logging_agg_nonstrict_initcond(v) filter(where f) over wnd as nstrict_init_filt,
	logging_agg_strict(v::text) filter(where f) over wnd as strict_filt,
	logging_agg_strict_initcond(v) filter(where f) over wnd as strict_init_filt
FROM (VALUES
	(1, 1, true,  NULL),
	(1, 2, false, 'a'),
	(1, 3, true,  'b'),
	(1, 4, false, NULL),
	(1, 5, false, NULL),
	(1, 6, false, 'c'),
	(2, 1, false, NULL),
	(2, 2, true,  'x'),
	(3, 1, true,  'z')
) AS t(p, i, f, v)
WINDOW wnd AS (PARTITION BY p ORDER BY i ROWS BETWEEN 1 PRECEDING AND CURRENT ROW)
ORDER BY p, i;
   row    | nstrict_filt | nstrict_init_filt | strict_filt | strict_init_filt 
----------+--------------+-------------------+-------------+------------------
 1,1:NULL | +NULL        | MI+NULL           |             | MI
 1,2:-    | +NULL        | MI+NULL           |             | MI
 1,3:b    | +'b'         | MI+'b'            | b           | MI+'b'
 1,4:-    | +'b'         | MI+'b'            | b           | MI+'b'
 1,5:-    |              | MI                |             | MI
 1,6:-    |              | MI                |             | MI
 2,1:-    |              | MI                |             | MI
 2,2:x    | +'x'         | MI+'x'            | x           | MI+'x'
 3,1:z    | +'z'         | MI+'z'            | z           | MI+'z'
(9 rows)

-- test that volatile arguments disable moving-aggregate mode
SELECT
	i::text || ':' || COALESCE(v::text, 'NULL') as row,
	logging_agg_strict(v::text)
		over wnd as inverse,
	logging_agg_strict(v::text || CASE WHEN random() < 0 then '?' ELSE '' END)
		over wnd as noinverse
FROM (VALUES
	(1, 'a'),
	(2, 'b'),
	(3, 'c')
) AS t(i, v)
WINDOW wnd AS (ORDER BY i ROWS BETWEEN 1 PRECEDING AND CURRENT ROW)
ORDER BY i;
 row |    inverse    | noinverse 
-----+---------------+-----------
 1:a | a             | a
 2:b | a+'b'         | a*'b'
 3:c | a+'b'-'a'+'c' | b*'c'
(3 rows)

SELECT
	i::text || ':' || COALESCE(v::text, 'NULL') as row,
	logging_agg_strict(v::text) filter(where true)
		over wnd as inverse,
	logging_agg_strict(v::text) filter(where random() >= 0)
		over wnd as noinverse
FROM (VALUES
	(1, 'a'),
	(2, 'b'),
	(3, 'c')
) AS t(i, v)
WINDOW wnd AS (ORDER BY i ROWS BETWEEN 1 PRECEDING AND CURRENT ROW)
ORDER BY i;
 row |    inverse    | noinverse 
-----+---------------+-----------
 1:a | a             | a
 2:b | a+'b'         | a*'b'
 3:c | a+'b'-'a'+'c' | b*'c'
(3 rows)

-- test that non-overlapping windows don't use inverse transitions
SELECT
	logging_agg_strict(v::text) OVER wnd
FROM (VALUES
	(1, 'a'),
	(2, 'b'),
	(3, 'c')
) AS t(i, v)
WINDOW wnd AS (ORDER BY i ROWS BETWEEN CURRENT ROW AND CURRENT ROW)
ORDER BY i;
 logging_agg_strict 
--------------------
 a
 b
 c
(3 rows)

-- test that returning NULL from the inverse transition functions
-- restarts the aggregation from scratch. The second aggregate is supposed
-- to test cases where only some aggregates restart, the third one checks
-- that one aggregate restarting doesn't cause others to restart.
CREATE FUNCTION sum_int_randrestart_minvfunc(int4, int4) RETURNS int4 AS
$$ SELECT CASE WHEN random() < 0.2 THEN NULL ELSE $1 - $2 END $$
LANGUAGE SQL STRICT;
CREATE AGGREGATE sum_int_randomrestart (int4)
(
	stype = int4,
	sfunc = int4pl,
	mstype = int4,
	msfunc = int4pl,
	minvfunc = sum_int_randrestart_minvfunc
);
<<<<<<< HEAD
-- In PostgreSQL, the 'vs' CTE is constructed using random() and
-- generate_series(), but GPDB inlines CTEs even when they contain volatile
-- expressions, causing incorrect results. That's a bug in GPDB, of course,
-- but for the purposes of this test, we work around that by using a
-- non-volatile WITH clause. The list of values below was created by running
-- the original subquery using random() once, and copying the result here.
--
-- See https://github.com/greenplum-db/gpdb/issues/1349
WITH
vs (i, v) AS (
VALUES
 ( 1, 18),
 ( 2, 91),
 ( 3, 62),
 ( 4, 34),
 ( 5, 12),
 ( 6, 99),
 ( 7,  4),
 ( 8, 32),
 ( 9, 75),
 (10, 38),
 (11,  0),
 (12, 43),
 (13, 95),
 (14, 83),
 (15, 99),
 (16, 44),
 (17, 27),
 (18, 11),
 (19, 27),
 (20, 19),
 (21, 71),
 (22, 52),
 (23, 49),
 (24, 58),
 (25, 35),
 (26, 66),
 (27, 12),
 (28, 49),
 (29,  9),
 (30, 89),
 (31,  7),
 (32, 27),
 (33, 80),
 (34, 69),
 (35, 61),
 (36, 92),
 (37, 68),
 (38, 65),
 (39, 23),
 (40, 43),
 (41,  3),
 (42, 24),
 (43, 86),
 (44, 98),
 (45,  6),
 (46, 85),
 (47, 42),
 (48, 33),
 (49, 96),
 (50, 68),
 (51, 52),
 (52, 67),
 (53, 20),
 (54,  1),
 (55, 25),
 (56, 55),
 (57, 67),
 (58, 37),
 (59,  4),
 (60, 76),
 (61, 26),
 (62, 11),
 (63,  3),
 (64,  6),
 (65, 80),
 (66, 64),
 (67, 98),
 (68, 48),
 (69, 29),
 (70, 21),
 (71, 91),
 (72, 31),
 (73, 45),
 (74, 77),
 (75, 29),
 (76, 51),
 (77, 63),
 (78, 71),
 (79, 84),
 (80, 59),
 (81, 39),
 (82, 36),
 (83, 26),
 (84, 60),
 (85, 37),
 (86, 51),
 (87, 15),
 (88,  4),
 (89, 88),
 (90, 19),
 (91, 80),
 (92, 14),
 (93, 30),
 (94, 83),
 (95, 20),
 (96, 10),
 (97, 47),
 (98, 18),
 (99, 58),
(100, 75)
=======
WITH
vs AS (
	SELECT i, (random() * 100)::int4 AS v
	FROM generate_series(1, 100) AS i
>>>>>>> ab76208e
),
sum_following AS (
	SELECT i, SUM(v) OVER
		(ORDER BY i DESC ROWS BETWEEN UNBOUNDED PRECEDING AND CURRENT ROW) AS s
	FROM vs
)
SELECT DISTINCT
	sum_following.s = sum_int_randomrestart(v) OVER fwd AS eq1,
	-sum_following.s = sum_int_randomrestart(-v) OVER fwd AS eq2,
	100*3+(vs.i-1)*3 = length(logging_agg_nonstrict(''::text) OVER fwd) AS eq3
FROM vs
JOIN sum_following ON sum_following.i = vs.i
WINDOW fwd AS (
	ORDER BY vs.i ROWS BETWEEN CURRENT ROW AND UNBOUNDED FOLLOWING
);
 eq1 | eq2 | eq3 
-----+-----+-----
 t   | t   | t
(1 row)

--
-- Test various built-in aggregates that have moving-aggregate support
--
-- test inverse transition functions handle NULLs properly
SELECT i,AVG(v::bigint) OVER (ORDER BY i ROWS BETWEEN CURRENT ROW AND UNBOUNDED FOLLOWING)
  FROM (VALUES(1,1),(2,2),(3,NULL),(4,NULL)) t(i,v);
 i |        avg         
---+--------------------
 1 | 1.5000000000000000
 2 | 2.0000000000000000
 3 |                   
 4 |                   
(4 rows)

SELECT i,AVG(v::int) OVER (ORDER BY i ROWS BETWEEN CURRENT ROW AND UNBOUNDED FOLLOWING)
  FROM (VALUES(1,1),(2,2),(3,NULL),(4,NULL)) t(i,v);
 i |        avg         
---+--------------------
 1 | 1.5000000000000000
 2 | 2.0000000000000000
 3 |                   
 4 |                   
(4 rows)

SELECT i,AVG(v::smallint) OVER (ORDER BY i ROWS BETWEEN CURRENT ROW AND UNBOUNDED FOLLOWING)
  FROM (VALUES(1,1),(2,2),(3,NULL),(4,NULL)) t(i,v);
 i |        avg         
---+--------------------
 1 | 1.5000000000000000
 2 | 2.0000000000000000
 3 |                   
 4 |                   
(4 rows)

SELECT i,AVG(v::numeric) OVER (ORDER BY i ROWS BETWEEN CURRENT ROW AND UNBOUNDED FOLLOWING)
  FROM (VALUES(1,1.5),(2,2.5),(3,NULL),(4,NULL)) t(i,v);
 i |        avg         
---+--------------------
 1 | 2.0000000000000000
 2 | 2.5000000000000000
 3 |                   
 4 |                   
(4 rows)

SELECT i,AVG(v::interval) OVER (ORDER BY i ROWS BETWEEN CURRENT ROW AND UNBOUNDED FOLLOWING)
  FROM (VALUES(1,'1 sec'),(2,'2 sec'),(3,NULL),(4,NULL)) t(i,v);
 i |    avg     
---+------------
 1 | @ 1.5 secs
 2 | @ 2 secs
 3 | 
 4 | 
(4 rows)

SELECT i,SUM(v::smallint) OVER (ORDER BY i ROWS BETWEEN CURRENT ROW AND UNBOUNDED FOLLOWING)
  FROM (VALUES(1,1),(2,2),(3,NULL),(4,NULL)) t(i,v);
 i | sum 
---+-----
 1 |   3
 2 |   2
 3 |    
 4 |    
(4 rows)

SELECT i,SUM(v::int) OVER (ORDER BY i ROWS BETWEEN CURRENT ROW AND UNBOUNDED FOLLOWING)
  FROM (VALUES(1,1),(2,2),(3,NULL),(4,NULL)) t(i,v);
 i | sum 
---+-----
 1 |   3
 2 |   2
 3 |    
 4 |    
(4 rows)

SELECT i,SUM(v::bigint) OVER (ORDER BY i ROWS BETWEEN CURRENT ROW AND UNBOUNDED FOLLOWING)
  FROM (VALUES(1,1),(2,2),(3,NULL),(4,NULL)) t(i,v);
 i | sum 
---+-----
 1 |   3
 2 |   2
 3 |    
 4 |    
(4 rows)

SELECT i,SUM(v::money) OVER (ORDER BY i ROWS BETWEEN CURRENT ROW AND UNBOUNDED FOLLOWING)
  FROM (VALUES(1,'1.10'),(2,'2.20'),(3,NULL),(4,NULL)) t(i,v);
 i |  sum  
---+-------
 1 | $3.30
 2 | $2.20
 3 |      
 4 |      
(4 rows)

SELECT i,SUM(v::interval) OVER (ORDER BY i ROWS BETWEEN CURRENT ROW AND UNBOUNDED FOLLOWING)
  FROM (VALUES(1,'1 sec'),(2,'2 sec'),(3,NULL),(4,NULL)) t(i,v);
 i |   sum    
---+----------
 1 | @ 3 secs
 2 | @ 2 secs
 3 | 
 4 | 
(4 rows)

SELECT i,SUM(v::numeric) OVER (ORDER BY i ROWS BETWEEN CURRENT ROW AND UNBOUNDED FOLLOWING)
  FROM (VALUES(1,1.1),(2,2.2),(3,NULL),(4,NULL)) t(i,v);
 i | sum 
---+-----
 1 | 3.3
 2 | 2.2
 3 |    
 4 |    
(4 rows)

SELECT SUM(n::numeric) OVER (ORDER BY i ROWS BETWEEN CURRENT ROW AND UNBOUNDED FOLLOWING)
  FROM (VALUES(1,1.01),(2,2),(3,3)) v(i,n);
 sum  
------
 6.01
    5
    3
(3 rows)

SELECT i,COUNT(v) OVER (ORDER BY i ROWS BETWEEN CURRENT ROW AND UNBOUNDED FOLLOWING)
  FROM (VALUES(1,1),(2,2),(3,NULL),(4,NULL)) t(i,v);
 i | count 
---+-------
 1 |     2
 2 |     1
 3 |     0
 4 |     0
(4 rows)

SELECT i,COUNT(*) OVER (ORDER BY i ROWS BETWEEN CURRENT ROW AND UNBOUNDED FOLLOWING)
  FROM (VALUES(1,1),(2,2),(3,NULL),(4,NULL)) t(i,v);
 i | count 
---+-------
 1 |     4
 2 |     3
 3 |     2
 4 |     1
(4 rows)

SELECT VAR_POP(n::bigint) OVER (ORDER BY i ROWS BETWEEN CURRENT ROW AND UNBOUNDED FOLLOWING)
  FROM (VALUES(1,600),(2,470),(3,170),(4,430),(5,300)) r(i,n);
        var_pop        
-----------------------
    21704.000000000000
    13868.750000000000
    11266.666666666667
 4225.0000000000000000
                     0
(5 rows)

SELECT VAR_POP(n::int) OVER (ORDER BY i ROWS BETWEEN CURRENT ROW AND UNBOUNDED FOLLOWING)
  FROM (VALUES(1,600),(2,470),(3,170),(4,430),(5,300)) r(i,n);
        var_pop        
-----------------------
    21704.000000000000
    13868.750000000000
    11266.666666666667
 4225.0000000000000000
                     0
(5 rows)

SELECT VAR_POP(n::smallint) OVER (ORDER BY i ROWS BETWEEN CURRENT ROW AND UNBOUNDED FOLLOWING)
  FROM (VALUES(1,600),(2,470),(3,170),(4,430),(5,300)) r(i,n);
        var_pop        
-----------------------
    21704.000000000000
    13868.750000000000
    11266.666666666667
 4225.0000000000000000
                     0
(5 rows)

SELECT VAR_POP(n::numeric) OVER (ORDER BY i ROWS BETWEEN CURRENT ROW AND UNBOUNDED FOLLOWING)
  FROM (VALUES(1,600),(2,470),(3,170),(4,430),(5,300)) r(i,n);
        var_pop        
-----------------------
    21704.000000000000
    13868.750000000000
    11266.666666666667
 4225.0000000000000000
                     0
(5 rows)

SELECT VAR_SAMP(n::bigint) OVER (ORDER BY i ROWS BETWEEN CURRENT ROW AND UNBOUNDED FOLLOWING)
  FROM (VALUES(1,600),(2,470),(3,170),(4,430),(5,300)) r(i,n);
       var_samp        
-----------------------
    27130.000000000000
    18491.666666666667
    16900.000000000000
 8450.0000000000000000
                      
(5 rows)

SELECT VAR_SAMP(n::int) OVER (ORDER BY i ROWS BETWEEN CURRENT ROW AND UNBOUNDED FOLLOWING)
  FROM (VALUES(1,600),(2,470),(3,170),(4,430),(5,300)) r(i,n);
       var_samp        
-----------------------
    27130.000000000000
    18491.666666666667
    16900.000000000000
 8450.0000000000000000
                      
(5 rows)

SELECT VAR_SAMP(n::smallint) OVER (ORDER BY i ROWS BETWEEN CURRENT ROW AND UNBOUNDED FOLLOWING)
  FROM (VALUES(1,600),(2,470),(3,170),(4,430),(5,300)) r(i,n);
       var_samp        
-----------------------
    27130.000000000000
    18491.666666666667
    16900.000000000000
 8450.0000000000000000
                      
(5 rows)

SELECT VAR_SAMP(n::numeric) OVER (ORDER BY i ROWS BETWEEN CURRENT ROW AND UNBOUNDED FOLLOWING)
  FROM (VALUES(1,600),(2,470),(3,170),(4,430),(5,300)) r(i,n);
       var_samp        
-----------------------
    27130.000000000000
    18491.666666666667
    16900.000000000000
 8450.0000000000000000
                      
(5 rows)

SELECT VARIANCE(n::bigint) OVER (ORDER BY i ROWS BETWEEN CURRENT ROW AND UNBOUNDED FOLLOWING)
  FROM (VALUES(1,600),(2,470),(3,170),(4,430),(5,300)) r(i,n);
       variance        
-----------------------
    27130.000000000000
    18491.666666666667
    16900.000000000000
 8450.0000000000000000
                      
(5 rows)

SELECT VARIANCE(n::int) OVER (ORDER BY i ROWS BETWEEN CURRENT ROW AND UNBOUNDED FOLLOWING)
  FROM (VALUES(1,600),(2,470),(3,170),(4,430),(5,300)) r(i,n);
       variance        
-----------------------
    27130.000000000000
    18491.666666666667
    16900.000000000000
 8450.0000000000000000
                      
(5 rows)

SELECT VARIANCE(n::smallint) OVER (ORDER BY i ROWS BETWEEN CURRENT ROW AND UNBOUNDED FOLLOWING)
  FROM (VALUES(1,600),(2,470),(3,170),(4,430),(5,300)) r(i,n);
       variance        
-----------------------
    27130.000000000000
    18491.666666666667
    16900.000000000000
 8450.0000000000000000
                      
(5 rows)

SELECT VARIANCE(n::numeric) OVER (ORDER BY i ROWS BETWEEN CURRENT ROW AND UNBOUNDED FOLLOWING)
  FROM (VALUES(1,600),(2,470),(3,170),(4,430),(5,300)) r(i,n);
       variance        
-----------------------
    27130.000000000000
    18491.666666666667
    16900.000000000000
 8450.0000000000000000
                      
(5 rows)

SELECT STDDEV_POP(n::bigint) OVER (ORDER BY i ROWS BETWEEN CURRENT ROW AND UNBOUNDED FOLLOWING)
  FROM (VALUES(1,NULL),(2,600),(3,470),(4,170),(5,430),(6,300)) r(i,n);
     stddev_pop      
---------------------
    147.322774885623
    147.322774885623
    117.765657133139
    106.144555520604
 65.0000000000000000
                   0
(6 rows)

SELECT STDDEV_POP(n::int) OVER (ORDER BY i ROWS BETWEEN CURRENT ROW AND UNBOUNDED FOLLOWING)
  FROM (VALUES(1,NULL),(2,600),(3,470),(4,170),(5,430),(6,300)) r(i,n);
     stddev_pop      
---------------------
    147.322774885623
    147.322774885623
    117.765657133139
    106.144555520604
 65.0000000000000000
                   0
(6 rows)

SELECT STDDEV_POP(n::smallint) OVER (ORDER BY i ROWS BETWEEN CURRENT ROW AND UNBOUNDED FOLLOWING)
  FROM (VALUES(1,NULL),(2,600),(3,470),(4,170),(5,430),(6,300)) r(i,n);
     stddev_pop      
---------------------
    147.322774885623
    147.322774885623
    117.765657133139
    106.144555520604
 65.0000000000000000
                   0
(6 rows)

SELECT STDDEV_POP(n::numeric) OVER (ORDER BY i ROWS BETWEEN CURRENT ROW AND UNBOUNDED FOLLOWING)
  FROM (VALUES(1,NULL),(2,600),(3,470),(4,170),(5,430),(6,300)) r(i,n);
     stddev_pop      
---------------------
    147.322774885623
    147.322774885623
    117.765657133139
    106.144555520604
 65.0000000000000000
                   0
(6 rows)

SELECT STDDEV_SAMP(n::bigint) OVER (ORDER BY i ROWS BETWEEN CURRENT ROW AND UNBOUNDED FOLLOWING)
  FROM (VALUES(1,NULL),(2,600),(3,470),(4,170),(5,430),(6,300)) r(i,n);
     stddev_samp     
---------------------
    164.711869639076
    164.711869639076
    135.984067694222
    130.000000000000
 91.9238815542511782
                    
(6 rows)

SELECT STDDEV_SAMP(n::int) OVER (ORDER BY i ROWS BETWEEN CURRENT ROW AND UNBOUNDED FOLLOWING)
  FROM (VALUES(1,NULL),(2,600),(3,470),(4,170),(5,430),(6,300)) r(i,n);
     stddev_samp     
---------------------
    164.711869639076
    164.711869639076
    135.984067694222
    130.000000000000
 91.9238815542511782
                    
(6 rows)

SELECT STDDEV_SAMP(n::smallint) OVER (ORDER BY i ROWS BETWEEN CURRENT ROW AND UNBOUNDED FOLLOWING)
  FROM (VALUES(1,NULL),(2,600),(3,470),(4,170),(5,430),(6,300)) r(i,n);
     stddev_samp     
---------------------
    164.711869639076
    164.711869639076
    135.984067694222
    130.000000000000
 91.9238815542511782
                    
(6 rows)

SELECT STDDEV_SAMP(n::numeric) OVER (ORDER BY i ROWS BETWEEN CURRENT ROW AND UNBOUNDED FOLLOWING)
  FROM (VALUES(1,NULL),(2,600),(3,470),(4,170),(5,430),(6,300)) r(i,n);
     stddev_samp     
---------------------
    164.711869639076
    164.711869639076
    135.984067694222
    130.000000000000
 91.9238815542511782
                    
(6 rows)

SELECT STDDEV(n::bigint) OVER (ORDER BY i ROWS BETWEEN CURRENT ROW AND UNBOUNDED FOLLOWING)
  FROM (VALUES(0,NULL),(1,600),(2,470),(3,170),(4,430),(5,300)) r(i,n);
       stddev        
---------------------
    164.711869639076
    164.711869639076
    135.984067694222
    130.000000000000
 91.9238815542511782
                    
(6 rows)

SELECT STDDEV(n::int) OVER (ORDER BY i ROWS BETWEEN CURRENT ROW AND UNBOUNDED FOLLOWING)
  FROM (VALUES(0,NULL),(1,600),(2,470),(3,170),(4,430),(5,300)) r(i,n);
       stddev        
---------------------
    164.711869639076
    164.711869639076
    135.984067694222
    130.000000000000
 91.9238815542511782
                    
(6 rows)

SELECT STDDEV(n::smallint) OVER (ORDER BY i ROWS BETWEEN CURRENT ROW AND UNBOUNDED FOLLOWING)
  FROM (VALUES(0,NULL),(1,600),(2,470),(3,170),(4,430),(5,300)) r(i,n);
       stddev        
---------------------
    164.711869639076
    164.711869639076
    135.984067694222
    130.000000000000
 91.9238815542511782
                    
(6 rows)

SELECT STDDEV(n::numeric) OVER (ORDER BY i ROWS BETWEEN CURRENT ROW AND UNBOUNDED FOLLOWING)
  FROM (VALUES(0,NULL),(1,600),(2,470),(3,170),(4,430),(5,300)) r(i,n);
       stddev        
---------------------
    164.711869639076
    164.711869639076
    135.984067694222
    130.000000000000
 91.9238815542511782
                    
(6 rows)

-- test that inverse transition functions work with various frame options
SELECT i,SUM(v::int) OVER (ORDER BY i ROWS BETWEEN CURRENT ROW AND CURRENT ROW)
  FROM (VALUES(1,1),(2,2),(3,NULL),(4,NULL)) t(i,v);
 i | sum 
---+-----
 1 |   1
 2 |   2
 3 |    
 4 |    
(4 rows)

SELECT i,SUM(v::int) OVER (ORDER BY i ROWS BETWEEN CURRENT ROW AND 1 FOLLOWING)
  FROM (VALUES(1,1),(2,2),(3,NULL),(4,NULL)) t(i,v);
 i | sum 
---+-----
 1 |   3
 2 |   2
 3 |    
 4 |    
(4 rows)

SELECT i,SUM(v::int) OVER (ORDER BY i ROWS BETWEEN 1 PRECEDING AND 1 FOLLOWING)
  FROM (VALUES(1,1),(2,2),(3,3),(4,4)) t(i,v);
 i | sum 
---+-----
 1 |   3
 2 |   6
 3 |   9
 4 |   7
(4 rows)

-- ensure aggregate over numeric properly recovers from NaN values
SELECT a, b,
       SUM(b) OVER(ORDER BY A ROWS BETWEEN 1 PRECEDING AND CURRENT ROW)
FROM (VALUES(1,1::numeric),(2,2),(3,'NaN'),(4,3),(5,4)) t(a,b);
 a |  b  | sum 
---+-----+-----
 1 |   1 |   1
 2 |   2 |   3
 3 | NaN | NaN
 4 |   3 | NaN
 5 |   4 |   7
(5 rows)

-- It might be tempting for someone to add an inverse trans function for
-- float and double precision. This should not be done as it can give incorrect
-- results. This test should fail if anyone ever does this without thinking too
-- hard about it.
SELECT to_char(SUM(n::float8) OVER (ORDER BY i ROWS BETWEEN CURRENT ROW AND 1 FOLLOWING),'999999999999999999999D9')
  FROM (VALUES(1,1e20),(2,1)) n(i,n);
         to_char          
--------------------------
  100000000000000000000
                      1.0
(2 rows)

SELECT i, b, bool_and(b) OVER w, bool_or(b) OVER w
  FROM (VALUES (1,true), (2,true), (3,false), (4,false), (5,true)) v(i,b)
  WINDOW w AS (ORDER BY i ROWS BETWEEN CURRENT ROW AND 1 FOLLOWING);
 i | b | bool_and | bool_or 
---+---+----------+---------
 1 | t | t        | t
 2 | t | f        | t
 3 | f | f        | f
 4 | f | f        | t
 5 | t | t        | t
(5 rows)
<|MERGE_RESOLUTION|>--- conflicted
+++ resolved
@@ -626,7 +626,6 @@
 select first_value(max(x)) over (), y
   from (select unique1 as x, ten+four as y from tenk1) ss
   group by y;
-<<<<<<< HEAD
                                QUERY PLAN                               
 ------------------------------------------------------------------------
  WindowAgg
@@ -641,15 +640,6 @@
                                  ->  Seq Scan on tenk1
  Optimizer: legacy query optimizer
 (11 rows)
-=======
-                 QUERY PLAN                  
----------------------------------------------
- WindowAgg
-   ->  HashAggregate
-         Group Key: (tenk1.ten + tenk1.four)
-         ->  Seq Scan on tenk1
-(4 rows)
->>>>>>> ab76208e
 
 -- test non-default frame specifications
 SELECT four, ten,
@@ -1067,7 +1057,19 @@
 ERROR:  argument of ntile must be greater than zero
 SELECT nth_value(four, 0) OVER (ORDER BY ten), ten, four FROM tenk1;
 ERROR:  argument of nth_value must be greater than zero
-<<<<<<< HEAD
+-- filter
+SELECT sum(salary), row_number() OVER (ORDER BY depname), sum(
+    sum(salary) FILTER (WHERE enroll_date > '2007-01-01')
+) FILTER (WHERE depname <> 'sales') OVER (ORDER BY depname DESC) AS "filtered_sum",
+    depname
+FROM empsalary GROUP BY depname;
+  sum  | row_number | filtered_sum |  depname  
+-------+------------+--------------+-----------
+ 14600 |          3 |              | sales
+  7400 |          2 |         3500 | personnel
+ 25100 |          1 |        22600 | develop
+(3 rows)
+
 -- Test Sort node collapsing
 EXPLAIN (COSTS OFF)
 SELECT * FROM
@@ -1115,27 +1117,13 @@
 
 -- cleanup
 DROP TABLE empsalary;
-=======
--- filter
-SELECT sum(salary), row_number() OVER (ORDER BY depname), sum(
-    sum(salary) FILTER (WHERE enroll_date > '2007-01-01')
-) FILTER (WHERE depname <> 'sales') OVER (ORDER BY depname DESC) AS "filtered_sum",
-    depname
-FROM empsalary GROUP BY depname;
-  sum  | row_number | filtered_sum |  depname  
--------+------------+--------------+-----------
- 14600 |          3 |              | sales
-  7400 |          2 |         3500 | personnel
- 25100 |          1 |        22600 | develop
-(3 rows)
-
--- cleanup
-DROP TABLE empsalary;
 -- test user-defined window function with named args and default args
 CREATE FUNCTION nth_value_def(val anyelement, n integer = 1) RETURNS anyelement
   LANGUAGE internal WINDOW IMMUTABLE STRICT AS 'window_nth_value';
+-- GPDB: LIMIT 100 added, to force the result of the subquery to be ordered
+-- across all segments.
 SELECT nth_value_def(n := 2, val := ten) OVER (PARTITION BY four), ten, four
-  FROM (SELECT * FROM tenk1 WHERE unique2 < 10 ORDER BY four, ten) s;
+  FROM (SELECT * FROM tenk1 WHERE unique2 < 10 ORDER BY four, ten LIMIT 100) s;
  nth_value_def | ten | four 
 ---------------+-----+------
              0 |   0 |    0
@@ -1151,7 +1139,7 @@
 (10 rows)
 
 SELECT nth_value_def(ten) OVER (PARTITION BY four), ten, four
-  FROM (SELECT * FROM tenk1 WHERE unique2 < 10 ORDER BY four, ten) s;
+  FROM (SELECT * FROM tenk1 WHERE unique2 < 10 ORDER BY four, ten LIMIT 100) s;
  nth_value_def | ten | four 
 ---------------+-----+------
              0 |   0 |    0
@@ -1166,7 +1154,6 @@
              1 |   3 |    3
 (10 rows)
 
->>>>>>> ab76208e
 --
 -- Test the basic moving-aggregate machinery
 --
@@ -1366,7 +1353,6 @@
 	msfunc = int4pl,
 	minvfunc = sum_int_randrestart_minvfunc
 );
-<<<<<<< HEAD
 -- In PostgreSQL, the 'vs' CTE is constructed using random() and
 -- generate_series(), but GPDB inlines CTEs even when they contain volatile
 -- expressions, causing incorrect results. That's a bug in GPDB, of course,
@@ -1478,12 +1464,6 @@
  (98, 18),
  (99, 58),
 (100, 75)
-=======
-WITH
-vs AS (
-	SELECT i, (random() * 100)::int4 AS v
-	FROM generate_series(1, 100) AS i
->>>>>>> ab76208e
 ),
 sum_following AS (
 	SELECT i, SUM(v) OVER
