--- conflicted
+++ resolved
@@ -1661,12 +1661,7 @@
            8
 (1 row)
 
-<<<<<<< HEAD
 select array_agg(unique1 order by unique1) from (select unique1 from tenk1 where unique1 < 15 order by unique1) ss;
-=======
--- array_agg(anynonarray)
-select array_agg(unique1) from (select unique1 from tenk1 where unique1 < 15 order by unique1) ss;
->>>>>>> ab93f90c
               array_agg               
 --------------------------------------
  {0,1,2,3,4,5,6,7,8,9,10,11,12,13,14}
@@ -1733,9 +1728,9 @@
 
 -- errors
 select array_agg('{}'::int[]) from generate_series(1,2);
-ERROR:  cannot accumulate empty arrays
+ERROR:  data type anyarray is not an array type
 select array_agg(null::int[]) from generate_series(1,2);
-ERROR:  cannot accumulate null arrays
+ERROR:  data type anyarray is not an array type
 select array_agg(ar)
   from (values ('{1,2}'::int[]), ('{3}'::int[])) v(ar);
 ERROR:  cannot accumulate arrays of different dimensionality
@@ -1937,7 +1932,129 @@
 
 drop table dest;
 drop type textandtext;
-<<<<<<< HEAD
+-- Tests for polymorphic-array form of width_bucket()
+-- this exercises the varwidth and float8 code paths
+SELECT
+    op,
+    width_bucket(op::numeric, ARRAY[1, 3, 5, 10.0]::numeric[]) AS wb_n1,
+    width_bucket(op::numeric, ARRAY[0, 5.5, 9.99]::numeric[]) AS wb_n2,
+    width_bucket(op::numeric, ARRAY[-6, -5, 2.0]::numeric[]) AS wb_n3,
+    width_bucket(op::float8, ARRAY[1, 3, 5, 10.0]::float8[]) AS wb_f1,
+    width_bucket(op::float8, ARRAY[0, 5.5, 9.99]::float8[]) AS wb_f2,
+    width_bucket(op::float8, ARRAY[-6, -5, 2.0]::float8[]) AS wb_f3
+FROM (VALUES
+  (-5.2),
+  (-0.0000000001),
+  (0.000000000001),
+  (1),
+  (1.99999999999999),
+  (2),
+  (2.00000000000001),
+  (3),
+  (4),
+  (4.5),
+  (5),
+  (5.5),
+  (6),
+  (7),
+  (8),
+  (9),
+  (9.99999999999999),
+  (10),
+  (10.0000000000001)
+) v(op);
+        op        | wb_n1 | wb_n2 | wb_n3 | wb_f1 | wb_f2 | wb_f3 
+------------------+-------+-------+-------+-------+-------+-------
+             -5.2 |     0 |     0 |     1 |     0 |     0 |     1
+    -0.0000000001 |     0 |     0 |     2 |     0 |     0 |     2
+   0.000000000001 |     0 |     1 |     2 |     0 |     1 |     2
+                1 |     1 |     1 |     2 |     1 |     1 |     2
+ 1.99999999999999 |     1 |     1 |     2 |     1 |     1 |     2
+                2 |     1 |     1 |     3 |     1 |     1 |     3
+ 2.00000000000001 |     1 |     1 |     3 |     1 |     1 |     3
+                3 |     2 |     1 |     3 |     2 |     1 |     3
+                4 |     2 |     1 |     3 |     2 |     1 |     3
+              4.5 |     2 |     1 |     3 |     2 |     1 |     3
+                5 |     3 |     1 |     3 |     3 |     1 |     3
+              5.5 |     3 |     2 |     3 |     3 |     2 |     3
+                6 |     3 |     2 |     3 |     3 |     2 |     3
+                7 |     3 |     2 |     3 |     3 |     2 |     3
+                8 |     3 |     2 |     3 |     3 |     2 |     3
+                9 |     3 |     2 |     3 |     3 |     2 |     3
+ 9.99999999999999 |     3 |     3 |     3 |     3 |     3 |     3
+               10 |     4 |     3 |     3 |     4 |     3 |     3
+ 10.0000000000001 |     4 |     3 |     3 |     4 |     3 |     3
+(19 rows)
+
+-- ensure float8 path handles NaN properly
+SELECT
+    op,
+    width_bucket(op, ARRAY[1, 3, 9, 'NaN', 'NaN']::float8[]) AS wb
+FROM (VALUES
+  (-5.2::float8),
+  (4::float8),
+  (77::float8),
+  ('NaN'::float8)
+) v(op);
+  op  | wb 
+------+----
+ -5.2 |  0
+    4 |  2
+   77 |  3
+  NaN |  5
+(4 rows)
+
+-- these exercise the generic fixed-width code path
+SELECT
+    op,
+    width_bucket(op, ARRAY[1, 3, 5, 10]) AS wb_1
+FROM generate_series(0,11) as op;
+ op | wb_1 
+----+------
+  0 |    0
+  1 |    1
+  2 |    1
+  3 |    2
+  4 |    2
+  5 |    3
+  6 |    3
+  7 |    3
+  8 |    3
+  9 |    3
+ 10 |    4
+ 11 |    4
+(12 rows)
+
+SELECT width_bucket(now(),
+                    array['yesterday', 'today', 'tomorrow']::timestamptz[]);
+ width_bucket 
+--------------
+            2
+(1 row)
+
+-- corner cases
+SELECT width_bucket(5, ARRAY[3]);
+ width_bucket 
+--------------
+            1
+(1 row)
+
+SELECT width_bucket(5, '{}');
+ width_bucket 
+--------------
+            0
+(1 row)
+
+-- error cases
+SELECT width_bucket('5'::text, ARRAY[3, 4]::integer[]);
+ERROR:  function width_bucket(text, integer[]) does not exist
+LINE 1: SELECT width_bucket('5'::text, ARRAY[3, 4]::integer[]);
+               ^
+HINT:  No function matches the given name and argument types. You might need to add explicit type casts.
+SELECT width_bucket(5, ARRAY[3, 4, NULL]);
+ERROR:  thresholds array must not contain NULLs
+SELECT width_bucket(5, ARRAY[ARRAY[1, 2], ARRAY[3, 4]]);
+ERROR:  thresholds must be one-dimensional array
 -- Suppress NOTICE messages when users/groups don't exist
 SET client_min_messages TO 'error';
 -- create a non-superuser
@@ -2052,129 +2169,4 @@
 --DROP ROLE IF EXISTS user_group;
 RESET SESSION AUTHORIZATION;
 DROP USER IF EXISTS user_internal_stype;
--- end_ignore
-=======
--- Tests for polymorphic-array form of width_bucket()
--- this exercises the varwidth and float8 code paths
-SELECT
-    op,
-    width_bucket(op::numeric, ARRAY[1, 3, 5, 10.0]::numeric[]) AS wb_n1,
-    width_bucket(op::numeric, ARRAY[0, 5.5, 9.99]::numeric[]) AS wb_n2,
-    width_bucket(op::numeric, ARRAY[-6, -5, 2.0]::numeric[]) AS wb_n3,
-    width_bucket(op::float8, ARRAY[1, 3, 5, 10.0]::float8[]) AS wb_f1,
-    width_bucket(op::float8, ARRAY[0, 5.5, 9.99]::float8[]) AS wb_f2,
-    width_bucket(op::float8, ARRAY[-6, -5, 2.0]::float8[]) AS wb_f3
-FROM (VALUES
-  (-5.2),
-  (-0.0000000001),
-  (0.000000000001),
-  (1),
-  (1.99999999999999),
-  (2),
-  (2.00000000000001),
-  (3),
-  (4),
-  (4.5),
-  (5),
-  (5.5),
-  (6),
-  (7),
-  (8),
-  (9),
-  (9.99999999999999),
-  (10),
-  (10.0000000000001)
-) v(op);
-        op        | wb_n1 | wb_n2 | wb_n3 | wb_f1 | wb_f2 | wb_f3 
-------------------+-------+-------+-------+-------+-------+-------
-             -5.2 |     0 |     0 |     1 |     0 |     0 |     1
-    -0.0000000001 |     0 |     0 |     2 |     0 |     0 |     2
-   0.000000000001 |     0 |     1 |     2 |     0 |     1 |     2
-                1 |     1 |     1 |     2 |     1 |     1 |     2
- 1.99999999999999 |     1 |     1 |     2 |     1 |     1 |     2
-                2 |     1 |     1 |     3 |     1 |     1 |     3
- 2.00000000000001 |     1 |     1 |     3 |     1 |     1 |     3
-                3 |     2 |     1 |     3 |     2 |     1 |     3
-                4 |     2 |     1 |     3 |     2 |     1 |     3
-              4.5 |     2 |     1 |     3 |     2 |     1 |     3
-                5 |     3 |     1 |     3 |     3 |     1 |     3
-              5.5 |     3 |     2 |     3 |     3 |     2 |     3
-                6 |     3 |     2 |     3 |     3 |     2 |     3
-                7 |     3 |     2 |     3 |     3 |     2 |     3
-                8 |     3 |     2 |     3 |     3 |     2 |     3
-                9 |     3 |     2 |     3 |     3 |     2 |     3
- 9.99999999999999 |     3 |     3 |     3 |     3 |     3 |     3
-               10 |     4 |     3 |     3 |     4 |     3 |     3
- 10.0000000000001 |     4 |     3 |     3 |     4 |     3 |     3
-(19 rows)
-
--- ensure float8 path handles NaN properly
-SELECT
-    op,
-    width_bucket(op, ARRAY[1, 3, 9, 'NaN', 'NaN']::float8[]) AS wb
-FROM (VALUES
-  (-5.2::float8),
-  (4::float8),
-  (77::float8),
-  ('NaN'::float8)
-) v(op);
-  op  | wb 
-------+----
- -5.2 |  0
-    4 |  2
-   77 |  3
-  NaN |  5
-(4 rows)
-
--- these exercise the generic fixed-width code path
-SELECT
-    op,
-    width_bucket(op, ARRAY[1, 3, 5, 10]) AS wb_1
-FROM generate_series(0,11) as op;
- op | wb_1 
-----+------
-  0 |    0
-  1 |    1
-  2 |    1
-  3 |    2
-  4 |    2
-  5 |    3
-  6 |    3
-  7 |    3
-  8 |    3
-  9 |    3
- 10 |    4
- 11 |    4
-(12 rows)
-
-SELECT width_bucket(now(),
-                    array['yesterday', 'today', 'tomorrow']::timestamptz[]);
- width_bucket 
---------------
-            2
-(1 row)
-
--- corner cases
-SELECT width_bucket(5, ARRAY[3]);
- width_bucket 
---------------
-            1
-(1 row)
-
-SELECT width_bucket(5, '{}');
- width_bucket 
---------------
-            0
-(1 row)
-
--- error cases
-SELECT width_bucket('5'::text, ARRAY[3, 4]::integer[]);
-ERROR:  function width_bucket(text, integer[]) does not exist
-LINE 1: SELECT width_bucket('5'::text, ARRAY[3, 4]::integer[]);
-               ^
-HINT:  No function matches the given name and argument types. You might need to add explicit type casts.
-SELECT width_bucket(5, ARRAY[3, 4, NULL]);
-ERROR:  thresholds array must not contain NULLs
-SELECT width_bucket(5, ARRAY[ARRAY[1, 2], ARRAY[3, 4]]);
-ERROR:  thresholds must be one-dimensional array
->>>>>>> ab93f90c
+-- end_ignore