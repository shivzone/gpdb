--- conflicted
+++ resolved
@@ -570,19 +570,15 @@
 CREATE TABLE foo_data AS SELECT i, md5(random()::text)
   FROM generate_series(1, 10) i;
 CREATE MATERIALIZED VIEW mv_foo AS SELECT * FROM foo_data;
-<<<<<<< HEAD
-=======
 CREATE MATERIALIZED VIEW mv_foo AS SELECT * FROM foo_data;
 ERROR:  relation "mv_foo" already exists
 CREATE MATERIALIZED VIEW IF NOT EXISTS mv_foo AS SELECT * FROM foo_data;
 NOTICE:  relation "mv_foo" already exists, skipping
->>>>>>> ab93f90c
 CREATE UNIQUE INDEX ON mv_foo (i);
 RESET ROLE;
 REFRESH MATERIALIZED VIEW mv_foo;
 REFRESH MATERIALIZED VIEW CONCURRENTLY mv_foo;
 DROP OWNED BY user_dw CASCADE;
-<<<<<<< HEAD
 DROP ROLE user_dw;
 -- make sure that create WITH NO DATA works via SPI
 BEGIN;
@@ -608,7 +604,4 @@
 SELECT * FROM mvtest2;
 ERROR:  materialized view "mvtest2" has not been populated
 HINT:  Use the REFRESH MATERIALIZED VIEW command.
-ROLLBACK;
-=======
-DROP ROLE user_dw;
->>>>>>> ab93f90c
+ROLLBACK;