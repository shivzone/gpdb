--- conflicted
+++ resolved
@@ -320,11 +320,7 @@
  s6   | foreign_data_user | foo                  |                   |        | 16.0    | {host=a,dbname=b}
  s7   | foreign_data_user | foo                  |                   | oracle | 17.0    | {host=a,dbname=b}
  s8   | foreign_data_user | postgresql           |                   |        |         | {host=localhost,dbname=s8db}
-<<<<<<< HEAD
- st1  | regress_test_role | foo                  |                   |        |         | 
-=======
  t1   | regress_test_role | foo                  |                   |        |         | 
->>>>>>> 4d53a2f9
 (9 rows)
 
 REVOKE USAGE ON FOREIGN DATA WRAPPER foo FROM regress_test_role;
@@ -348,13 +344,8 @@
  s6   | foreign_data_user | foo                  |                   |        | 16.0    | {host=a,dbname=b}
  s7   | foreign_data_user | foo                  |                   | oracle | 17.0    | {host=a,dbname=b}
  s8   | foreign_data_user | postgresql           |                   |        |         | {host=localhost,dbname=s8db}
-<<<<<<< HEAD
- st1  | regress_test_role | foo                  |                   |        |         | 
- st2  | regress_test_role | foo                  |                   |        |         | 
-=======
  t1   | regress_test_role | foo                  |                   |        |         | 
  t2   | regress_test_role | foo                  |                   |        |         | 
->>>>>>> 4d53a2f9
 (10 rows)
 
 RESET ROLE;
@@ -385,13 +376,8 @@
                                                  : regress_test_role2=U*/foreign_data_user                      
  s7   | foreign_data_user | foo                  |                                         | oracle | 17.0    | {host=a,dbname=b}
  s8   | foreign_data_user | postgresql           |                                         |        |         | {host=localhost,dbname=s8db}
-<<<<<<< HEAD
- st1  | regress_test_role | foo                  |                                         |        |         | 
- st2  | regress_test_role | foo                  |                                         |        |         | 
-=======
  t1   | regress_test_role | foo                  |                                         |        |         | 
  t2   | regress_test_role | foo                  |                                         |        |         | 
->>>>>>> 4d53a2f9
 (10 rows)
 
 SET ROLE regress_test_role;
@@ -441,13 +427,8 @@
                                                      : regress_test_role2=U*/foreign_data_user                      
  s7   | foreign_data_user     | foo                  |                                         | oracle | 17.0    | {host=a,dbname=b}
  s8   | foreign_data_user     | postgresql           |                                         |        |         | {dbname=db1,connect_timeout=30}
-<<<<<<< HEAD
- st1  | regress_test_role     | foo                  |                                         |        |         | 
- st2  | regress_test_role     | foo                  |                                         |        |         | 
-=======
  t1   | regress_test_role     | foo                  |                                         |        |         | 
  t2   | regress_test_role     | foo                  |                                         |        |         | 
->>>>>>> 4d53a2f9
 (10 rows)
 
 -- DROP SERVER
@@ -467,13 +448,8 @@
  s6   | foreign_data_user     | foo
  s7   | foreign_data_user     | foo
  s8   | foreign_data_user     | postgresql
-<<<<<<< HEAD
- st1  | regress_test_role     | foo
- st2  | regress_test_role     | foo
-=======
  t1   | regress_test_role     | foo
  t2   | regress_test_role     | foo
->>>>>>> 4d53a2f9
 (10 rows)
 
 SET ROLE regress_test_role;
@@ -492,13 +468,8 @@
  s6   | foreign_data_user | foo
  s7   | foreign_data_user | foo
  s8   | foreign_data_user | postgresql
-<<<<<<< HEAD
- st1  | regress_test_role | foo
- st2  | regress_test_role | foo
-=======
  t1   | regress_test_role | foo
  t2   | regress_test_role | foo
->>>>>>> 4d53a2f9
 (9 rows)
 
 ALTER SERVER s2 OWNER TO regress_test_role;
@@ -515,13 +486,8 @@
  s6   | foreign_data_user | foo
  s7   | foreign_data_user | foo
  s8   | foreign_data_user | postgresql
-<<<<<<< HEAD
- st1  | regress_test_role | foo
- st2  | regress_test_role | foo
-=======
  t1   | regress_test_role | foo
  t2   | regress_test_role | foo
->>>>>>> 4d53a2f9
 (8 rows)
 
 CREATE USER MAPPING FOR current_user SERVER s3;
@@ -547,13 +513,8 @@
  s6   | foreign_data_user | foo
  s7   | foreign_data_user | foo
  s8   | foreign_data_user | postgresql
-<<<<<<< HEAD
- st1  | regress_test_role | foo
- st2  | regress_test_role | foo
-=======
  t1   | regress_test_role | foo
  t2   | regress_test_role | foo
->>>>>>> 4d53a2f9
 (7 rows)
 
 \deu
@@ -585,11 +546,7 @@
 CREATE USER MAPPING FOR public SERVER s8;                   -- ERROR
 ERROR:  must be owner of foreign server s8
 RESET ROLE;
-<<<<<<< HEAD
-ALTER SERVER st1 OWNER TO regress_test_indirect;
-=======
 ALTER SERVER t1 OWNER TO regress_test_indirect;
->>>>>>> 4d53a2f9
 SET ROLE regress_test_role;
 CREATE USER MAPPING FOR current_user SERVER t1 OPTIONS (username 'bob', password 'boo');
 CREATE USER MAPPING FOR public SERVER t1;
@@ -603,13 +560,8 @@
  s5     | regress_test_role
  s6     | regress_test_role
  s8     | foreign_data_user
-<<<<<<< HEAD
- st1    | public
- st1    | regress_test_role
-=======
  t1     | public
  t1     | regress_test_role
->>>>>>> 4d53a2f9
 (7 rows)
 
 -- ALTER USER MAPPING
@@ -638,13 +590,8 @@
  s5     | regress_test_role | {modified=1}
  s6     | regress_test_role | {username=test}
  s8     | foreign_data_user | {password=public}
-<<<<<<< HEAD
- st1    | public            | {modified=1}
- st1    | regress_test_role | {username=bob,password=boo}
-=======
  t1     | public            | {modified=1}
  t1     | regress_test_role | {username=bob,password=boo}
->>>>>>> 4d53a2f9
 (7 rows)
 
 -- DROP USER MAPPING
@@ -676,13 +623,8 @@
  s6     | regress_test_role
  s8     | foreign_data_user
  s8     | public
-<<<<<<< HEAD
- st1    | public
- st1    | regress_test_role
-=======
  t1     | public
  t1     | regress_test_role
->>>>>>> 4d53a2f9
 (8 rows)
 
 -- Information schema
@@ -707,13 +649,8 @@
  regression             | s5                  | regression                   | foo                       |                     | 15.0                   | regress_test_role
  regression             | s6                  | regression                   | foo                       |                     | 16.0                   | regress_test_indirect
  regression             | s8                  | regression                   | postgresql                |                     |                        | foreign_data_user
-<<<<<<< HEAD
- regression             | st1                 | regression                   | foo                       |                     |                        | regress_test_indirect
- regression             | st2                 | regression                   | foo                       |                     |                        | regress_test_role
-=======
  regression             | t1                  | regression                   | foo                       |                     |                        | regress_test_indirect
  regression             | t2                  | regression                   | foo                       |                     |                        | regress_test_role
->>>>>>> 4d53a2f9
 (6 rows)
 
 SELECT * FROM information_schema.foreign_server_options ORDER BY 1, 2, 3;
@@ -734,17 +671,10 @@
  foreign_data_user        | regression             | s8
  PUBLIC                   | regression             | s4
  PUBLIC                   | regression             | s8
-<<<<<<< HEAD
- PUBLIC                   | regression             | st1
- regress_test_role        | regression             | s5
- regress_test_role        | regression             | s6
- regress_test_role        | regression             | st1
-=======
  PUBLIC                   | regression             | t1
  regress_test_role        | regression             | s5
  regress_test_role        | regression             | s6
  regress_test_role        | regression             | t1
->>>>>>> 4d53a2f9
 (8 rows)
 
 SELECT * FROM information_schema.user_mapping_options ORDER BY lower(authorization_identifier), 2, 3, 4;
@@ -752,19 +682,11 @@
 --------------------------+------------------------+---------------------+-------------+--------------
  foreign_data_user        | regression             | s8                  | password    | public
  PUBLIC                   | regression             | s4                  | mapping     | is public
-<<<<<<< HEAD
- PUBLIC                   | regression             | st1                 | modified    | 1
- regress_test_role        | regression             | s5                  | modified    | 1
- regress_test_role        | regression             | s6                  | username    | test
- regress_test_role        | regression             | st1                 | password    | boo
- regress_test_role        | regression             | st1                 | username    | bob
-=======
  PUBLIC                   | regression             | t1                  | modified    | 1
  regress_test_role        | regression             | s5                  | modified    | 1
  regress_test_role        | regression             | s6                  | username    | test
  regress_test_role        | regression             | t1                  | password    | boo
  regress_test_role        | regression             | t1                  | username    | bob
->>>>>>> 4d53a2f9
 (7 rows)
 
 SELECT * FROM information_schema.usage_privileges WHERE object_type LIKE 'FOREIGN%' ORDER BY 1, 2, 3, 4, 5;
@@ -1032,11 +954,7 @@
 DROP SERVER t2;
 DROP USER MAPPING FOR regress_test_role SERVER s6;
 DROP FOREIGN DATA WRAPPER foo CASCADE;
-<<<<<<< HEAD
-NOTICE:  drop cascades to 4 other objects
-=======
 NOTICE:  drop cascades to 5 other objects
->>>>>>> 4d53a2f9
 DETAIL:  drop cascades to server s4
 drop cascades to user mapping for foreign_data_user
 drop cascades to server s6
