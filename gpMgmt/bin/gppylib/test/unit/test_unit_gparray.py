--- conflicted
+++ resolved
@@ -178,20 +178,7 @@
 
 #------------------------------- non-test helpers --------------------------------
     def _setup_gparray(self, hostlist, interface_list, primary_list, primary_portbase, mirror_type,
-<<<<<<< HEAD
                        mirror_list, mirror_portbase, dir_prefix):
-        master = GpDB(content = -1,
-                    preferred_role = 'p',
-                    dbid = 0,
-                    role = 'p',
-                    mode = 's',
-                    status = 'u',
-                    hostname = 'masterhost',
-                    address = 'masterhost-1',
-                    port = 5432,
-                    datadir = '/masterdir')
-=======
-                       mirror_list, mirror_portbase, dir_prefix, primary_replication_portbase, mirror_replication_portbase):
         master = Segment(content = -1,
                          preferred_role = 'p',
                          dbid = 0,
@@ -201,9 +188,7 @@
                          hostname = 'masterhost',
                          address = 'masterhost-1',
                          port = 5432,
-                         datadir = '/masterdir',
-                         replicationPort = 5433)
->>>>>>> c7457ea0
+                         datadir = '/masterdir')
         allrows = []
         allrows.append(master)                 
         rows =  createSegmentRows(hostlist, interface_list, primary_list, primary_portbase, mirror_type,
@@ -211,30 +196,16 @@
         
         
         for row in rows:
-<<<<<<< HEAD
-            newrow = GpDB(content = row.content, 
-                          preferred_role = 'p' if convert_bool(row.isprimary) else 'm', 
-                          dbid = row.dbid,
-                          role = 'p' if convert_bool(row.isprimary) else 'm',
-                          mode = 's', 
-                          status = 'u', 
-                          hostname = row.host, 
-                          address = row.address, 
-                          port = row.port, 
-                          datadir = row.fulldir) 
-=======
-            newrow = Segment(content = row.content,
-                             preferred_role = 'p' if convert_bool(row.isprimary) else 'm',
+            newrow = Segment(content = row.content, 
+                             preferred_role = 'p' if convert_bool(row.isprimary) else 'm', 
                              dbid = row.dbid,
                              role = 'p' if convert_bool(row.isprimary) else 'm',
-                             mode = 's',
-                             status = 'u',
-                             hostname = row.host,
-                             address = row.address,
-                             port = row.port,
-                             datadir = row.fulldir,
-                             replicationPort = row.prPort)
->>>>>>> c7457ea0
+                             mode = 's', 
+                             status = 'u', 
+                             hostname = row.host, 
+                             address = row.address, 
+                             port = row.port, 
+                             datadir = row.fulldir) 
             allrows.append(newrow)
         
         gparray = GpArray(allrows)
