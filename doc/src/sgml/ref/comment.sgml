--- conflicted
+++ resolved
@@ -26,12 +26,8 @@
   AGGREGATE <replaceable class="PARAMETER">aggregate_name</replaceable> ( <replaceable>aggregate_signature</replaceable> ) |
   CAST (<replaceable>sourcetype</replaceable> AS <replaceable>target_type</replaceable>) |
   COLUMN <replaceable class="PARAMETER">table_name</replaceable>.<replaceable class="PARAMETER">column_name</replaceable> |
-<<<<<<< HEAD
-  COLLATION <replaceable class="PARAMETER">object_name</replaceable> |
-=======
   AGGREGATE <replaceable class="PARAMETER">agg_name</replaceable> (<replaceable class="PARAMETER">agg_type</replaceable> [, ...] ) |
   CAST (<replaceable>source_type</replaceable> AS <replaceable>target_type</replaceable>) |
->>>>>>> 78a09145
   CONSTRAINT <replaceable class="PARAMETER">constraint_name</replaceable> ON <replaceable class="PARAMETER">table_name</replaceable> |
   CONVERSION <replaceable class="PARAMETER">object_name</replaceable> |
   DATABASE <replaceable class="PARAMETER">object_name</replaceable> |
@@ -58,15 +54,12 @@
   TYPE <replaceable class="PARAMETER">object_name</replaceable> |
   VIEW <replaceable class="PARAMETER">object_name</replaceable>
 } IS '<replaceable class="PARAMETER">text</replaceable>'
-<<<<<<< HEAD
 
 <phrase>where <replaceable>aggregate_signature</replaceable> is:</phrase>
 
 * |
 [ <replaceable>argmode</replaceable> ] <replaceable>argtype</replaceable> [ , ... ] |
 [ [ <replaceable>argmode</replaceable> ] <replaceable>argtype</replaceable> [ , ... ] ] ORDER BY [ <replaceable>argmode</replaceable> ] <replaceable>argtype</replaceable> [ , ... ]
-=======
->>>>>>> 78a09145
 </synopsis>
  </refsynopsisdiv>
 
@@ -120,22 +113,7 @@
    </varlistentry>
 
    <varlistentry>
-<<<<<<< HEAD
-     <term><replaceable>sourcetype</replaceable></term>
-=======
-    <term><replaceable class="parameter">agg_type</replaceable></term>
-    <listitem>
-     <para>
-      An input data type on which the aggregate function operates.
-      To reference a zero-argument aggregate function, write <literal>*</>
-      in place of the list of input data types.
-     </para>
-    </listitem>
-   </varlistentry>
-   
-   <varlistentry>
      <term><replaceable>source_type</replaceable></term>
->>>>>>> 78a09145
      <listitem>
       <para>
        The name of the source data type of the cast.
