--- conflicted
+++ resolved
@@ -1122,17 +1122,10 @@
     <term><literal>autovacuum_freeze_max_age</>, <literal>toast.autovacuum_freeze_max_age</literal> (<type>integer</>)</term>
     <listitem>
      <para>
-<<<<<<< HEAD
-     Custom <xref linkend="guc-autovacuum-freeze-max-age"> parameter. Note that
-     autovacuum will ignore attempts to set a per-table
-     <literal>autovacuum_freeze_max_age</> larger than the system-wide setting
-     (it can only be set smaller).
-=======
       Per-table value for <xref linkend="guc-autovacuum-freeze-max-age">
       parameter.  Note that autovacuum will ignore
       per-table <literal>autovacuum_freeze_max_age</> parameters that are
       larger than the system-wide setting (it can only be set smaller).
->>>>>>> b5bce6c1
      </para>
     </listitem>
    </varlistentry>
@@ -1165,19 +1158,12 @@
     <term><literal>autovacuum_multixact_freeze_max_age</literal>, <literal>toast.autovacuum_multixact_freeze_max_age</literal> (<type>integer</type>)</term>
     <listitem>
      <para>
-<<<<<<< HEAD
-      Custom <xref linkend="guc-autovacuum-multixact-freeze-max-age"> parameter. Note
-      that autovacuum will ignore attempts to set a per-table
-      <literal>autovacuum_multixact_freeze_max_age</> larger than the
-      system-wide setting (it can only be set smaller).
-=======
       Per-table value
       for <xref linkend="guc-autovacuum-multixact-freeze-max-age"> parameter.
       Note that autovacuum will ignore
       per-table <literal>autovacuum_multixact_freeze_max_age</> parameters
       that are larger than the system-wide setting (it can only be set
       smaller).
->>>>>>> b5bce6c1
      </para>
     </listitem>
    </varlistentry>
