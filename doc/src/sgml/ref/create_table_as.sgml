--- conflicted
+++ resolved
@@ -21,13 +21,13 @@
 
  <refsynopsisdiv>
 <synopsis>
-<<<<<<< HEAD
-CREATE [ [GLOBAL | LOCAL] {TEMPORARY | TEMP} | UNLOGGED ] TABLE table_name
-   [(column_name [, ...] )]
-   [ WITH ( storage_parameter=value [, ... ] )
-   [ON COMMIT {PRESERVE ROWS | DELETE ROWS | DROP}]
-   [TABLESPACE tablespace]
-   AS query
+CREATE [ [ GLOBAL | LOCAL ] { TEMPORARY | TEMP } | UNLOGGED ] TABLE <replaceable>table_name</replaceable>
+    [ (<replaceable>column_name</replaceable> [, ...] ) ]
+    [ WITH ( <replaceable class="PARAMETER">storage_parameter</replaceable> [= <replaceable class="PARAMETER">value</replaceable>] [, ... ] ) | WITH OIDS | WITHOUT OIDS ]
+    [ ON COMMIT { PRESERVE ROWS | DELETE ROWS | DROP } ]
+    [ TABLESPACE <replaceable class="PARAMETER">tablespace_name</replaceable> ]
+    AS <replaceable>query</replaceable>
+    [ WITH [ NO ] DATA ]
    [DISTRIBUTED BY (column, [ ... ] ) | DISTRIBUTED RANDOMLY | DISTRIBUTED REPLICATED]
 where storage_parameter is:
    APPENDONLY={TRUE|FALSE}
@@ -39,15 +39,6 @@
    FILLFACTOR={10-100}
    OIDS[=TRUE|FALSE]
 
-=======
-CREATE [ [ GLOBAL | LOCAL ] { TEMPORARY | TEMP } | UNLOGGED ] TABLE <replaceable>table_name</replaceable>
-    [ (<replaceable>column_name</replaceable> [, ...] ) ]
-    [ WITH ( <replaceable class="PARAMETER">storage_parameter</replaceable> [= <replaceable class="PARAMETER">value</replaceable>] [, ... ] ) | WITH OIDS | WITHOUT OIDS ]
-    [ ON COMMIT { PRESERVE ROWS | DELETE ROWS | DROP } ]
-    [ TABLESPACE <replaceable class="PARAMETER">tablespace_name</replaceable> ]
-    AS <replaceable>query</replaceable>
-    [ WITH [ NO ] DATA ]
->>>>>>> e472b921
 </synopsis>
  </refsynopsisdiv>
 
