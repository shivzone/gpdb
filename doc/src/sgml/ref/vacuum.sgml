--- conflicted
+++ resolved
@@ -199,18 +199,9 @@
     The <option>FULL</option> option is not recommended for routine use,
     but might be useful in special cases.  An example is when you have deleted
     or updated most of the rows in a table and would like the table to
-<<<<<<< HEAD
-	physically shrink to occupy less disk space and allow faster table scans.
-	<command>VACUUM FULL</command> will usually shrink the table more than a
-	plain <command>VACUUM</command> would.  The <option>FULL</option> option
-	does not shrink indexes; a periodic <command>REINDEX</> is still
-	recommended.  In fact, it is often faster to drop all indexes, <command>
-	VACUUM FULL</command>, and recreate the indexes.
-=======
     physically shrink to occupy less disk space and allow faster table
     scans. <command>VACUUM FULL</command> will usually shrink the table
     more than a plain <command>VACUUM</command> would.
->>>>>>> 1084f317
    </para>
 
    <para>
