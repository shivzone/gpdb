--- conflicted
+++ resolved
@@ -42,15 +42,11 @@
     QUOTE '<replaceable class="parameter">quote_character</replaceable>'
     ESCAPE '<replaceable class="parameter">escape_character</replaceable>'
     FORCE_QUOTE { ( <replaceable class="parameter">column</replaceable> [, ...] ) | * }
-<<<<<<< HEAD
-    FORCE_NOT_NULL ( <replaceable class="parameter">column</replaceable> [, ...] )
+    FORCE_NOT_NULL ( <replaceable class="parameter">column</replaceable> [, ...] ) |
+    ENCODING '<replaceable class="parameter">encoding_name</replaceable>'
     FILL MISSING FIELDS
     LOG ERRORS [SEGMENT REJECT LIMIT <replaceable class="parameter">count</replaceable> [ROWS | PERCENT] ]
     IGNORE EXTERNAL PARTITIONS
-=======
-    FORCE_NOT_NULL ( <replaceable class="parameter">column</replaceable> [, ...] ) |
-    ENCODING '<replaceable class="parameter">encoding_name</replaceable>'
->>>>>>> a4bebdd9
 </synopsis>
  </refsynopsisdiv>
 
